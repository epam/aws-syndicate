--- conflicted
+++ resolved
@@ -82,13 +82,7 @@
                 'ReceiveMessageWaitTimeSeconds'] = str(
                 receive_message_wait_time_seconds)
         if redrive_policy:
-<<<<<<< HEAD
-            if isinstance(redrive_policy, dict):
-                redrive_policy = json.dumps(redrive_policy)
-            attributes['RedrivePolicy'] = redrive_policy
-=======
             attributes['RedrivePolicy'] = json.dumps(redrive_policy)
->>>>>>> cb2b7813
         if visibility_timeout:
             if visibility_timeout < 0 or visibility_timeout > 43200:
                 raise AssertionError(
