--- conflicted
+++ resolved
@@ -36,60 +36,6 @@
                              aws_session_token=aws_session_token)
         _LOG.debug('Opened new Step Functions connection.')
 
-<<<<<<< HEAD
-    def create_state_machine(self, machine_name, definition, role_arn,
-                             publish_version=False, version_description=None):
-        params = {
-            'name': machine_name,
-            'roleArn': role_arn
-        }
-
-        if isinstance(definition, dict):
-            params['definition'] = dumps(definition)
-
-        if publish_version:
-            params['publish'] = True
-            if version_description:
-                params['versionDescription'] = str(version_description)
-        return self.client.create_state_machine(**params)
-
-    def update_state_machine(self, machine_arn, definition, role_arn,
-                             publish_version=False, version_description=None):
-        params = {
-            'stateMachineArn': machine_arn,
-            'roleArn': role_arn
-        }
-
-        if isinstance(definition, dict):
-            params['definition'] = dumps(definition)
-
-        if publish_version:
-            params['publish'] = True
-            if version_description:
-                params['versionDescription'] = str(version_description)
-        return self.client.update_state_machine(**params)
-
-    def create_state_machine_alias(self, name, routing_config,
-                                   description=None):
-        params = {
-            'name': name,
-            'routingConfiguration': routing_config
-        }
-        if description:
-            params['description'] = description
-        response = self.client.create_state_machine_alias(**params)
-        return response['stateMachineAliasArn']
-
-    def update_state_machine_alias(self, arn, routing_config,
-                                   description=None):
-        params = {
-            'stateMachineAliasArn': arn,
-            'routingConfiguration': routing_config
-        }
-        if description:
-            params['description'] = description
-        self.client.update_state_machine_alias(**params)
-=======
     def create_state_machine(self, machine_name, definition, role_arn, tags):
         if isinstance(definition, dict):
             definition = dumps(definition)
@@ -101,7 +47,6 @@
         if tags:
             params['tags'] = tags
         return self.client.create_state_machine(**params)
->>>>>>> 6cc2a962
 
     def describe_state_machine(self, arn):
         try:
@@ -112,7 +57,6 @@
             else:
                 raise e
 
-<<<<<<< HEAD
     def describe_state_machine_alias(self, arn):
         try:
             return self.client.describe_state_machine_alias(
@@ -123,14 +67,11 @@
             else:
                 raise e
 
-    def delete_state_machine(self, arn):
-=======
     def delete_state_machine(self, arn, log_not_found_error=True):
         """
         log_not_found_error parameter is needed for proper log handling in the
         retry decorator
         """
->>>>>>> 6cc2a962
         return self.client.delete_state_machine(stateMachineArn=arn)
 
     def list_state_machines(self):
