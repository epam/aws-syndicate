"""
    Copyright 2018 EPAM Systems, Inc.

    Licensed under the Apache License, Version 2.0 (the "License");
    you may not use this file except in compliance with the License.
    You may obtain a copy of the License at

    http://www.apache.org/licenses/LICENSE-2.0

    Unless required by applicable law or agreed to in writing, software
    distributed under the License is distributed on an "AS IS" BASIS,
    WITHOUT WARRANTIES OR CONDITIONS OF ANY KIND, either express or implied.
    See the License for the specific language governing permissions and
    limitations under the License.
"""
import json
import uuid

from boto3 import client
from botocore.exceptions import ClientError

from syndicate.commons.log_helper import get_logger
from syndicate.connection.helper import apply_methods_decorator, retry
from syndicate.core.constants import NONE_AUTH_TYPE, IAM_AUTH_TYPE
from syndicate.core.helper import dict_keys_to_capitalized_camel_case

_LOG = get_logger('lambda_connection')

AUTH_TYPE_TO_STATEMENT_ID = {
    NONE_AUTH_TYPE: 'FunctionURLAllowPublicAccess-Syndicate',
    IAM_AUTH_TYPE: 'FunctionURLAllowIAMAccess-Syndicate'
}


def _str_list_to_list(param, param_name):
    result = None
    if isinstance(param, list):
        result = param
    elif isinstance(param, str):
        result = [param]
    else:
        raise ValueError(
            '{} must be a str or a list of str.'.format(param_name))
    return result


@apply_methods_decorator(retry)
class LambdaConnection(object):
    """ Lambda connection class."""

    def __init__(self, region=None, aws_access_key_id=None,
                 aws_secret_access_key=None, aws_session_token=None):
        self.client = client('lambda', region,
                             aws_access_key_id=aws_access_key_id,
                             aws_secret_access_key=aws_secret_access_key,
                             aws_session_token=aws_session_token)
        _LOG.debug('Opened new Lambda connection.')

    def create_lambda(self, lambda_name, func_name,
                      role, s3_bucket, s3_key, runtime='python3.7', memory=128,
                      timeout=300, vpc_sub_nets=None, vpc_security_group=None,
                      env_vars=None, dl_target_arn=None, tracing_mode=None,
<<<<<<< HEAD
                      publish_version=False, layers=None):
        """ Create Lambda method
=======
                      publish_version=False, layers=None,
                      ephemeral_storage=None):
        """ Create Lambda method.

>>>>>>> 55cd3315
        :type lambda_name: str
        :type func_name: str
        :param func_name: name of the entry point function
        :type role: str
        :param role: aws arn of role
        :type s3_bucket: str
        :type s3_key: str
        :type runtime: str
        :param memory: max limit of Lambda memory usage
        :param timeout: max limit of Lambda run time (300 - max value)
        :type vpc_sub_nets: list
        :type vpc_security_group: list
        :type env_vars: dict
        :param env_vars: {'string': 'string'}
        :type layers: list
        :param ephemeral_storage: amount of ephemeral storage between 512 MB
        and 10,240 MB
        :return: response
        """
        layers = [] if layers is None else layers
        params = dict(FunctionName=lambda_name, Runtime=runtime,
                      Role=role, Handler=func_name,
                      Code={'S3Bucket': s3_bucket, 'S3Key': s3_key},
                      Description=' ', Timeout=timeout, MemorySize=memory,
                      Publish=publish_version, Layers=layers,
                      EphemeralStorage={'Size': ephemeral_storage})
        if env_vars:
            params['Environment'] = {'Variables': env_vars}
        if vpc_sub_nets and vpc_security_group:
            params['VpcConfig'] = {
                'SubnetIds': vpc_sub_nets,
                'SecurityGroupIds': vpc_security_group
            }
        if dl_target_arn:
            params['DeadLetterConfig'] = {
                'TargetArn': dl_target_arn
            }
        if tracing_mode:
            params['TracingConfig'] = {
                'Mode': tracing_mode
            }
        return self.client.create_function(**params)

    def set_url_config(self, function_name: str, qualifier: str = None,
                       auth_type: str = IAM_AUTH_TYPE, cors: dict = None,
                       principal: str = None, source_arn: str = None):
        _LOG.info(f'Setting url config for lambda: {function_name} with '
                  f'alias: {qualifier}')
        existing_url = self.get_url_config(function_name=function_name,
                                           qualifier=qualifier)
        if not existing_url:
            _LOG.info('Existing url config was not found. Creating...')
            function_url = self.create_url_config(
                function_name=function_name, qualifier=qualifier,
                auth_type=auth_type, cors=cors)['FunctionUrl']
        else:
            _LOG.info('Existing url config was found. Updating...')
            existing_type = existing_url['AuthType']
            if existing_type != auth_type or existing_type == IAM_AUTH_TYPE:
                _LOG.warning('User has changed auth type or may have changed '
                             'principal or source arn. '
                             'Removing old permission')
                self.remove_one_permission(
                    function_name=function_name, qualifier=qualifier,
                    statement_id=AUTH_TYPE_TO_STATEMENT_ID[existing_type]
                )
            function_url = self.create_url_config(
                function_name=function_name, qualifier=qualifier,
                auth_type=auth_type, cors=cors, update=True)['FunctionUrl']

        if auth_type == NONE_AUTH_TYPE:
            _LOG.warning(f'Auth type is {NONE_AUTH_TYPE}. Setting '
                         f'the necessary resource-based policy')
            self.add_invocation_permission(
                name=function_name, principal='*', auth_type=auth_type,
                qualifier=qualifier, exists_ok=True,
                statement_id=AUTH_TYPE_TO_STATEMENT_ID[auth_type]
            )
        elif auth_type == IAM_AUTH_TYPE and principal:
            _LOG.warning(f'Auth type is {IAM_AUTH_TYPE}. Setting '
                         f'the necessary resource-based policy')
            self.add_invocation_permission(
                name=function_name, principal=principal,
                auth_type=auth_type, qualifier=qualifier,
                source_arn=source_arn,
                statement_id=AUTH_TYPE_TO_STATEMENT_ID[auth_type]
            )
        return function_url

    def create_url_config(self, function_name: str, qualifier: str = None,
                          auth_type: str = IAM_AUTH_TYPE, cors: dict = None,
                          update=False):
        params = dict(FunctionName=function_name,
                      AuthType=auth_type)
        if qualifier:
            params['Qualifier'] = qualifier
        if cors and isinstance(cors, dict):
            params['Cors'] = dict_keys_to_capitalized_camel_case(cors)
        if update:
            return self.client.update_function_url_config(**params)
        else:
            return self.client.create_function_url_config(**params)

    def get_url_config(self, function_name: str, qualifier: str = None):
        params = dict(FunctionName=function_name)
        if qualifier:
            params['Qualifier'] = qualifier
        try:
            return self.client.get_function_url_config(**params)
        except ClientError as e:
            if e.response["Error"]["Code"] == 'ResourceNotFoundException':
                return None
            raise e

    def create_alias(self, function_name, name, version,
                     description=None, routing_config=None):
        """

        :param function_name: str
        :param name: str
        :param version: str
        :param description: str
        :param routing_config: dict str:int
        """
        params = dict(FunctionName=function_name, Name=name,
                      FunctionVersion=version)
        if description:
            params['Description'] = description
        if routing_config:
            params['RoutingConfig'] = routing_config

        return self.client.create_alias(**params)

    def get_alias(self, function_name, name):
        all_aliases = {}
        next_marker = 1  # to enter the loop
        while next_marker:
            req_param = {
                'FunctionName': function_name
            }
            if type(next_marker) == str:
                req_param['Marker'] = next_marker

            response = self.client.list_aliases(**req_param)

            all_aliases.update({item.get('Name'): item for item in
                                response.get('Aliases')})
            if all_aliases.get(name):
                return all_aliases.get(name)
            next_marker = response.get('NextMarker')

    def add_event_source(self, func_name, stream_arn, batch_size=15,
                         start_position=None):
        """ Create event source for Lambda.

        :type func_name: str
        :type stream_arn: str
        :param batch_size: max limit of Lambda event process in one time
        :param start_position: option for Lambda reading event mode
        :return: response
        """
        params = dict(EventSourceArn=stream_arn,
                      FunctionName=func_name,
                      Enabled=True,
                      BatchSize=batch_size)

        if start_position:
            params['StartingPosition'] = start_position

        response = self.client.create_event_source_mapping(**params)
        return response

    def lambdas_list(self):
        """ Get all existing Lambdas.

        :return: list(if exists)
        """
        lambdas = []
        response = self.client.list_functions(MaxItems=1000)
        if 'Functions' in response:
            lambdas.extend(response['Functions'])
        marker = response.get('NextMarker')
        while marker:
            response = self.client.list_functions(Marker=marker,
                                                  MaxItems=1000)
            if 'Functions' in response:
                lambdas.extend(response['Functions'])
            marker = response.get('NextMarker')
        return lambdas

    def triggers_list(self, lambda_name):
        """ Get all existing triggers.

        :return: list(if exists)
        """
        mappings = []
        response = self.client.list_event_source_mappings(
            FunctionName=lambda_name)
        token = response.get('NextMarker')
        mappings.extend(response.get('EventSourceMappings'))
        while token:
            response = self.client.list_event_source_mappings(Marker=token)
            token = response.get('NextMarker')
            mappings.extend(response.get('EventSourceMappings'))
        return mappings

    def versions_list(self, function_name):
        versions = []
        response = self.client.list_versions_by_function(
            FunctionName=function_name)
        if 'Versions' in response:
            versions.extend(response['Versions'])
        marker = response.get('NextMarker')
        while marker:
            response = self.client.list_versions_by_function(Marker=marker)
            if 'Versions' in response:
                versions.extend(response['Versions'])
            marker = response.get('NextMarker')
        return versions

    def delete_lambda(self, func_name):
        """ Delete Lambda.

        :param func_name: str
        """
        self.client.delete_function(FunctionName=func_name)

    def remove_trigger(self, lambda_name):
        """ Remove trigger by name. Trigger has the same name as Lambda.

        :type lambda_name: str
        """
        triggers = self.triggers_list(lambda_name)
        for trigger in triggers:
            trigger_name = trigger['FunctionArn'].split(':')[-1]
            if trigger_name == lambda_name:
                try:
                    self.client.delete_event_source_mapping(
                        UUID=trigger['UUID'])
                except ClientError:
                    _LOG.error('Failed to delete trigger.', exc_info=True)

    def remove_lambdas(self):
        """ Removes all specified lambdas.

        :type lambda_names: list
        """
        list_functions = self.lambdas_list()
        for each in list_functions:
            try:
                self.delete_lambda(each['FunctionName'])
            except ClientError:
                _LOG.error(
                    'Failed to delete lambda %s', each['FunctionName'],
                    exc_info=True)

    def delete_trigger(self, uuid):
        """ Delete event source stream.

        :param uuid: str
        """
        self.client.delete_event_source_mapping(UUID=uuid)

    def remove_invocation_permission(self, func_name, qualifier=None,
                                     ids_to_remove=None):
        """Removes permission for API Gateway to be able to invoke lambda
        :param func_name: the name/arn of the function to remove
        permissions from
        :type func_name: str
        :param qualifier: alias or version of the function
        :type qualifier: str
        :param ids_to_remove: specific ids of permissions to remove. If not
        specified, all the function's permissions will be removed
        :type ids_to_remove: list
        """
        ids_to_remove = ids_to_remove or []
        if not ids_to_remove:
            policies = self.get_policy(lambda_name=func_name)
            if not policies:
                return
            policies = json.loads(policies['Policy'])
            policies_meta = policies['Statement']
            ids_to_remove = []
            for policy in policies_meta:
                if policy['Action'] == 'lambda:InvokeFunction':
                    ids_to_remove.append(policy['Sid'])

        for sid in ids_to_remove:
            self.remove_one_permission(function_name=func_name,
                                       statement_id=sid,
                                       qualifier=qualifier)

    def remove_one_permission(self, function_name, statement_id=None,
                              qualifier=None, soft=True):
        params = dict(FunctionName=function_name, StatementId=statement_id)
        if qualifier:
            params['Qualifier'] = qualifier
        try:
            self.client.remove_permission(**params)
        except ClientError as e:
            if e.response["Error"]["Code"] == 'ResourceNotFoundException' \
                    and soft:
                return None
            raise e

    def add_invocation_permission(self, name, principal, source_arn=None,
                                  statement_id=None, auth_type=None,
                                  qualifier=None, exists_ok=False):
        """ Add permission for something to be able to invoke lambda
        :type name: str
        :type source_arn: str
        :type principal: str
        :type statement_id: str
        :type auth_type: str, NONE|AWS_IAM
        :type qualifier: str
        """
        action = 'lambda:InvokeFunctionUrl' if auth_type \
            else 'lambda:InvokeFunction'
        if not statement_id:
            statement_id = str(uuid.uuid1())
        params = dict(FunctionName=name, StatementId=statement_id,
                      Action=action, Principal=principal)
        if auth_type:
            params['FunctionUrlAuthType'] = auth_type
        if source_arn:
            params['SourceArn'] = source_arn
        if qualifier:
            params['Qualifier'] = qualifier
        try:
            self.client.add_permission(**params)
        except ClientError as e:
            if e.response["Error"]["Code"] == 'ResourceConflictException' \
                    and exists_ok:
                return None
            raise e

    def update_code_source(self, lambda_name, s3_bucket, s3_key,
                           publish_version):
        """ Update code source (s3 bucket + file link) for specified lambda.

        :type lambda_name: str
        :type s3_bucket: str
        :type s3_key: str
        :type publish_version: bool
        """
        self.client.update_function_code(FunctionName=lambda_name,
                                         S3Bucket=s3_bucket,
                                         S3Key=s3_key,
                                         Publish=publish_version)

    def update_event_source(self, lambda_name, batch_size):
        """ Update batch size of lambda event source stream.

        :type lambda_name: str
        :type batch_size: int
        """
        triggers = self.triggers_list(lambda_name)
        for trigger in triggers:
            trigger_name = trigger['FunctionArn'].split(':')[-1]
            if trigger_name == lambda_name:
                return self.client.update_event_source_mapping(
                    UUID=trigger['UUID'],
                    FunctionName=lambda_name,
                    Enabled=True,
                    BatchSize=batch_size
                )

    def get_function(self, lambda_name, qualifier=None):
        """ Get function info if it is exists,
        else - ResourceNotFoundException.

        :type lambda_name: name
        :param qualifier: Using this optional parameter to specify a function
        version or an alias name.
        :type qualifier: str
        """
        params = dict(FunctionName=lambda_name)
        if qualifier:
            params['Qualifier'] = qualifier
        try:
            return self.client.get_function(**params)
        except ClientError as e:
            if 'ResourceNotFoundException' in str(e):
                pass  # valid exception
            else:
                raise e

    def get_policy(self, lambda_name, qualifier=None):
        """ Returns the resource-based IAM policy for a function,
        version, or alias.

        :type lambda_name: name
        :param qualifier: Using this optional parameter to specify a function
        version or an alias name.
        :type qualifier: str
        """
        params = dict(FunctionName=lambda_name)
        if qualifier:
            params['Qualifier'] = qualifier
        try:
            return self.client.get_policy(**params)
        except ClientError as e:
            if 'ResourceNotFoundException' in str(e):
                return  # valid exception
            else:
                raise e

    def invoke_lambda(self, lambda_name, invocation_type='Event',
                      log_type='Tail', client_context='', payload=b'',
                      qualifier=''):
        """

        :param lambda_name:
        :param invocation_type: 'Event' | 'RequestResponse' | 'DryRun'
        :param log_type: 'None' | 'Tail'
        :type client_context: str
        :type payload: b'bytes' | file
        :type qualifier: str
        :return:
        """
        params = dict(FunctionName=lambda_name,
                      InvocationType=invocation_type,
                      LogType=log_type,
                      ClientContext=client_context,
                      Payload=payload)
        if qualifier:
            params['Qualifier'] = qualifier
        return self.client.invoke(**params)

    def get_lambda_configuration(self, lambda_name, qualifier=None):
        params = dict(FunctionName=lambda_name)
        if qualifier:
            params['Qualifier'] = qualifier

        return self.client.get_function_configuration(**params)

    def update_lambda_configuration(self, lambda_name, role=None, handler=None,
                                    description=None, timeout=None,
                                    memory_size=None, vpc_sub_nets=None,
                                    vpc_security_group=None,
                                    env_vars=None, runtime=None,
                                    dead_letter_arn=None, kms_key_arn=None,
                                    layers=None, ephemeral_storage=None):
        params = dict(FunctionName=lambda_name)
        if ephemeral_storage:
            params['EphemeralStorage'] = {'Size': ephemeral_storage}
        if layers:
            params['Layers'] = layers
        if role:
            params['Role'] = role
        if handler:
            params['Handler'] = handler
        if description:
            params['Description'] = description
        if timeout:
            params['Timeout'] = timeout
        if memory_size:
            params['MemorySize'] = memory_size
        if vpc_sub_nets:
            vpc_sub_nets = _str_list_to_list(vpc_sub_nets, 'VPC_SUB_NETS')
        if vpc_security_group:
            vpc_sub_nets = _str_list_to_list(vpc_security_group,
                                             'VPC_SECURITY_GROUPS')
        if vpc_sub_nets and vpc_security_group:
            params['VpcConfig'] = {
                'SubnetIds': vpc_sub_nets,
                'SecurityGroupIds': vpc_security_group
            }
        env_vars = env_vars if env_vars else {}
        params['Environment'] = {'Variables': env_vars}
        if runtime:
            params['Runtime'] = runtime
        if dead_letter_arn:
            params['DeadLetterConfig'] = {'TargetArn': dead_letter_arn}
        if kms_key_arn:
            params['KMSKeyArn'] = kms_key_arn
        return self.client.update_function_configuration(**params)

    def put_function_concurrency(self, function_name, concurrent_executions):
        return self.client.put_function_concurrency(
            FunctionName=function_name,
            ReservedConcurrentExecutions=concurrent_executions)

    def get_unresolved_concurrent_executions(self):
        return self.client.get_account_settings()['AccountLimit'][
            'UnreservedConcurrentExecutions']

    def publish_version(self, function_name, code_sha_256):
        return self.client.publish_version(
            FunctionName=function_name,
            CodeSha256=code_sha_256
        )

    def update_alias(self, function_name, alias_name, function_version):
        return self.client.update_alias(
            FunctionName=function_name,
            Name=alias_name,
            FunctionVersion=function_version
        )

    def create_layer(self, layer_name, s3_bucket, s3_key, runtimes,
                     description=None,
                     layer_license=None):
        kwargs = {'LayerName': layer_name, 'CompatibleRuntimes': runtimes,
                  'Content': {'S3Bucket': s3_bucket, 'S3Key': s3_key}}
        if description:
            kwargs['Description'] = description
        if layer_license:
            kwargs['LicenseInfo'] = layer_license
        return self.client.publish_layer_version(**kwargs)

    def get_lambda_layer_arn(self, name):
        lambda_layers = self.client.list_layers()
        for each in lambda_layers['Layers']:
            if each['LayerName'] == name:
                return each['LatestMatchingVersion']['LayerVersionArn']
        while lambda_layers.get('NextMarker'):
            lambda_layers = self.client.list_layers(
                Marker=lambda_layers.get('NextMarker'))
            for each in lambda_layers['Layers']:
                if each['LayerName'] == name:
                    return each['LatestMatchingVersion']['LayerVersionArn']

    def get_lambda_layer_by_arn(self, arn):
        return self.client.get_layer_version_by_arn(Arn=arn)

    def delete_layer(self, arn):
        version = arn.split(':')[len(arn.split(':')) - 1]
        arn = arn[:-len(version) - 1]
        return self.client.delete_layer_version(
            LayerName=arn,
            VersionNumber=int(version))

    def list_lambda_layer_versions(self, name, runtime=None):
        kwargs = {'LayerName': name}
        if runtime:
            kwargs['CompatibleRuntime'] = runtime
        response = self.client.list_layer_versions(**kwargs)
        versions = response['LayerVersions']

        while response.get('NextMarker'):
            kwargs['Marker'] = response['NextMarker']
            response = self.client.list_layer_versions(kwargs)
            versions.append(response['LayerVersions'])

        return versions

    def configure_provisioned_concurrency(self, name, qualifier,
                                          concurrent_executions):
        if type(concurrent_executions) is not int:
            raise AssertionError(
                f'Parameter `concurrent_executions` '
                f'must be type of int, but not {type(concurrent_executions)}')
        return self.client.put_provisioned_concurrency_config(
            FunctionName=name,
            Qualifier=qualifier,
            ProvisionedConcurrentExecutions=concurrent_executions
        )

    def get_provisioned_concurrency(self, name, qualifier):
        return self.client.get_provisioned_concurrency_config(
            FunctionName=name,
            Qualifier=qualifier
        )

    def describe_provisioned_concurrency_configs(self, name):
        configs = []
        response = self.client.list_provisioned_concurrency_configs(
            FunctionName=name
        )
        configs.extend(response.get('ProvisionedConcurrencyConfigs'))
        marker = response.get('NextMarker')
        while marker:
            response = self.client.list_provisioned_concurrency_configs(
                FunctionName=name,
                Marker=marker
            )
            configs.extend(response.get('ProvisionedConcurrencyConfigs'))
            marker = response.get('NextMarker')
        return configs

    def describe_function_concurrency(self, name):
        return self.client.get_function_concurrency(
            FunctionName=name
        ).get('ReservedConcurrentExecutions')

    def delete_function_concurrency_config(self, name):
        # client.delete_function_concurrency return 204 None in boto3 1.11.14
        self.client.delete_function_concurrency(
            FunctionName=name)

    def delete_provisioned_concurrency_config(self, name, qualifier):
        # client.delete_provisioned_concurrency_config return 204 None
        #   in boto3 1.11.14
        self.client.delete_provisioned_concurrency_config(
            FunctionName=name,
            Qualifier=qualifier
        )

    def list_function_versions(self, name):
        versions = []
        resp = self.client.list_versions_by_function(
            FunctionName=name,
            MaxItems=100
        )
        versions.extend(resp.get('Versions'))
        next_marker = resp.get('NextMarker')
        while next_marker:
            self.client.list_versions_by_function(
                FunctionName=name,
                MaxItems=100,
                Marker=next_marker
            )
            versions.extend(resp.get('Versions'))
            next_marker = resp.get('NextMarker')
        return versions<|MERGE_RESOLUTION|>--- conflicted
+++ resolved
@@ -60,15 +60,9 @@
                       role, s3_bucket, s3_key, runtime='python3.7', memory=128,
                       timeout=300, vpc_sub_nets=None, vpc_security_group=None,
                       env_vars=None, dl_target_arn=None, tracing_mode=None,
-<<<<<<< HEAD
-                      publish_version=False, layers=None):
+                      publish_version=False, layers=None,
+                      ephemeral_storage=512):
         """ Create Lambda method
-=======
-                      publish_version=False, layers=None,
-                      ephemeral_storage=None):
-        """ Create Lambda method.
-
->>>>>>> 55cd3315
         :type lambda_name: str
         :type func_name: str
         :param func_name: name of the entry point function
