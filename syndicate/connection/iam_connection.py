--- conflicted
+++ resolved
@@ -157,7 +157,6 @@
         :param trusted_relationships: if not specified will use default
         """
         if not trusted_relationships:
-<<<<<<< HEAD
             trusted_relationships = self.empty_trusted_relationships()
         if allowed_account:
             trusted_accounts = IAMConnection.set_allowed_account(
@@ -165,18 +164,6 @@
             trusted_relationships['Statement'].append(trusted_accounts)
         if allowed_service:
             trusted_services = IAMConnection.set_allowed_service(
-=======
-            trusted_relationships = {
-                "Version": "2012-10-17",
-                "Statement": []
-            }
-        if allowed_account:
-            trusted_accounts = IAMConnection._set_allowed_account(
-                allowed_account, external_id, 'create')
-            trusted_relationships['Statement'].append(trusted_accounts)
-        if allowed_service:
-            trusted_services = IAMConnection._set_allowed_service(
->>>>>>> b0c742c3
                 allowed_service, 'create')
             trusted_relationships['Statement'].append(trusted_services)
         if isinstance(trusted_relationships, dict):
@@ -493,7 +480,6 @@
                 "Statement": updated_role.get('Statement', [])
             }
         else:
-<<<<<<< HEAD
             trusted_relationships = self.empty_trusted_relationships()
         statement = trusted_relationships['Statement']
         if allowed_account:
@@ -502,19 +488,6 @@
             statement.append(trusted_accounts)
         if allowed_service:
             trusted_services = IAMConnection.set_allowed_service(
-=======
-            trusted_relationships = {
-                "Version": "2012-10-17",
-                "Statement": []
-            }
-        statement = trusted_relationships['Statement']
-        if allowed_account:
-            trusted_accounts = IAMConnection._set_allowed_account(
-                allowed_account, external_id, 'update')
-            statement.append(trusted_accounts)
-        if allowed_service:
-            trusted_services = IAMConnection._set_allowed_service(
->>>>>>> b0c742c3
                 allowed_service, 'update')
             statement.append(trusted_services)
         if isinstance(trusted_relationships, dict):
@@ -537,11 +510,7 @@
             raise e
 
     @staticmethod
-<<<<<<< HEAD
     def set_allowed_account(allowed_account, external_id, action):
-=======
-    def _set_allowed_account(allowed_account, external_id, action):
->>>>>>> b0c742c3
         if isinstance(allowed_account, str):
             principal = get_account_role_arn(allowed_account)
         elif isinstance(allowed_account, list):
@@ -569,11 +538,7 @@
         return trusted_accounts
 
     @staticmethod
-<<<<<<< HEAD
     def set_allowed_service(allowed_service, action):
-=======
-    def _set_allowed_service(allowed_service, action):
->>>>>>> b0c742c3
         if isinstance(allowed_service, str):
             principal = "{0}.amazonaws.com".format(allowed_service)
         elif isinstance(allowed_service, list):
@@ -616,13 +581,6 @@
             _LOG.warn(f'No need to update policy \'{name}\': the new and the '
                       f'old contents are identical.')
             return
-<<<<<<< HEAD
-        self.create_policy_version(policy_arn=arn,
-                                   policy_document=dumps(policy_json),
-                                   set_as_default=True)
-        self.remove_policy_version(policy_arn=arn,
-                                   version_id=policy_version['VersionId'])
-=======
         versions = self.client.list_policy_versions(PolicyArn=arn)["Versions"]
         to_remove = next((v for v in reversed(versions) if v['IsDefaultVersion'] == False), None)
         if to_remove:
@@ -633,8 +591,6 @@
                                    policy_document=dumps(policy_json),
                                    set_as_default=True)
 
->>>>>>> b0c742c3
-
     def create_group(self, name):
         return self.client.create_group(GroupName=name)
 
