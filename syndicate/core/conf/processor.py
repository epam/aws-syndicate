"""
    Copyright 2018 EPAM Systems, Inc.

    Licensed under the Apache License, Version 2.0 (the "License");
    you may not use this file except in compliance with the License.
    You may obtain a copy of the License at

    http://www.apache.org/licenses/LICENSE-2.0

    Unless required by applicable law or agreed to in writing, software
    distributed under the License is distributed on an "AS IS" BASIS,
    WITHOUT WARRANTIES OR CONDITIONS OF ANY KIND, either express or implied.
    See the License for the specific language governing permissions and
    limitations under the License.
"""
import os

import yaml
from configobj import ConfigObj
from validate import Validator, VdtTypeError

from syndicate.commons.log_helper import get_logger
from syndicate.core.conf.validator import \
    (PROJECT_PATH_CFG, REGION_CFG, DEPLOY_TARGET_BUCKET_CFG,
     ACCOUNT_ID_CFG, PROJECTS_MAPPING_CFG, AWS_ACCESS_KEY_ID_CFG,
     RESOURCES_PREFIX_CFG, RESOURCES_SUFFIX_CFG, AWS_SECRET_ACCESS_KEY_CFG,
     ALL_REGIONS, ALLOWED_RUNTIME_LANGUAGES, ConfigValidator,
     USE_TEMP_CREDS_CFG, SERIAL_NUMBER_CFG,
     TEMP_AWS_ACCESS_KEY_ID_CFG, TEMP_AWS_SECRET_ACCESS_KEY_CFG,
     TEMP_AWS_SESSION_TOKEN_CFG, EXPIRATION_CFG, TAGS_CFG,
     IAM_PERMISSIONS_BOUNDARY_CFG)
from syndicate.core.constants import (DEFAULT_SEP, IAM_POLICY, IAM_ROLE,
                                      S3_BUCKET_TYPE)

from syndicate.core.conf.bucket_view import \
    AbstractBucketView, AbstractViewDigest
from typing import Union

CONFIG_FILE_NAME = 'syndicate.yml'
ALIASES_FILE_NAME = 'syndicate_aliases.yml'

LEGACY_CONFIG_FILE_NAME = 'sdct.conf'
LEGACY_ALIASES_FILE_NAME = 'sdct_aliases.conf'
DEFAULT_SECTION_NAME = 'default'

_LOG = get_logger('core.conf.config_holder')

GLOBAL_AWS_SERVICES = {IAM_ROLE, IAM_POLICY, S3_BUCKET_TYPE}

REQUIRED_PARAMETERS = {
    PROJECT_PATH_CFG: 'string(min=1)',
    REGION_CFG: "region_func",
    DEPLOY_TARGET_BUCKET_CFG: 'string(min=3, max=63)',
    ACCOUNT_ID_CFG: 'account_func',
    PROJECTS_MAPPING_CFG: 'project_func'
}

ALL_CONFIG_PARAMETERS = [
    AWS_ACCESS_KEY_ID_CFG, AWS_SECRET_ACCESS_KEY_CFG,
    RESOURCES_PREFIX_CFG, RESOURCES_SUFFIX_CFG,
    TEMP_AWS_ACCESS_KEY_ID_CFG, TEMP_AWS_SECRET_ACCESS_KEY_CFG,
    TEMP_AWS_SESSION_TOKEN_CFG, EXPIRATION_CFG
]
ALL_CONFIG_PARAMETERS.extend(REQUIRED_PARAMETERS.keys())

ERROR_MESSAGE_MAPPING = {
    PROJECT_PATH_CFG: 'cannot be empty',
    REGION_CFG: "is invalid. Valid options: " + str(ALL_REGIONS),
    DEPLOY_TARGET_BUCKET_CFG: 'length must be between 3 and 63 characters',
    ACCOUNT_ID_CFG: 'must be 12-digit number',
    PROJECTS_MAPPING_CFG: "must be as a mapping of runtime language to "
                          "project path. Allowed runtime language values: "
                          + str(ALLOWED_RUNTIME_LANGUAGES),
    RESOURCES_PREFIX_CFG: 'length must be less than or equal to 5',
    RESOURCES_SUFFIX_CFG: 'length must be less than or equal to 5'
}


def _region(value):
    value = value.lower()
    if not isinstance(value, str):
        raise VdtTypeError(value)
    if value not in ALL_REGIONS:
        raise VdtTypeError(value)
    return value


def _account(value):
    if len(value) != 12:
        raise VdtTypeError(value)
    try:
        int(value)
    except:
        raise VdtTypeError(value)
    return value


def _project_mapping(value):
    if value is '' or None:
        return ''  # valid case if you have no projects to build
    mappings = value.split(';')
    for mapping in mappings:
        items = mapping.split(':')
        if len(items) != 2:
            raise VdtTypeError(value)
        if items[0] not in ALLOWED_RUNTIME_LANGUAGES:
            raise VdtTypeError(value)
    return value


class ConfigHolder:
    def __init__(self, dir_path):
        con_path_yml = os.path.join(dir_path, CONFIG_FILE_NAME)
        con_path_yaml = os.path.join(dir_path,
                                     CONFIG_FILE_NAME.replace('yml', 'yaml'))
        con_path = con_path_yml if \
            os.path.exists(con_path_yml) else con_path_yaml
        self._config_path = con_path
        if os.path.isfile(con_path):
            self._init_yaml_config(dir_path=dir_path, con_path=con_path)
        else:
            self._init_ini_config(dir_path=dir_path)

    def _assert_no_errors(self, errors: list):
        if errors:
            raise AssertionError(f'The following error occurred '
                                 f'while {self._config_path} '
                                 f'parsing: {errors}')

    def _init_yaml_config(self, dir_path, con_path):
        config_content = load_yaml_file_content(file_path=con_path)
        if config_content:
            validator = ConfigValidator(config_content)
            errors = validator.validate()
            self._assert_no_errors(errors)

        self._config_dict = config_content

        aliases_path_yml = os.path.join(dir_path, ALIASES_FILE_NAME)
        aliases_path_yaml = os.path.join(
            dir_path, ALIASES_FILE_NAME.replace('yml', 'yaml'))
        aliases_path = aliases_path_yml \
            if os.path.exists(aliases_path_yml) else aliases_path_yaml
        aliases_content = load_yaml_file_content(file_path=aliases_path)
        self._aliases = aliases_content
        self._aliases.update(self.default_aliases)

    def _init_ini_config(self, dir_path):
        con_path = os.path.join(dir_path, LEGACY_CONFIG_FILE_NAME)
        if not os.path.isfile(con_path):
            raise AssertionError(
                'sdct.conf does not exist inside %s folder' % dir_path)
        self._config_path = con_path
        self._config_dict = ConfigObj(con_path,
                                      configspec=REQUIRED_PARAMETERS)
        self._validate_ini()
        alias_path = os.path.join(dir_path, LEGACY_ALIASES_FILE_NAME)
        if not os.path.exists(alias_path):
            _LOG.warn('sdct_aliases.conf does not exist '
                      'inside %s folder' % dir_path)
        else:
            self._aliases = ConfigObj(alias_path)
            self._aliases.update(self.default_aliases)

    def set_temp_credentials_to_config(self, temp_aws_access_key_id,
                                       temp_aws_secret_access_key,
                                       temp_aws_session_token,
                                       expiration):
        content_to_update = {
            TEMP_AWS_ACCESS_KEY_ID_CFG: temp_aws_access_key_id,
            TEMP_AWS_SECRET_ACCESS_KEY_CFG: temp_aws_secret_access_key,
            TEMP_AWS_SESSION_TOKEN_CFG: temp_aws_session_token,
            EXPIRATION_CFG: expiration
        }
        update_file_content(
            file_path=self._config_path,
            content=content_to_update
        )

    def _validate_ini(self):
        # building a validator
        validator = Validator({
            'region_func': _region,
            'account_func': _account,
            'project_func': _project_mapping
        })
        # validate
        param_valid_dict = self._config_dict.validate(validator=validator)
        if not param_valid_dict:
            raise Exception(f'Error while parsing {self._config_path}')
        # check non-required parameters
        prefix_value = self._config_dict.get(RESOURCES_PREFIX_CFG)
        if prefix_value:
            if len(prefix_value) > 5:
                if not isinstance(param_valid_dict, dict):
                    param_valid_dict = {RESOURCES_PREFIX_CFG: False}
                else:
                    param_valid_dict[RESOURCES_PREFIX_CFG] = False

        suffix_value = self._config_dict.get(RESOURCES_SUFFIX_CFG)
        if suffix_value:
            if len(suffix_value) > 5:
                if not isinstance(param_valid_dict, dict):
                    param_valid_dict = {RESOURCES_SUFFIX_CFG: False}
                else:
                    param_valid_dict[RESOURCES_SUFFIX_CFG] = False

        # processing results
        if isinstance(param_valid_dict, dict):
            messages = ''
            for key, value in param_valid_dict.items():
                if not value:
                    messages += '\n{0} {1}'.format(key,
                                                   ERROR_MESSAGE_MAPPING[key])

            if messages:
                raise Exception('Configuration is invalid. ' + messages)
        tags = self._config_dict.get(TAGS_CFG) or {}
        self._assert_no_errors(ConfigValidator.validate_tags(TAGS_CFG, tags))

    def _resolve_variable(self, variable_name):
        return self._config_dict.get(variable_name)

    def _prepare_bucket_view(self) -> Union[None, AbstractBucketView]:
        """
        Prepares assigned bucket view instance,
        by providing the raw config payload.
        Under circumstances of an error, deletes the previously installed view,
        which defaults to using the raw format.
        :return: [None, AbstractBucketView]
        """
        view = self.deploy_target_bucket_view
        raw = self._resolve_variable(DEPLOY_TARGET_BUCKET_CFG)
        try:
            view.raw = raw
            _LOG.info(f'Viewing complement, {view.__class__.__name__},'
                      ' has been found, setting up the raw data.')
            return view

        except AttributeError:
            _LOG.warn('No viewing complement has been found.')
        except AbstractBucketView.BucketViewRuntimeError:
            _LOG.warn('Viewing complement set-up has failed.')

        del self.deploy_target_bucket_view
        return None

    def _resolve_bucket_view_attribute(self, attribute_name: str, default=None):
        """
        Retrieves bucket view value respectively to a provided attribute name.
        """
        if not isinstance(attribute_name, str):
            raise KeyError('Name of an attribute must be a string.')
        view = self.deploy_target_bucket_view
        if view and not view.raw:
            view = self._prepare_bucket_view()
        return getattr(view, attribute_name, default)

    @property
    def default_aliases(self):
        return {
            ACCOUNT_ID_CFG: self.account_id,
            REGION_CFG: self.region
        }

    @property
    def project_path(self):
        return path_resolver(self._resolve_variable(PROJECT_PATH_CFG))

    @property
    def account_id(self):
        return str(self._resolve_variable(ACCOUNT_ID_CFG))

    @property
    def access_role(self):
        return self._resolve_variable('access_role')

    @property
    def session_duration(self):
        duration = self._resolve_variable('session_duration')
        if duration:
            return int(self._resolve_variable('session_duration'))

    @property
    def aws_access_key_id(self):
        return self._resolve_variable(AWS_ACCESS_KEY_ID_CFG)

    @property
    def aws_secret_access_key(self):
        return self._resolve_variable(AWS_SECRET_ACCESS_KEY_CFG)

    @property
    def region(self):
        return self._resolve_variable(REGION_CFG)

    @property
    def deploy_target_bucket(self) -> str:
        return self._resolve_bucket_view_attribute('name',
            self._resolve_variable(DEPLOY_TARGET_BUCKET_CFG)
        )

    @property
    def deploy_target_bucket_key_compound(self) -> str:
        return self._resolve_bucket_view_attribute('key', '')

    @property
    def deploy_target_bucket_view(self) -> Union[AbstractBucketView, None]:
        return getattr(self, '_deploy_target_bucket_view', None)

    @deploy_target_bucket_view.setter
    def deploy_target_bucket_view(self, view: AbstractBucketView):
        if not isinstance(view, AbstractBucketView):
            _LOG.error('Bucket view couldn\'t have been set, '
                       'due to improper type.')
        elif not isinstance(view.digest, AbstractViewDigest):
            _LOG.error('Bucket view couldn\'t have been set,'
                       ' due to unassigned digest-parser property.')
        else:
            setattr(self, '_deploy_target_bucket_view', view)

    @deploy_target_bucket_view.deleter
    def deploy_target_bucket_view(self):
        delattr(self, '_deploy_target_bucket_view')

    @property
    def iam_permissions_boundary(self):
        return self._resolve_variable(IAM_PERMISSIONS_BOUNDARY_CFG)

    # mapping build tool : paths to project
    @property
    def build_projects_mapping(self):
        mapping_value = self._resolve_variable(PROJECTS_MAPPING_CFG)
        if type(mapping_value) == dict:
            return mapping_value
        if mapping_value:
            mapping_dict = {}
            for i in mapping_value.split(';'):
                key = i.split(':')[0]
                value = i.split(':')[1]
                list_values = mapping_dict.get(key)
                if list_values:
                    list_values.append(path_resolver(value))
                else:
                    mapping_dict[key] = [path_resolver(value)]
            return mapping_dict

    @property
    def resources_prefix(self):
        prefix = self._resolve_variable(RESOURCES_PREFIX_CFG)
        if prefix is None:
            return ''
        else:
            return prefix

    @property
    def resources_suffix(self):
        suffix = self._resolve_variable(RESOURCES_SUFFIX_CFG)
        if suffix is None:
            return ''
        else:
            return suffix

    @property
    def iam_suffix(self):
        """
        Optional property. It will be included as a ending
        of names for iam_roles.
        :return:
        """
        return self._resolve_variable('iam_suffix')

    @property
    def aliases(self):
        return self._aliases

    @property
    def use_temp_creds(self):
        var = self._resolve_variable(USE_TEMP_CREDS_CFG)
        if isinstance(var, bool):
            return var
        elif isinstance(var, str):
            return var.lower() in ("yes", "true", "t", "1")
        return False

    @property
    def serial_number(self):
        return self._resolve_variable(SERIAL_NUMBER_CFG)

    @property
    def temp_aws_access_key_id(self):
        return self._resolve_variable(TEMP_AWS_ACCESS_KEY_ID_CFG)

    @property
    def temp_aws_secret_access_key(self):
        return self._resolve_variable(TEMP_AWS_SECRET_ACCESS_KEY_CFG)

    @property
    def temp_aws_session_token(self):
        return self._resolve_variable(TEMP_AWS_SESSION_TOKEN_CFG)

    @property
    def expiration(self):
        return self._resolve_variable(EXPIRATION_CFG)

    @property
<<<<<<< HEAD
    def tags(self):
        tags = self._resolve_variable(TAGS_CFG)
        if not tags:
            tags = {}
=======
    def tags(self) -> dict:
        tags = self._resolve_variable(TAGS_CFG) or {}
>>>>>>> b0c742c3
        tags = {k: str(v) for k, v in tags.items()}
        return tags

    def resolve_alias(self, name):
        if self._aliases.get(name):
            return self._aliases[name]


def path_resolver(path):
    return path.replace('\\', DEFAULT_SEP).replace('//', DEFAULT_SEP)


def load_yaml_file_content(file_path):
    if not os.path.isfile(file_path):
        raise AssertionError(f'There is no file by path: {file_path}')
    with open(file_path, 'r') as yaml_file:
        return yaml.load(yaml_file, Loader=yaml.FullLoader)


def update_file_content(file_path, content):
    if file_path.endswith('.yaml') or file_path.endswith('.yml'):
        update_yaml_file_content(file_path=file_path, content=content)
    elif file_path.endswith('.conf'):
        update_ini_file_content(file_path=file_path, content=content)


def update_yaml_file_content(file_path, content):
    file_content = load_yaml_file_content(file_path=file_path)
    file_content.update(content)
    with open(file_path, 'w') as yaml_file:
        yaml.dump(file_content, yaml_file, default_flow_style=False)


def update_ini_file_content(file_path, content):
    config = ConfigObj(file_path, configspec=REQUIRED_PARAMETERS)
    config.update(content)
    config.write()<|MERGE_RESOLUTION|>--- conflicted
+++ resolved
@@ -403,15 +403,8 @@
         return self._resolve_variable(EXPIRATION_CFG)
 
     @property
-<<<<<<< HEAD
-    def tags(self):
-        tags = self._resolve_variable(TAGS_CFG)
-        if not tags:
-            tags = {}
-=======
     def tags(self) -> dict:
         tags = self._resolve_variable(TAGS_CFG) or {}
->>>>>>> b0c742c3
         tags = {k: str(v) for k, v in tags.items()}
         return tags
 
