"""
    Copyright 2018 EPAM Systems, Inc.

    Licensed under the Apache License, Version 2.0 (the "License");
    you may not use this file except in compliance with the License.
    You may obtain a copy of the License at

    http://www.apache.org/licenses/LICENSE-2.0

    Unless required by applicable law or agreed to in writing, software
    distributed under the License is distributed on an "AS IS" BASIS,
    WITHOUT WARRANTIES OR CONDITIONS OF ANY KIND, either express or implied.
    See the License for the specific language governing permissions and
    limitations under the License.
"""
import collections
import concurrent.futures
import getpass
import json
import os
import re
import subprocess
import sys
from datetime import datetime, timedelta
from functools import wraps
from pathlib import Path
from threading import Thread
from time import time
from signal import SIGINT

import click
from click import BadParameter
from tqdm import tqdm

from syndicate.commons.log_helper import get_logger, get_user_logger
from syndicate.core.conf.processor import path_resolver
from syndicate.core.conf.validator import ConfigValidator, ALL_REGIONS
from syndicate.core.constants import (ARTIFACTS_FOLDER, BUILD_META_FILE_NAME,
                                      DEFAULT_SEP, DATE_FORMAT_ISO_8601)
from syndicate.core.project_state.project_state import MODIFICATION_LOCK, \
    WARMUP_LOCK, ProjectState
from syndicate.core.project_state.sync_processor import sync_project_state

_LOG = get_logger('syndicate.core.helper')
USER_LOG = get_user_logger()

CONF_PATH = os.environ.get('SDCT_CONF')


def unpack_kwargs(handler_func):
    """ Decorator for unpack kwargs.

    :type handler_func: func
    :param handler_func: function which will be decorated
    """

    @wraps(handler_func)
    def wrapper(*kwargs):
        """ Wrapper func."""
        parameters = {}
        for i in kwargs:
            if type(i) is dict:
                parameters = i
        return handler_func(**parameters)

    return wrapper


def exit_on_exception(handler_func):
    """ Decorator to catch all exceptions and fail stage execution

    :type handler_func: func
    :param handler_func: function which will be decorated
    """

    @wraps(handler_func)
    def wrapper(*args, **kwargs):
        """ Wrapper func."""
        try:
            return handler_func(*args, **kwargs)
        except Exception as e:
            _LOG.exception("Error occurred: %s", str(e))
            from syndicate.core import PROJECT_STATE
            PROJECT_STATE.release_lock(MODIFICATION_LOCK)
            sync_project_state()
            sys.exit(1)

    return wrapper


def prettify_json(obj):
    return json.dumps(obj, indent=4)


def cli_command(handler_func):
    @wraps(handler_func)
    def wrapper(*args, **kwargs):
        status_code = handler_func(*args, **kwargs)
        if status_code != 0:
            _LOG.error('Execution is failed')
            sys.exit(1)

    return wrapper


@cli_command
def execute_command_by_path(command, path):
    return subprocess.call(command, shell=True, cwd=path)


@cli_command
def execute_command(command):
    return subprocess.call(command, shell=True)


def build_path(*paths):
    return DEFAULT_SEP.join(paths)


def _find_alias_and_replace(some_string):
    """ Find placeholder for alias in string. If found - replace with alias
    value.

    :type some_string: str
    """
    from syndicate.core import CONFIG
    first_index = some_string.index('${')
    second_index = some_string.index('}')
    alias_name = some_string[first_index + 2:second_index]
    res_alias = CONFIG.resolve_alias(alias_name)
    if not res_alias:
        raise AssertionError('Can not found alias for {0}'.format(alias_name))
    result = (
            some_string[:first_index] + res_alias + some_string[
                                                    second_index + 1:])
    return result


def resolve_aliases_for_string(string_value):
    """ Look for aliases in string.

    :type string_value: str
    """
    input_string = string_value
    try:
        if '${' in string_value:
            if string_value.count('${') == string_value.count('}'):
                while True:
                    input_string = _find_alias_and_replace(input_string)
            else:
                raise AssertionError('Broken alias in value: {0}.'.format(
                    string_value))
        return input_string
    except ValueError:
        return input_string


<<<<<<< HEAD
def check_required_param(ctx, param, value):
    if not value:
        raise BadParameter('Parameter is required')
    return value


def param_to_lower(ctx, param, value):
    if isinstance(value, tuple):
        return tuple([a_value.lower() for a_value in value])
    if isinstance(value, str):
        return value.lower()


=======
>>>>>>> a8054700
def resolve_path_callback(ctx, param, value):
    if not value:
        raise BadParameter('Parameter is required')
    return path_resolver(value)


def generate_default_bundle_name(ctx, param, value):
    if value:
        return value
    from syndicate.core import CONFIG
    # regex to replace all special characters except dash, underscore and dot
    pattern = re.compile('[^0-9a-zA-Z.\-_]')
    project_path = CONFIG.project_path
    project_name = project_path.split("/")[-1]
    result_project_name = re.sub(pattern, '', project_name)
    date = datetime.now().strftime("%y%m%d.%H%M%S")
    bundle_name = f'{result_project_name}_{date}'
    if len(bundle_name) > 63:
        USER_LOG.warn(f'Bundle name \'{bundle_name}\' is too long. Trim it to '
                      f'the last 63 characters. Please rename project to '
                      f'shorter name to avoid this warning.')
        return bundle_name[-63:]
    return bundle_name


def resolve_default_bundle_name(command_name):
    from syndicate.core import PROJECT_STATE
    if command_name == 'clean':
        bundle_name = PROJECT_STATE.latest_deployed_bundle_name
    else:
        bundle_name = PROJECT_STATE.latest_bundle_name
    if not bundle_name:
        click.echo('Property \'bundle\' is not specified and could '
                   'not be resolved due to absence of data about the '
                   'latest build operation')
        return
    return bundle_name


def resolve_default_deploy_name(command_name):
    from syndicate.core import PROJECT_STATE
    if command_name == 'clean':
        deploy_name = PROJECT_STATE.latest_deployed_deploy_name
    else:
        deploy_name = PROJECT_STATE.default_deploy_name

    return deploy_name


param_resolver_map = {
    'bundle_name': resolve_default_bundle_name,
    'deploy_name': resolve_default_deploy_name
}


def resolve_default_value(ctx, param, value):
    if value:
        return value
    sync_project_state()
    command_name = ctx.info_name
    param_resolver = param_resolver_map.get(param.name)
    if not param_resolver:
        raise AssertionError(
            f'There is no resolver of default value '
            f'for param {param.name}')
    resolved_value = param_resolver(command_name=command_name)
    USER_LOG.info(f'Resolved value of {param.name}: {resolved_value}')
    return resolved_value


def create_bundle_callback(ctx, param, value):
    from syndicate.core.build.helper import resolve_bundle_directory
    if not value:
        raise BadParameter('Parameter is required')
    bundle_path = resolve_bundle_directory(value)
    if not os.path.exists(bundle_path):
        os.makedirs(bundle_path)
    return value


def verify_bundle_callback(ctx, param, value):
    from syndicate.core.build.helper import resolve_bundle_directory
    bundle_path = resolve_bundle_directory(value)
    if not os.path.exists(bundle_path):
        raise click.BadParameter(
            "Bundle name does not exist. Please, invoke "
            "'syndicate assemble' command to create a bundle.")
    return value


def verify_meta_bundle_callback(ctx, param, value):
    from syndicate.core.build.helper import resolve_bundle_directory
    bundle_path = resolve_bundle_directory(value)
    build_meta_path = os.path.join(bundle_path, BUILD_META_FILE_NAME)
    if not os.path.exists(build_meta_path):
        raise click.BadParameter(
            "Bundle name is incorrect. {0} does not exist. Please, invoke "
            "'package_meta' command to create a file.".format(
                BUILD_META_FILE_NAME))
    return value


def resolve_and_verify_bundle_callback(ctx, param, value):
    if not value:
        _LOG.debug(f'{param.name} is not specified, latest build will be used')
        value = resolve_default_value(ctx, param, value)
        if not value:
            raise click.BadParameter(
                f'Couldn\'t resolve the parameter automatically. '
                f'Try to specify it manually'
            )
    return verify_meta_bundle_callback(ctx, param, value)


def write_content_to_file(file_path, file_name, obj):
    file_name = os.path.join(file_path, file_name)
    if os.path.exists(file_name):
        _LOG.warn('{0} already exists'.format(file_name))
    else:
        folder_path = Path(file_path)
        folder_path.mkdir(parents=True, exist_ok=True)
        meta_file = Path(file_name)
        meta_file.touch(exist_ok=True)
        with open(file_name, 'w+') as meta_file:
            json.dump(obj, meta_file)
        _LOG.info('{0} file was created.'.format(meta_file.name))


def sync_lock(lock_type):
    def real_wrapper(func):
        @wraps(func)
        def wrapper(*args, **kwargs):
            sync_project_state()
            from syndicate.core import PROJECT_STATE
            if PROJECT_STATE.is_lock_free(lock_type):
                PROJECT_STATE.acquire_lock(lock_type)
                sync_project_state()
            else:
                raise AssertionError(f'The project {lock_type} is locked.')
            try:
                func(*args, **kwargs)
            except Exception as e:
                _LOG.exception("Error occurred: %s", str(e))
                from syndicate.core import PROJECT_STATE
                PROJECT_STATE.release_lock(lock_type)
                sync_project_state()
                sys.exit(1)
            PROJECT_STATE.release_lock(lock_type)
            sync_project_state()

        return wrapper

    return real_wrapper


def timeit(action_name=None):
    def internal_timeit(func):
        @wraps(func)
        def timed(*args, **kwargs):
            ts = time()
            result = func(*args, **kwargs)
            te = time()
            _LOG.info('Stage %s, elapsed time: %s', func.__name__,
                      str(timedelta(seconds=te - ts)))
            if action_name:
                username = getpass.getuser()
                duration = round(te - ts, 3)
                start_date_formatted = datetime.fromtimestamp(ts) \
                    .strftime(DATE_FORMAT_ISO_8601)
                end_date_formatted = datetime.fromtimestamp(te) \
                    .strftime(DATE_FORMAT_ISO_8601)

                bundle_name = kwargs.get('bundle_name')
                deploy_name = kwargs.get('deploy_name')
                from syndicate.core import PROJECT_STATE
                PROJECT_STATE.log_execution_event(
                    operation=action_name,
                    initiator=username,
                    bundle_name=bundle_name,
                    deploy_name=deploy_name,
                    time_start=start_date_formatted,
                    time_end=end_date_formatted,
                    duration_sec=duration)
            return result

        return timed

    return internal_timeit


def execute_parallel_tasks(*fns):
    threads = []
    for fn in fns:
        t = Thread(target=fn)
        t.start()
        threads.append(t)
    for t in threads:
        t.join()


def handle_futures_progress_bar(futures):
    kwargs = {
        'total': len(futures),
        'unit': 'nap',
        'leave': True
    }
    for _ in tqdm(concurrent.futures.as_completed(futures), **kwargs):
        pass


def string_to_camel_case(s: str):
    temp = s.split('_')
    res = temp[0] + ''.join(ele.title() for ele in temp[1:])
    return str(res)


def string_to_upper_camel_case(s: str):
    temp = s.split('_')
    res = ''.join(ele.title() for ele in temp)
    return str(res)


def dict_keys_to_camel_case(d: dict):
    return _inner_dict_keys_to_camel_case(d, string_to_camel_case)


def dict_keys_to_upper_camel_case(d: dict):
    return _inner_dict_keys_to_camel_case(d, string_to_upper_camel_case)


def _inner_dict_keys_to_camel_case(d: dict, case_formatter):
    new_d = {}
    for key, value in d.items():
        if isinstance(value, (str, int, float)):
            new_d[case_formatter(key)] = value

        if isinstance(value, list):
            new_list = []
            for index, item in enumerate(value):
                if isinstance(item, (str, int, float)):
                    new_list.append(item)
                if isinstance(item, dict):
                    new_list.append(dict_keys_to_camel_case(item))
            new_d[case_formatter(key)] = new_list

        if isinstance(value, dict):
            new_d[case_formatter(key)] = dict_keys_to_camel_case(value)

    return new_d


def string_to_capitalized_camel_case(s: str):
    temp = s.split('_')
    res = ''.join(ele.capitalize() for ele in temp)
    return res


def dict_keys_to_capitalized_camel_case(d: dict):
    new_d = {}
    for key, value in d.items():
        if isinstance(value, (str, int)):
            new_d[string_to_capitalized_camel_case(key)] = value

        if isinstance(value, list):
            new_list = []
            for index, item in enumerate(value):
                if isinstance(item, (str, int)):
                    new_list.append(item)
                if isinstance(item, dict):
                    new_list.append(dict_keys_to_camel_case(item))
            new_d[string_to_capitalized_camel_case(key)] = new_list

        if isinstance(value, dict):
            new_d[string_to_capitalized_camel_case(key)] = \
                dict_keys_to_camel_case(value)

    return new_d


class OrderedGroup(click.Group):
    def __init__(self, name=None, commands=None, **attrs):
        super(OrderedGroup, self).__init__(name, commands, **attrs)
        self.commands = commands or collections.OrderedDict()

    def list_commands(self, ctx):
        return self.commands


class OptionRequiredIf(click.Option):
    def __init__(self, *args, **kwargs):
        self.required_if = kwargs.pop('required_if')
        if not self.required_if:
            raise AssertionError("'required_if' param must be specified")
        super().__init__(*args, **kwargs)

    def handle_parse_result(self, ctx, opts, args):
        is_current_present: bool = self.name in opts
        is_required_present: bool = self.required_if in opts
        if is_current_present ^ is_required_present:
            raise click.UsageError(f"options: '{self.name}' and "
                                   f"'{self.required_if}' "
                                   f"must be specified together")
        else:
            return super().handle_parse_result(ctx, opts, args)


class ValidRegionParamType(click.types.StringParamType):
    ALL_VALUE = 'ALL'
    name = 'region'

    def __init__(self, allowed_all=False):
        self.allowed_all = allowed_all

    def convert(self, value, param, ctx):
        value = super().convert(value, param, ctx)
        if self.allowed_all and value.upper() == self.ALL_VALUE:
            _LOG.info("The value is 'ALL' and 'allowed_all=True', returning..")
            return value.lower()
        _LOG.info(f"Checking whether {value} is a valid region...")
        if value not in ALL_REGIONS:
            _LOG.error(f"Invalid region '{value}' was given")
            self.fail(f"Value '{value}' is not a valid region. Try one of "
                      f"these: {ALL_REGIONS}", param, ctx)
        _LOG.info(f"Value '{value}' is a valid region, returning..")
        return value

    def get_metavar(self, param):
        shorten_regions = [ALL_REGIONS[0], "...", ALL_REGIONS[-1]]
        if self.allowed_all:
            shorten_regions.insert(0, self.ALL_VALUE)
        return f"[{'|'.join(shorten_regions)}]"


class DictParamType(click.types.StringParamType):
    name = 'dict'
    ITEMS_SEPARATOR = ','
    KEY_VALUE_SEPARATOR = ':'

    def convert(self, value, param, ctx):
        value = super().convert(value, param, ctx)
        _LOG.info(f'Stripping {value} from "{self.ITEMS_SEPARATOR}" a bit..')
        value = value[1:] if value.startswith(self.ITEMS_SEPARATOR) else value
        value = value[:-1] if value.endswith(self.ITEMS_SEPARATOR) else value
        result = {}
        _LOG.info(f'Converting: {value} to dict..')
        for item in value.split(self.ITEMS_SEPARATOR):
            k, v = item.split(self.KEY_VALUE_SEPARATOR)
            result[k] = v
        _LOG.info(f'Converted to such a dict: {result}')
        return result

    def get_metavar(self, param):
        return f'KEY{self.KEY_VALUE_SEPARATOR}VALUE1' \
               f'{self.ITEMS_SEPARATOR}KEY2{self.KEY_VALUE_SEPARATOR}VALUE2'


def check_bundle_bucket_name(ctx, param, value):
    try:
        from syndicate.core.resources.s3_resource import validate_bucket_name
        validate_bucket_name(value)
        return value
    except ValueError as e:
        raise BadParameter(e.__str__())


def check_prefix_suffix_length(ctx, param, value):
    if value:
        value = value.lower().strip()
        result = ConfigValidator.validate_prefix_suffix(param.name, value)
        if result:
            raise BadParameter(result)
        return value


def resolve_project_path(ctx, param, value):
    from syndicate.core import CONFIG
    if not value:
        USER_LOG.info(f"Parameter: '{param.name}' wasn't specified. "
                      f"Getting automatically")
        value = CONFIG.project_path \
            if CONFIG and CONFIG.project_path else os.getcwd()
        USER_LOG.info(f"Path: '{value}' was assigned to the "
                      f"parameter: '{param.name}'")
    return value


def check_lambda_name(value):
    """Validates lambda's name"""
    _LOG.info(f"Validating lambda name: '{value}'")
    invalid_character = re.search('[^0-9a-zA-Z\-]', value)
    error = None
    if not 3 <= len(value) <= 63:
        error = f'lambda name \'{value}\' length must be between 3 and 63 characters'
    elif invalid_character:
        error = f'lambda name \'{value}\' contains invalid characters: ' \
                f'{invalid_character.group()}'
    elif value.startswith('-'):
        error = f"lambda name '{value}' cannot start with '-'"
    elif value.endswith('-'):
        error = f"lambda name '{value}' cannot end with '-'"
    if error:
        _LOG.error(f"Lambda name validation error: {error}")
        raise ValueError(error)
    _LOG.info(f"Lambda name: '{value}' passed the validation")


def check_lambdas_names(ctx, param, value):
    """Applies lambda name validator for each lambda's name"""
    for lambda_name in value:
        try:
            check_lambda_name(lambda_name)
        except ValueError as e:
            raise click.BadParameter(e.__str__(), ctx, param)
    return value


def handle_interruption(_num: SIGINT, _frame):
    """ Meant to handle interruption signal, by releasing any given lock """
    _naming, _lock_types = 'PROJECT_STATE', (MODIFICATION_LOCK, WARMUP_LOCK)
    if _num == SIGINT:
        from syndicate.core import PROJECT_STATE
        _state = PROJECT_STATE
        if isinstance(_state, ProjectState):
            _locked_type = next((each for each in _lock_types
                                 if not _state.is_lock_free(each)), None)
            if _locked_type:
                _LOG.warn(f'Releasing the project state lock {_locked_type},'
                          'due to user interruption.')
                _state.release_lock(_locked_type)
                sync_project_state()
    sys.exit(_num)


def check_lambda_state_consistency(objected_lambdas: list,
                                   subjected_lambdas: dict, runtime: str):
    from syndicate.core.groups import RUNTIME
    return next((True for each in objected_lambdas if subjected_lambdas.get(
        each, {}).get(RUNTIME) == runtime), False)<|MERGE_RESOLUTION|>--- conflicted
+++ resolved
@@ -155,7 +155,6 @@
         return input_string
 
 
-<<<<<<< HEAD
 def check_required_param(ctx, param, value):
     if not value:
         raise BadParameter('Parameter is required')
@@ -169,8 +168,6 @@
         return value.lower()
 
 
-=======
->>>>>>> a8054700
 def resolve_path_callback(ctx, param, value):
     if not value:
         raise BadParameter('Parameter is required')
