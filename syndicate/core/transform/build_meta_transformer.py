--- conflicted
+++ resolved
@@ -18,26 +18,26 @@
 
 from syndicate.core.build.deployment_processor import compare_deploy_resources
 from syndicate.core.build.meta_processor import resolve_meta
-<<<<<<< HEAD
+from syndicate.core.constants import (IAM_POLICY, IAM_ROLE, LAMBDA_TYPE,
+                                      API_GATEWAY_TYPE)
 from syndicate.core.constants import IAM_POLICY, IAM_ROLE, LAMBDA_TYPE, \
     DYNAMO_TABLE_TYPE, S3_BUCKET_TYPE, CLOUD_WATCH_RULE_TYPE, SQS_QUEUE_TYPE, \
     API_GATEWAY_TYPE, SNS_TOPIC_TYPE, CLOUD_WATCH_ALARM_TYPE, \
     EC2_INSTANCE_TYPE
-=======
-from syndicate.core.constants import (IAM_POLICY, IAM_ROLE, LAMBDA_TYPE,
-                                      API_GATEWAY_TYPE)
->>>>>>> c91be730
 
 
-class BuildMetaTransformer:
+class BuildMetaTransformer(object):
 
     def __init__(self):
+        from syndicate.core import CONFIG, RESOURCES_PROVIDER
+        self.config = CONFIG
+        self.resources_provider = RESOURCES_PROVIDER
+
         self.resources = list()
         self.transformer_mapping = {
             IAM_POLICY: self._transform_iam_managed_policy,
             IAM_ROLE: self._transform_iam_role,
             LAMBDA_TYPE: self._transform_lambda,
-<<<<<<< HEAD
             DYNAMO_TABLE_TYPE: self._transform_dynamo_db_table,
             S3_BUCKET_TYPE: self._transform_s3_bucket,
             CLOUD_WATCH_RULE_TYPE: self._transform_cloud_watch_rule,
@@ -46,9 +46,6 @@
             SNS_TOPIC_TYPE: self._transform_sns_topic,
             CLOUD_WATCH_ALARM_TYPE: self._transform_cloudwatch_alarm,
             EC2_INSTANCE_TYPE: self._transform_ec2_instance,
-=======
-            API_GATEWAY_TYPE: self._transform_api_gateway
->>>>>>> c91be730
         }
 
     def transform_build_meta(self, build_meta):
@@ -59,13 +56,10 @@
             resource_type = resource.get('resource_type')
             transformer = self.transformer_mapping.get(resource_type)
             if transformer is None:
-                continue
-            transformed_resource = transformer(name=name, resource=resource)
-            if isinstance(transformed_resource, list):
-                for res in transformed_resource:
-                    self.resources.append(res)
-            else:
-                self.resources.append(transformed_resource)
+                raise ValueError(
+                    "Transformation is not supported for resources "
+                    "of the '{}' type".format(resource_type))
+            transformer(name=name, resource=resource)
         return self._compose_template()
 
     @abstractmethod
@@ -85,7 +79,6 @@
         pass
 
     @abstractmethod
-<<<<<<< HEAD
     def _transform_dynamo_db_table(self, name, resource):
         pass
 
@@ -98,13 +91,10 @@
         pass
 
     @abstractmethod
-=======
->>>>>>> c91be730
     def _transform_api_gateway(self, name, resource):
         pass
 
     @abstractmethod
-<<<<<<< HEAD
     def _transform_sns_topic(self, name, resource):
         pass
 
@@ -125,7 +115,5 @@
         pass
 
     @abstractmethod
-=======
->>>>>>> c91be730
     def _compose_template(self):
         pass