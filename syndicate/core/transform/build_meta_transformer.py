"""
    Copyright 2021 EPAM Systems, Inc.

    Licensed under the Apache License, Version 2.0 (the "License");
    you may not use this file except in compliance with the License.
    You may obtain a copy of the License at

    http://www.apache.org/licenses/LICENSE-2.0

    Unless required by applicable law or agreed to in writing, software
    distributed under the License is distributed on an "AS IS" BASIS,
    WITHOUT WARRANTIES OR CONDITIONS OF ANY KIND, either express or implied.
    See the License for the specific language governing permissions and
    limitations under the License.
"""
from abc import abstractmethod
from functools import cmp_to_key

from syndicate.core.build.deployment_processor import compare_deploy_resources
from syndicate.core.build.meta_processor import resolve_meta
<<<<<<< HEAD
from syndicate.core.constants import IAM_POLICY, IAM_ROLE, LAMBDA_TYPE, \
    DYNAMO_TABLE_TYPE, S3_BUCKET_TYPE, CLOUD_WATCH_RULE_TYPE, SQS_QUEUE_TYPE, \
    API_GATEWAY_TYPE, SNS_TOPIC_TYPE, CLOUD_WATCH_ALARM_TYPE, \
    BATCH_COMPENV_TYPE, BATCH_JOBQUEUE_TYPE, BATCH_JOBDEF_TYPE
from syndicate.core.constants import (KINESIS_STREAM_TYPE,
                                      SNS_PLATFORM_APPLICATION_TYPE,
                                      COGNITO_TYPE)
=======
from syndicate.core.constants import \
    (DYNAMO_DB_STREAM_TYPE, SNS_PLATFORM_APPLICATION_TYPE, KINESIS_STREAM_TYPE,
     IAM_POLICY, IAM_ROLE, LAMBDA_TYPE, DYNAMO_TABLE_TYPE, S3_BUCKET_TYPE,
     CLOUD_WATCH_RULE_TYPE, SQS_QUEUE_TYPE, API_GATEWAY_TYPE, SNS_TOPIC_TYPE,
     CLOUD_WATCH_ALARM_TYPE)
>>>>>>> 57709147


class BuildMetaTransformer(object):

    def __init__(self):
        from syndicate.core import CONFIG, RESOURCES_PROVIDER
        self.config = CONFIG
        self.resources_provider = RESOURCES_PROVIDER

        self.transformer_mapping = {
            IAM_POLICY: self._transform_iam_managed_policy,
            IAM_ROLE: self._transform_iam_role,
            LAMBDA_TYPE: self._transform_lambda,
            DYNAMO_TABLE_TYPE: self._transform_dynamo_db_table,
            S3_BUCKET_TYPE: self._transform_s3_bucket,
            CLOUD_WATCH_RULE_TYPE: self._transform_cloud_watch_rule,
            SQS_QUEUE_TYPE: self._transform_sqs_queue,
            API_GATEWAY_TYPE: self._transform_api_gateway,
            SNS_TOPIC_TYPE: self._transform_sns_topic,
            SNS_PLATFORM_APPLICATION_TYPE: self._transform_sns_application,
            CLOUD_WATCH_ALARM_TYPE: self._transform_cloudwatch_alarm,
<<<<<<< HEAD
            KINESIS_STREAM_TYPE: self._transform_kinesis_stream,
            SNS_PLATFORM_APPLICATION_TYPE: self._transform_sns_application,
            COGNITO_TYPE: self._transform_cognito,
            BATCH_COMPENV_TYPE: self._transform_batch_compenv,
            BATCH_JOBQUEUE_TYPE: self._transform_batch_jobqueue,
            BATCH_JOBDEF_TYPE: self._transform_batch_jobdef
=======
            DYNAMO_DB_STREAM_TYPE: self._transform_dynamodb_stream,
            KINESIS_STREAM_TYPE: self._transform_kinesis_stream
>>>>>>> 57709147
        }

    def transform_build_meta(self, build_meta):
        build_meta = resolve_meta(build_meta)
        resources_list = list(build_meta.items())
        resources_list.sort(key=cmp_to_key(compare_deploy_resources))
        for name, resource in resources_list:
            resource_type = resource.get('resource_type')
            transformer = self.transformer_mapping.get(resource_type)
            if transformer is None:
                raise ValueError(
                    "Transformation is not supported for resources "
                    "of the '{}' type".format(resource_type))
            transformer(name=name, resource=resource)
        return self._compose_template()

    @abstractmethod
    def output_file_name(self) -> str:
        pass

    @abstractmethod
    def _transform_iam_managed_policy(self, name, resource):
        pass

    @abstractmethod
    def _transform_iam_role(self, name, resource):
        pass

    @abstractmethod
    def _transform_lambda(self, name, resource):
        pass

    @abstractmethod
    def _transform_dynamo_db_table(self, name, resource):
        pass

    @abstractmethod
    def _transform_s3_bucket(self, name, resource):
        pass

    @abstractmethod
    def _transform_cloud_watch_rule(self, name, resource):
        pass

    @abstractmethod
    def _transform_api_gateway(self, name, resource):
        pass

    @abstractmethod
    def _transform_sns_topic(self, name, resource):
        pass

    @abstractmethod
    def _transform_sns_application(self, name, resource):
        pass

    @abstractmethod
    def _transform_cloudwatch_alarm(self, name, resource):
        pass

    @abstractmethod
    def _transform_sqs_queue(self, name, resource):
        pass

    @abstractmethod
    def _transform_kinesis_stream(self, name, resource):
        pass

    @abstractmethod
    def _transform_sns_application(self, name, resource):
        pass

    @abstractmethod
    def _transform_cognito(self, name, resource):
        pass

    @abstractmethod
    def _transform_batch_compenv(self, name, resource):
        pass

    @abstractmethod
    def _transform_batch_jobqueue(self, name, resource):
        pass

    @abstractmethod
    def _transform_batch_jobdef(self, name, resource):
        pass

    @abstractmethod
    def _transform_kinesis_stream(self, name, resource):
        pass

    @abstractmethod
    def _compose_template(self):
        pass<|MERGE_RESOLUTION|>--- conflicted
+++ resolved
@@ -18,7 +18,11 @@
 
 from syndicate.core.build.deployment_processor import compare_deploy_resources
 from syndicate.core.build.meta_processor import resolve_meta
-<<<<<<< HEAD
+from syndicate.core.constants import \
+    (DYNAMO_DB_STREAM_TYPE, SNS_PLATFORM_APPLICATION_TYPE, KINESIS_STREAM_TYPE,
+     IAM_POLICY, IAM_ROLE, LAMBDA_TYPE, DYNAMO_TABLE_TYPE, S3_BUCKET_TYPE,
+     CLOUD_WATCH_RULE_TYPE, SQS_QUEUE_TYPE, API_GATEWAY_TYPE, SNS_TOPIC_TYPE,
+     CLOUD_WATCH_ALARM_TYPE)
 from syndicate.core.constants import IAM_POLICY, IAM_ROLE, LAMBDA_TYPE, \
     DYNAMO_TABLE_TYPE, S3_BUCKET_TYPE, CLOUD_WATCH_RULE_TYPE, SQS_QUEUE_TYPE, \
     API_GATEWAY_TYPE, SNS_TOPIC_TYPE, CLOUD_WATCH_ALARM_TYPE, \
@@ -26,13 +30,6 @@
 from syndicate.core.constants import (KINESIS_STREAM_TYPE,
                                       SNS_PLATFORM_APPLICATION_TYPE,
                                       COGNITO_TYPE)
-=======
-from syndicate.core.constants import \
-    (DYNAMO_DB_STREAM_TYPE, SNS_PLATFORM_APPLICATION_TYPE, KINESIS_STREAM_TYPE,
-     IAM_POLICY, IAM_ROLE, LAMBDA_TYPE, DYNAMO_TABLE_TYPE, S3_BUCKET_TYPE,
-     CLOUD_WATCH_RULE_TYPE, SQS_QUEUE_TYPE, API_GATEWAY_TYPE, SNS_TOPIC_TYPE,
-     CLOUD_WATCH_ALARM_TYPE)
->>>>>>> 57709147
 
 
 class BuildMetaTransformer(object):
@@ -54,17 +51,14 @@
             SNS_TOPIC_TYPE: self._transform_sns_topic,
             SNS_PLATFORM_APPLICATION_TYPE: self._transform_sns_application,
             CLOUD_WATCH_ALARM_TYPE: self._transform_cloudwatch_alarm,
-<<<<<<< HEAD
+            DYNAMO_DB_STREAM_TYPE: self._transform_dynamodb_stream,
+            KINESIS_STREAM_TYPE: self._transform_kinesis_stream
             KINESIS_STREAM_TYPE: self._transform_kinesis_stream,
             SNS_PLATFORM_APPLICATION_TYPE: self._transform_sns_application,
             COGNITO_TYPE: self._transform_cognito,
             BATCH_COMPENV_TYPE: self._transform_batch_compenv,
             BATCH_JOBQUEUE_TYPE: self._transform_batch_jobqueue,
             BATCH_JOBDEF_TYPE: self._transform_batch_jobdef
-=======
-            DYNAMO_DB_STREAM_TYPE: self._transform_dynamodb_stream,
-            KINESIS_STREAM_TYPE: self._transform_kinesis_stream
->>>>>>> 57709147
         }
 
     def transform_build_meta(self, build_meta):
