"""
    Copyright 2018 EPAM Systems, Inc.

    Licensed under the Apache License, Version 2.0 (the "License");
    you may not use this file except in compliance with the License.
    You may obtain a copy of the License at

    http://www.apache.org/licenses/LICENSE-2.0

    Unless required by applicable law or agreed to in writing, software
    distributed under the License is distributed on an "AS IS" BASIS,
    WITHOUT WARRANTIES OR CONDITIONS OF ANY KIND, either express or implied.
    See the License for the specific language governing permissions and
    limitations under the License.
"""
IAM_POLICY = 'iam_policy'
IAM_ROLE = 'iam_role'
LAMBDA_TYPE = 'lambda'
LAMBDA_LAYER_TYPE = 'lambda_layer'
DYNAMO_TABLE_TYPE = 'dynamodb_table'
S3_BUCKET_TYPE = 's3_bucket'
CLOUD_WATCH_RULE_TYPE = 'cloudwatch_rule'
SQS_QUEUE_TYPE = 'sqs_queue'
API_GATEWAY_TYPE = 'api_gateway'
COGNITO_FEDERATED_POOL_TYPE = 'cognito_federated_pool'
COGNITO_USER_POOL_TYPE = 'cognito_idp'
SNS_TOPIC_TYPE = 'sns_topic'
SNS_PLATFORM_APPLICATION_TYPE = 'sns_application'
CLOUD_WATCH_ALARM_TYPE = 'cloudwatch_alarm'
EBS_TYPE = 'beanstalk_app'
STEP_FUNCTION_TYPE = 'step_functions'
KINESIS_STREAM_TYPE = 'kinesis_stream'
STATE_ACTIVITY_TYPE = 'state_activity'
EC2_INSTANCE_TYPE = 'ec2_instance'
BATCH_COMPENV_TYPE = 'batch_compenv'
BATCH_JOBQUEUE_TYPE = 'batch_jobqueue'
BATCH_JOBDEF_TYPE = 'batch_jobdef'
DOCUMENTDB_CLUSTER_TYPE = 'documentdb_cluster'
DOCUMENTDB_INSTANCE_TYPE = 'documentdb_instance'

S3_PATH_NAME = 's3_path'

# == BUILD PARAMS =============================================================
ARTIFACTS_FOLDER = 'bundles'
BUILD_META_FILE_NAME = 'build_meta.json'
LAMBDA_CONFIG_FILE_NAME = 'lambda_config.json'
REQ_FILE_NAME = 'requirements.txt'
NODE_REQ_FILE_NAME = 'package.json'
LOCAL_REQ_FILE_NAME = 'local_requirements.txt'
RESOURCES_FILE_NAME = 'deployment_resources.json'

DEFAULT_SEP = '/'

DEPLOY_RESOURCE_TYPE_PRIORITY = {
    IAM_POLICY: 1,
    IAM_ROLE: 2,
    DYNAMO_TABLE_TYPE: 3,
    S3_BUCKET_TYPE: 4,
    CLOUD_WATCH_RULE_TYPE: 5,
    SNS_TOPIC_TYPE: 7,
    SQS_QUEUE_TYPE: 8,
    KINESIS_STREAM_TYPE: 9,
    CLOUD_WATCH_ALARM_TYPE: 10,
    LAMBDA_LAYER_TYPE: 11,
    LAMBDA_TYPE: 12,
    STATE_ACTIVITY_TYPE: 13,
    STEP_FUNCTION_TYPE: 14,
    COGNITO_USER_POOL_TYPE: 15,
    API_GATEWAY_TYPE: 16,
    COGNITO_FEDERATED_POOL_TYPE: 17,
    EBS_TYPE: 18,
    EC2_INSTANCE_TYPE: 19,
    SNS_PLATFORM_APPLICATION_TYPE: 20,
    BATCH_COMPENV_TYPE: 21,
    BATCH_JOBQUEUE_TYPE: 22,
    BATCH_JOBDEF_TYPE: 23,
    DOCUMENTDB_CLUSTER_TYPE: 24,
    DOCUMENTDB_INSTANCE_TYPE: 25
}

CLEAN_RESOURCE_TYPE_PRIORITY = {
    IAM_POLICY: 2,
    IAM_ROLE: 1,
    DYNAMO_TABLE_TYPE: 3,
    S3_BUCKET_TYPE: 4,
    CLOUD_WATCH_RULE_TYPE: 5,
    SNS_TOPIC_TYPE: 7,
    SQS_QUEUE_TYPE: 8,
    KINESIS_STREAM_TYPE: 9,
    CLOUD_WATCH_ALARM_TYPE: 10,
    LAMBDA_TYPE: 11,
    LAMBDA_LAYER_TYPE: 12,
    STATE_ACTIVITY_TYPE: 13,
    STEP_FUNCTION_TYPE: 14,
    COGNITO_USER_POOL_TYPE: 15,
    API_GATEWAY_TYPE: 16,
    COGNITO_FEDERATED_POOL_TYPE: 17,
    EBS_TYPE: 18,
    EC2_INSTANCE_TYPE: 19,
    SNS_PLATFORM_APPLICATION_TYPE: 20,
    BATCH_JOBDEF_TYPE: 21,
    BATCH_JOBQUEUE_TYPE: 22,
    BATCH_COMPENV_TYPE: 23,
    DOCUMENTDB_CLUSTER_TYPE: 24,
    DOCUMENTDB_INSTANCE_TYPE: 25
}

UPDATE_RESOURCE_TYPE_PRIORITY = {
<<<<<<< HEAD
    LAMBDA_LAYER_TYPE: 1,
    LAMBDA_TYPE: 2,
    BATCH_JOBDEF_TYPE: 4,
    BATCH_COMPENV_TYPE: 3
=======
    IAM_POLICY: 1,
    IAM_ROLE: 2,
    LAMBDA_LAYER_TYPE: 3,
    LAMBDA_TYPE: 4
>>>>>>> a1fe935e
}

RESOURCE_LIST = list(DEPLOY_RESOURCE_TYPE_PRIORITY.keys())
DATE_FORMAT_ISO_8601 = '%Y-%m-%dT%H:%M:%SZ'<|MERGE_RESOLUTION|>--- conflicted
+++ resolved
@@ -106,17 +106,12 @@
 }
 
 UPDATE_RESOURCE_TYPE_PRIORITY = {
-<<<<<<< HEAD
-    LAMBDA_LAYER_TYPE: 1,
-    LAMBDA_TYPE: 2,
-    BATCH_JOBDEF_TYPE: 4,
-    BATCH_COMPENV_TYPE: 3
-=======
     IAM_POLICY: 1,
     IAM_ROLE: 2,
     LAMBDA_LAYER_TYPE: 3,
-    LAMBDA_TYPE: 4
->>>>>>> a1fe935e
+    LAMBDA_TYPE: 4,
+    BATCH_JOBDEF_TYPE: 5,
+    BATCH_COMPENV_TYPE: 6
 }
 
 RESOURCE_LIST = list(DEPLOY_RESOURCE_TYPE_PRIORITY.keys())
