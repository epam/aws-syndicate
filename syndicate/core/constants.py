--- conflicted
+++ resolved
@@ -37,10 +37,7 @@
 BATCH_COMPENV_TYPE = 'batch_compenv'
 BATCH_JOBQUEUE_TYPE = 'batch_jobqueue'
 BATCH_JOBDEF_TYPE = 'batch_jobdef'
-<<<<<<< HEAD
-=======
 FIREHOSE_TYPE = 'firehose'
->>>>>>> b0c742c3
 DOCUMENTDB_CLUSTER_TYPE = 'documentdb_cluster'
 DOCUMENTDB_INSTANCE_TYPE = 'documentdb_instance'
 
@@ -87,14 +84,9 @@
     BATCH_COMPENV_TYPE: 21,
     BATCH_JOBQUEUE_TYPE: 22,
     BATCH_JOBDEF_TYPE: 23,
-<<<<<<< HEAD
-    DOCUMENTDB_CLUSTER_TYPE: 24,
-    DOCUMENTDB_INSTANCE_TYPE: 25
-=======
     FIREHOSE_TYPE: 24,
     DOCUMENTDB_CLUSTER_TYPE: 25,
     DOCUMENTDB_INSTANCE_TYPE: 26
->>>>>>> b0c742c3
 }
 
 CLEAN_RESOURCE_TYPE_PRIORITY = {
@@ -121,14 +113,9 @@
     BATCH_JOBDEF_TYPE: 21,
     BATCH_JOBQUEUE_TYPE: 22,
     BATCH_COMPENV_TYPE: 23,
-<<<<<<< HEAD
-    DOCUMENTDB_INSTANCE_TYPE: 24,
-    DOCUMENTDB_CLUSTER_TYPE: 25,
-=======
     FIREHOSE_TYPE: 24,
     DOCUMENTDB_INSTANCE_TYPE: 25,
     DOCUMENTDB_CLUSTER_TYPE: 26,
->>>>>>> b0c742c3
 }
 
 UPDATE_RESOURCE_TYPE_PRIORITY = {
@@ -161,10 +148,6 @@
 UPLOAD_ACTION = 'upload'
 COPY_BUNDLE_ACTION = 'copy_bundle'
 
-<<<<<<< HEAD
-NONE_AUTH_TYPE, IAM_AUTH_TYPE = 'NONE', 'AWS_IAM'
-=======
 NONE_AUTH_TYPE, IAM_AUTH_TYPE = 'NONE', 'AWS_IAM'
 
-MANY_LINUX_2014_PLATFORM = 'manylinux2014_x86_64'
->>>>>>> b0c742c3
+MANY_LINUX_2014_PLATFORM = 'manylinux2014_x86_64'