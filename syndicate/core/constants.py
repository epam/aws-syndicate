--- conflicted
+++ resolved
@@ -35,12 +35,9 @@
 BATCH_COMPENV_TYPE = 'batch_compenv'
 BATCH_JOBQUEUE_TYPE = 'batch_jobqueue'
 BATCH_JOBDEF_TYPE = 'batch_jobdef'
-<<<<<<< HEAD
-DYNAMO_DB_STREAM_TYPE = 'dynamodb_stream'
-=======
 DOCUMENTDB_CLUSTER_TYPE = 'documentdb_cluster'
 DOCUMENTDB_INSTANCE_TYPE = 'documentdb_instance'
->>>>>>> cb2b7813
+DYNAMO_DB_STREAM_TYPE = 'dynamodb_stream'
 
 S3_PATH_NAME = 's3_path'
 
@@ -69,17 +66,6 @@
     LAMBDA_TYPE: 12,
     STATE_ACTIVITY_TYPE: 13,
     STEP_FUNCTION_TYPE: 14,
-<<<<<<< HEAD
-    API_GATEWAY_TYPE: 15,
-    COGNITO_TYPE: 16,
-    EBS_TYPE: 17,
-    EC2_INSTANCE_TYPE: 18,
-    SNS_PLATFORM_APPLICATION_TYPE: 19,
-    BATCH_COMPENV_TYPE: 20,
-    BATCH_JOBQUEUE_TYPE: 21,
-    BATCH_JOBDEF_TYPE: 22,
-    DYNAMO_DB_STREAM_TYPE: 23
-=======
     COGNITO_USER_POOL_TYPE: 15,
     API_GATEWAY_TYPE: 16,
     COGNITO_FEDERATED_POOL_TYPE: 17,
@@ -90,8 +76,8 @@
     BATCH_JOBQUEUE_TYPE: 22,
     BATCH_JOBDEF_TYPE: 23,
     DOCUMENTDB_CLUSTER_TYPE: 24,
-    DOCUMENTDB_INSTANCE_TYPE: 25
->>>>>>> cb2b7813
+    DOCUMENTDB_INSTANCE_TYPE: 25,
+    DYNAMO_DB_STREAM_TYPE: 26
 }
 
 CLEAN_RESOURCE_TYPE_PRIORITY = {
