"""
    Copyright 2018 EPAM Systems, Inc.

    Licensed under the Apache License, Version 2.0 (the "License");
    you may not use this file except in compliance with the License.
    You may obtain a copy of the License at

    http://www.apache.org/licenses/LICENSE-2.0

    Unless required by applicable law or agreed to in writing, software
    distributed under the License is distributed on an "AS IS" BASIS,
    WITHOUT WARRANTIES OR CONDITIONS OF ANY KIND, either express or implied.
    See the License for the specific language governing permissions and
    limitations under the License.
"""
import concurrent
import json
from concurrent.futures import ALL_COMPLETED, ThreadPoolExecutor
from datetime import date, datetime
from functools import cmp_to_key

from syndicate.commons.log_helper import get_logger
from syndicate.core.build.bundle_processor import (create_deploy_output,
                                                   load_deploy_output,
                                                   load_failed_deploy_output,
                                                   load_meta_resources,
                                                   remove_deploy_output,
                                                   remove_failed_deploy_output)
from syndicate.core.build.meta_processor import resolve_meta
from syndicate.core.constants import (BUILD_META_FILE_NAME,
                                      CLEAN_RESOURCE_TYPE_PRIORITY,
                                      DEPLOY_RESOURCE_TYPE_PRIORITY,
                                      LAMBDA_TYPE)
from syndicate.core.helper import exit_on_exception, prettify_json
from syndicate.core.resources import (APPLY_MAPPING, CREATE_RESOURCE,
                                      DESCRIBE_RESOURCE, REMOVE_RESOURCE,
                                      RESOURCE_CONFIGURATION_PROCESSORS,
                                      RESOURCE_IDENTIFIER, UPDATE_RESOURCE)

_LOG = get_logger('syndicate.core.build.deployment_processor')


def get_dependencies(name, meta, resources_dict, resources):
    """ Get dependencies from resources that needed to create them too.

    :type name: str
    :type meta: dict
    :type resources_dict: dict
    :param resources:
    :param resources_dict: resources that will be created {name: meta}
    """
    resources_dict[name] = meta
    if meta.get('dependencies'):
        for dependency in meta.get('dependencies'):
            dep_name = dependency['resource_name']
            dep_meta = resources[dep_name]
            resources_dict[dep_name] = dep_meta
            if dep_meta.get('dependencies'):
                get_dependencies(dep_name, dep_meta, resources_dict, resources)


# todo implement resources sorter according to priority
def _process_resources(resources, handlers_mapping):
    output = {}
    args = []
    resource_type = None
    try:
        for res_name, res_meta in resources:
            current_res_type = res_meta['resource_type']

            if resource_type is None:
                resource_type = current_res_type

            if current_res_type == resource_type:
                args.append({'name': res_name, 'meta': res_meta})
                continue
            elif current_res_type != resource_type:
                _LOG.info('Processing {0} resources ...'.format(resource_type))
                func = handlers_mapping[resource_type]
                response = func(args)  # todo exception may be raised here
                if response:
                    output.update(response)
                del args[:]
                args.append({'name': res_name, 'meta': res_meta})
                resource_type = current_res_type
        if args:
            _LOG.info('Processing {0} resources ...'.format(resource_type))
            func = handlers_mapping[resource_type]
            response = func(args)
            if response:
                output.update(response)
        return True, output
    except Exception as e:
<<<<<<< HEAD
        _LOG.exception('Error occurred while {0} '
                       'resource creating: {1}'.format(res_type, str(e)))
=======
        _LOG.error('Error occurred while {0} resource creating: {1}'.format(
            resource_type, str(e)))
>>>>>>> 898cb941
        # args list always contains one item here
        return False, update_failed_output(args[0]['name'], args[0]['meta'],
                                           resource_type, output)


def update_failed_output(res_name, res_meta, resource_type, output):
    describe_func = DESCRIBE_RESOURCE[resource_type]
    failed_resource_output = describe_func(res_name, res_meta)
    if failed_resource_output:
        if isinstance(failed_resource_output, list):
            for item in failed_resource_output:
                output.update(item)
        else:
            output.update(failed_resource_output)
    return output


def deploy_resources(resources):
    return _process_resources(resources=resources,
                              handlers_mapping=CREATE_RESOURCE)


def update_resources(resources):
    return _process_resources(resources=resources,
                              handlers_mapping=UPDATE_RESOURCE)


def clean_resources(output):
    args = []
    resource_type = None
    # clean all resources
    for arn, config in output:
        res_type = config['resource_meta']['resource_type']
        if resource_type is None:
            resource_type = res_type

        if res_type == resource_type:
            args.append({'arn': arn, 'config': config})
            continue
        elif res_type != resource_type:
            _LOG.info('Removing {0} resources ...'.format(resource_type))
            func = REMOVE_RESOURCE[resource_type]
            func(args)
            del args[:]
            args.append({'arn': arn, 'config': config})
            resource_type = res_type
    if args:
        _LOG.info('Removing {0} resources ...'.format(resource_type))
        func = REMOVE_RESOURCE[resource_type]
        func(args)


# todo implement saving failed output
def continue_deploy_resources(resources, failed_output):
    updated_output = {}
    deploy_result = True
    res_type = None
    try:
        args = []
        resource_type = None
        for res_name, res_meta in resources:
            res_type = res_meta['resource_type']

            if resource_type is None:
                resource_type = res_type

            if res_type == resource_type:
                resource_output = __find_output_by_resource_name(
                    failed_output, res_name)
                args.append(
                    {
                        'name': res_name,
                        'meta': res_meta,
                        'current_configurations': resource_output
                    })
                continue
            elif res_type != resource_type:
                func = RESOURCE_CONFIGURATION_PROCESSORS.get(resource_type)
                if func:
                    response = func(args)
                    if response:
                        updated_output.update(
                            json.loads(
                                json.dumps(response, default=_json_serial)))
                else:
                    # function to update resource is not present
                    # move existing output for resources to new output
                    __move_output_content(args, failed_output, updated_output)
                del args[:]
                resource_output = __find_output_by_resource_name(
                    failed_output, res_name)
                args.append({
                    'name': res_name,
                    'meta': res_meta,
                    'current_configurations': resource_output
                })
                resource_type = res_type
        if args:
            func = RESOURCE_CONFIGURATION_PROCESSORS.get(resource_type)
            if func:
                response = func(args)
                if response:
                    updated_output.update(
                        json.loads(
                            json.dumps(response, default=_json_serial)))
            else:
                # function to update resource is not present
                # move existing output- for resources to new output
                __move_output_content(args, failed_output, updated_output)
    except Exception as e:
        _LOG.exception('Error occurred while {0} resource creating: {1}'.format(
            res_type, str(e)))
        deploy_result = False

    return deploy_result, updated_output


def __move_output_content(args, failed_output, updated_output):
    for arg in args:
        resource_output = __find_output_by_resource_name(
            failed_output, arg['name'])
        if resource_output:
            updated_output.update(resource_output)


def __find_output_by_resource_name(output, resource_name):
    found_items = {}
    for k, v in output.items():
        if v['resource_name'] == resource_name:
            found_items[k] = v
    return found_items


@exit_on_exception
def create_deployment_resources(deploy_name, bundle_name,
                                deploy_only_resources=None,
                                deploy_only_types=None,
                                excluded_resources=None, excluded_types=None):
    resources = resolve_meta(load_meta_resources(bundle_name))
    _LOG.debug('Names were resolved')
    _LOG.debug(prettify_json(resources))

    # validate_deployment_packages(resources)
    _LOG.info('{0} file was loaded successfully'.format(BUILD_META_FILE_NAME))

    # TODO make filter chain
    if deploy_only_resources:
        resources = dict((k, v) for (k, v) in resources.items() if
                         k in deploy_only_resources)

    if excluded_resources:
        resources = dict((k, v) for (k, v) in resources.items() if
                         k not in excluded_resources)
    if deploy_only_types:
        resources = dict((k, v) for (k, v) in resources.items() if
                         v['resource_type'] in deploy_only_types)

    if excluded_types:
        resources = dict((k, v) for (k, v) in resources.items() if
                         v['resource_type'] not in excluded_types)

    _LOG.debug('Going to create: {0}'.format(prettify_json(resources)))

    # sort resources with priority
    resources_list = list(resources.items())
    resources_list.sort(key=cmp_to_key(_compare_deploy_resources))

    _LOG.info('Going to deploy AWS resources')
    success, output = deploy_resources(resources_list)
    if success:
        _LOG.info('AWS resources were deployed successfully')

        # apply dynamic changes that uses ARNs
        _LOG.info('Going to apply dynamic changes')
        _apply_dynamic_changes(resources, output)
        _LOG.info('Dynamic changes were applied successfully')

    _LOG.info('Going to create deploy output')
    output_str = json.dumps(output, default=_json_serial)
    create_deploy_output(bundle_name, deploy_name, output_str, success)
    _LOG.info('Deploy output for {0} was created.'.format(deploy_name))
    return success


@exit_on_exception
def remove_deployment_resources(deploy_name, bundle_name,
                                clean_only_resources=None,
                                clean_only_types=None,
                                excluded_resources=None, excluded_types=None):
    output = load_deploy_output(bundle_name, deploy_name)
    _LOG.info('Output file was loaded successfully')

    # TODO make filter chain
    if clean_only_resources:
        output = dict((k, v) for (k, v) in output.items() if
                      v['resource_name'] in clean_only_resources)

    if excluded_resources:
        output = dict((k, v) for (k, v) in output.items() if
                      v['resource_name'] not in excluded_resources)

    if clean_only_types:
        output = dict((k, v) for (k, v) in output.items() if
                      v['resource_meta']['resource_type'] in clean_only_types)

    if excluded_types:
        output = dict((k, v) for (k, v) in output.items() if
                      v['resource_meta'][
                          'resource_type'] not in excluded_types)

    # sort resources with priority
    resources_list = list(output.items())
    resources_list.sort(key=cmp_to_key(_compare_clean_resources))
    _LOG.debug('Resources to delete: {0}'.format(resources_list))

    _LOG.info('Going to clean AWS resources')
    clean_resources(resources_list)
    # remove output from bucket
    remove_deploy_output(bundle_name, deploy_name)


@exit_on_exception
def continue_deployment_resources(deploy_name, bundle_name,
                                  deploy_only_resources=None,
                                  deploy_only_types=None,
                                  excluded_resources=None,
                                  excluded_types=None):
    output = load_failed_deploy_output(bundle_name, deploy_name)
    _LOG.info('Failed output file was loaded successfully')

    resources = resolve_meta(load_meta_resources(bundle_name))
    _LOG.debug('Names were resolved')
    _LOG.debug(prettify_json(resources))

    # TODO make filter chain
    if deploy_only_resources:
        resources = dict((k, v) for (k, v) in resources.items() if
                         k in deploy_only_resources)

    if excluded_resources:
        resources = dict((k, v) for (k, v) in resources.items() if
                         k not in excluded_resources)
    if deploy_only_types:
        resources = dict((k, v) for (k, v) in resources.items() if
                         v['resource_type'] in deploy_only_types)

    if excluded_types:
        resources = dict((k, v) for (k, v) in resources.items() if
                         v['resource_type'] not in excluded_types)

    # sort resources with priority
    resources_list = list(resources.items())
    resources_list.sort(key=cmp_to_key(_compare_deploy_resources))

    success, updated_output = continue_deploy_resources(resources_list, output)
    _LOG.info('AWS resources were deployed successfully')
    if success:
        # apply dynamic changes that uses ARNs
        _LOG.info('Going to apply dynamic changes')
        _apply_dynamic_changes(resources, updated_output)
        _LOG.info('Dynamic changes were applied successfully')

    # remove failed output from bucket
    remove_failed_deploy_output(bundle_name, deploy_name)
    _LOG.info('Going to create deploy output')
    create_deploy_output(bundle_name, deploy_name,
                         prettify_json(updated_output), success=success)
    return success


@exit_on_exception
def remove_failed_deploy_resources(deploy_name, bundle_name,
                                   clean_only_resources=None,
                                   clean_only_types=None,
                                   excluded_resources=None,
                                   excluded_types=None):
    output = load_failed_deploy_output(bundle_name, deploy_name)
    _LOG.info('Failed output file was loaded successfully')

    # TODO make filter chain
    if clean_only_resources:
        output = dict((k, v) for (k, v) in output.items() if
                      v['resource_name'] in clean_only_resources)

    if excluded_resources:
        output = dict((k, v) for (k, v) in output.items() if
                      v['resource_name'] not in excluded_resources)

    if clean_only_types:
        output = dict((k, v) for (k, v) in output.items() if
                      v['resource_meta']['resource_type'] in clean_only_types)

    if excluded_types:
        output = dict((k, v) for (k, v) in output.items() if
                      v['resource_meta'][
                          'resource_type'] not in excluded_types)

    # sort resources with priority
    resources_list = list(output.items())
    resources_list.sort(key=cmp_to_key(_compare_clean_resources))

    _LOG.info('Going to clean AWS resources')
    clean_resources(resources_list)
    # remove output from bucket
    remove_failed_deploy_output(bundle_name, deploy_name)


@exit_on_exception
def update_lambdas(bundle_name,
                   publish_only_lambdas,
                   excluded_lambdas_resources):
    resources = resolve_meta(load_meta_resources(bundle_name))
    _LOG.debug('Names were resolved')
    _LOG.debug(prettify_json(resources))

    # TODO make filter chain
    resources = dict((k, v) for (k, v) in resources.items() if
                     v['resource_type'] == LAMBDA_TYPE)

    if publish_only_lambdas:
        resources = dict((k, v) for (k, v) in resources.items() if
                         k in publish_only_lambdas)

    if excluded_lambdas_resources:
        resources = dict((k, v) for (k, v) in resources.items() if
                         k not in excluded_lambdas_resources)

    _LOG.debug('Going to update the following lambdas: {0}'.format(
        prettify_json(resources)))
    resources = list(resources.items())
    update_resources(resources=resources)


def _json_serial(obj):
    """JSON serializer for objects not serializable by default json code"""

    if isinstance(obj, (datetime, date)):
        return obj.isoformat()
    raise TypeError("Type %s not serializable" % type(obj))


def _apply_dynamic_changes(resources, output):
    pool = ThreadPoolExecutor(max_workers=5)
    futures = []
    for name, meta in resources.items():
        resource_type = meta['resource_type']
        apply_changes = meta.get('apply_changes')
        if apply_changes:
            for apply_item in apply_changes:
                change_type = apply_item['apply_type']
                dependency_name = apply_item['dependency_name']
                res_config = resources.get(dependency_name)
                if not res_config:
                    _LOG.debug('Dependency resource {0} is not found, '
                               'skipping the apply'.format(dependency_name))
                else:
                    dependency_type = res_config['resource_type']
                    func = RESOURCE_IDENTIFIER.get(resource_type)
                    if func:
                        resource_output = __find_output_by_resource_name(
                            output, name)
                        identifier = func(name, resource_output)
                        apply_func = APPLY_MAPPING.get(change_type)
                        if apply_func:
                            alias = '#{' + name + '}'
                            f = pool.submit(apply_func, alias, identifier,
                                            apply_item)
                            futures.append(f)
                        else:
                            _LOG.warn('Dynamic apply is not defined '
                                      'for {0} type'.format(change_type))
                    else:
                        _LOG.warn('Resource identifier is not defined '
                                  'for {0} type'.format(dependency_type))
            _LOG.info('Dynamic changes were applied to {0}'.format(name))
    concurrent.futures.wait(futures, timeout=None, return_when=ALL_COMPLETED)


def _compare_deploy_resources(first, second):
    first_resource_type = first[-1]['resource_type']
    second_resource_type = second[-1]['resource_type']
    first_res_priority = DEPLOY_RESOURCE_TYPE_PRIORITY[first_resource_type]
    second_res_priority = DEPLOY_RESOURCE_TYPE_PRIORITY[second_resource_type]
    return _compare_res(first_res_priority, second_res_priority)


def _compare_clean_resources(first, second):
    first_resource_type = first[-1]['resource_meta']['resource_type']
    second_resource_type = second[-1]['resource_meta']['resource_type']
    first_res_priority = CLEAN_RESOURCE_TYPE_PRIORITY[first_resource_type]
    second_res_priority = CLEAN_RESOURCE_TYPE_PRIORITY[second_resource_type]
    return _compare_res(first_res_priority, second_res_priority)


def _compare_res(first_res_priority, second_res_priority):
    if first_res_priority < second_res_priority:
        return -1
    elif first_res_priority > second_res_priority:
        return 1
    else:
        return 0<|MERGE_RESOLUTION|>--- conflicted
+++ resolved
@@ -91,13 +91,8 @@
                 output.update(response)
         return True, output
     except Exception as e:
-<<<<<<< HEAD
-        _LOG.exception('Error occurred while {0} '
-                       'resource creating: {1}'.format(res_type, str(e)))
-=======
         _LOG.error('Error occurred while {0} resource creating: {1}'.format(
             resource_type, str(e)))
->>>>>>> 898cb941
         # args list always contains one item here
         return False, update_failed_output(args[0]['name'], args[0]['meta'],
                                            resource_type, output)
