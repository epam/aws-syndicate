--- conflicted
+++ resolved
@@ -19,12 +19,13 @@
 import concurrent
 from botocore.exceptions import ClientError
 from concurrent.futures import ALL_COMPLETED, ThreadPoolExecutor
+
 from syndicate.commons.log_helper import get_logger
 from syndicate.core.build.bundle_processor import (create_deploy_output,
                                                    load_deploy_output,
-                                                   load_failed_deploy_output,
                                                    load_meta_resources,
                                                    remove_deploy_output,
+                                                   load_failed_deploy_output,
                                                    remove_failed_deploy_output)
 from syndicate.core.build.meta_processor import resolve_meta
 from syndicate.core.constants import (BUILD_META_FILE_NAME,
@@ -34,13 +35,9 @@
 from syndicate.core.helper import exit_on_exception, prettify_json
 from syndicate.core.resources import (APPLY_MAPPING, CREATE_RESOURCE,
                                       REMOVE_RESOURCE,
-<<<<<<< HEAD
+                                      RESOURCE_CONFIGURATION_PROCESSORS,
                                       RESOURCE_IDENTIFIER, UPDATE_RESOURCE,
                                       DESCRIBE_RESOURCE)
-=======
-                                      RESOURCE_CONFIGURATION_PROCESSORS,
-                                      RESOURCE_IDENTIFIER, UPDATE_RESOURCE)
->>>>>>> 9e57b123
 
 _LOG = get_logger('syndicate.core.build.deployment_processor')
 
@@ -390,8 +387,7 @@
     _LOG.debug('Going to update the following lambdas: {0}'.format(
         prettify_json(resources)))
     resources = resources.items()
-    success = update_resources(resources=resources)
-    return success
+    update_resources(resources=resources)
 
 
 def _json_serial(obj):
