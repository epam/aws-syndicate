"""
    Copyright 2018 EPAM Systems, Inc.

    Licensed under the Apache License, Version 2.0 (the "License");
    you may not use this file except in compliance with the License.
    You may obtain a copy of the License at

    http://www.apache.org/licenses/LICENSE-2.0

    Unless required by applicable law or agreed to in writing, software
    distributed under the License is distributed on an "AS IS" BASIS,
    WITHOUT WARRANTIES OR CONDITIONS OF ANY KIND, either express or implied.
    See the License for the specific language governing permissions and
    limitations under the License.
"""
import concurrent
import json
from concurrent.futures import ALL_COMPLETED, ThreadPoolExecutor
from datetime import date, datetime
from functools import cmp_to_key

<<<<<<< HEAD
=======
import concurrent
from concurrent.futures import ALL_COMPLETED, ThreadPoolExecutor

>>>>>>> 7b24defc
from syndicate.commons.log_helper import get_logger
from syndicate.core.build.bundle_processor import (create_deploy_output,
                                                   load_deploy_output,
                                                   load_failed_deploy_output,
                                                   load_meta_resources,
                                                   remove_deploy_output,
                                                   remove_failed_deploy_output)
from syndicate.core.build.meta_processor import resolve_meta
from syndicate.core.constants import (BUILD_META_FILE_NAME,
                                      CLEAN_RESOURCE_TYPE_PRIORITY,
                                      DEPLOY_RESOURCE_TYPE_PRIORITY,
                                      LAMBDA_TYPE)
from syndicate.core.helper import exit_on_exception, prettify_json
from syndicate.core.resources import (APPLY_MAPPING, CREATE_RESOURCE,
                                      DESCRIBE_RESOURCE, REMOVE_RESOURCE,
                                      RESOURCE_CONFIGURATION_PROCESSORS,
                                      RESOURCE_IDENTIFIER, UPDATE_RESOURCE)

_LOG = get_logger('syndicate.core.build.deployment_processor')


def get_dependencies(name, meta, resources_dict, resources):
    """ Get dependencies from resources that needed to create them too.

    :type name: str
    :type meta: dict
    :type resources_dict: dict
    :param resources:
    :param resources_dict: resources that will be created {name: meta}
    """
    resources_dict[name] = meta
    if meta.get('dependencies'):
        for dependency in meta.get('dependencies'):
            dep_name = dependency['resource_name']
            dep_meta = resources[dep_name]
            resources_dict[dep_name] = dep_meta
            if dep_meta.get('dependencies'):
                get_dependencies(dep_name, dep_meta, resources_dict, resources)


# todo implement resources sorter according to priority
def _process_resources(resources, handlers_mapping):
    res_type = None
    output = {}
    args = []
    resource_type = None
    try:
        for res_name, res_meta in resources:
            res_type = res_meta['resource_type']

            if resource_type is None:
                resource_type = res_type

            if res_type == resource_type:
                args.append({'name': res_name, 'meta': res_meta})
                continue
            elif res_type != resource_type:
                _LOG.info('Processing {0} resources ...'.format(resource_type))
                func = handlers_mapping[resource_type]
                response = func(args)  # todo exception may be raised here
                if response:
                    output.update(response)
                del args[:]
                args.append({'name': res_name, 'meta': res_meta})
                resource_type = res_type
        if args:
            _LOG.info('Processing {0} resources ...'.format(resource_type))
            func = handlers_mapping[resource_type]
            response = func(args)
            if response:
                output.update(response)
        return True, output
    except Exception as e:
        _LOG.error('Error occurred while {0} resource creating: {1}'.format(
            res_type, str(e)))
        # args list always contains one item here
        return False, update_failed_output(args[0]['name'], args[0]['meta'],
                                           resource_type, output)


def update_failed_output(res_name, res_meta, resource_type, output):
    describe_func = DESCRIBE_RESOURCE[resource_type]
    failed_resource_output = describe_func(res_name, res_meta)
    if failed_resource_output:
        if isinstance(failed_resource_output, list):
            for item in failed_resource_output:
                output.update(item)
        else:
            output.update(failed_resource_output)
    return output


def deploy_resources(resources):
    return _process_resources(resources=resources,
                              handlers_mapping=CREATE_RESOURCE)


def update_resources(resources):
    return _process_resources(resources=resources,
                              handlers_mapping=UPDATE_RESOURCE)


def clean_resources(output):
    args = []
    resource_type = None
    # clean all resources
    for arn, config in output:
        res_type = config['resource_meta']['resource_type']
        if resource_type is None:
            resource_type = res_type

        if res_type == resource_type:
            args.append({'arn': arn, 'config': config})
            continue
        elif res_type != resource_type:
            _LOG.info('Removing {0} resources ...'.format(resource_type))
            func = REMOVE_RESOURCE[resource_type]
            func(args)
            del args[:]
            args.append({'arn': arn, 'config': config})
            resource_type = res_type
    if args:
        _LOG.info('Removing {0} resources ...'.format(resource_type))
        func = REMOVE_RESOURCE[resource_type]
        func(args)


# todo implement saving failed output
def continue_deploy_resources(resources, failed_output):
    updated_output = {}
    deploy_result = True
    res_type = None
    try:
        args = []
        resource_type = None
        for res_name, res_meta in resources:
            res_type = res_meta['resource_type']

            if resource_type is None:
                resource_type = res_type

            if res_type == resource_type:
                resource_output = __find_output_by_resource_name(
                    failed_output, res_name)
                args.append(
                    {
                        'name': res_name,
                        'meta': res_meta,
                        'current_configurations': resource_output
                    })
                continue
            elif res_type != resource_type:
                func = RESOURCE_CONFIGURATION_PROCESSORS.get(resource_type)
                if func:
                    response = func(args)
                    if response:
                        updated_output.update(
                            json.loads(
                                json.dumps(response, default=_json_serial)))
                else:
                    # function to update resource is not present
                    # move existing output for resources to new output
                    __move_output_content(args, failed_output, updated_output)
                del args[:]
                resource_output = __find_output_by_resource_name(
                    failed_output, res_name)
                args.append({
                    'name': res_name,
                    'meta': res_meta,
                    'current_configurations': resource_output
                })
                resource_type = res_type
        if args:
            func = RESOURCE_CONFIGURATION_PROCESSORS.get(resource_type)
            if func:
                response = func(args)
                if response:
                    updated_output.update(
                        json.loads(
                            json.dumps(response, default=_json_serial)))
            else:
                # function to update resource is not present
                # move existing output- for resources to new output
                __move_output_content(args, failed_output, updated_output)
    except Exception as e:
        _LOG.error('Error occurred while {0} resource creating: {1}'.format(
            res_type, str(e)))
        deploy_result = False

    return deploy_result, updated_output


def __move_output_content(args, failed_output, updated_output):
    for arg in args:
        resource_output = __find_output_by_resource_name(
            failed_output, arg['name'])
        if resource_output:
            updated_output.update(resource_output)


def __find_output_by_resource_name(output, resource_name):
    found_items = {}
    for k, v in output.items():
        if v['resource_name'] == resource_name:
            found_items[k] = v
    return found_items


def create_deployment_resources(deploy_name, bundle_name,
                                deploy_only_resources=None,
                                deploy_only_types=None,
                                excluded_resources=None, excluded_types=None):
    resources = resolve_meta(load_meta_resources(bundle_name))
    _LOG.debug('Names were resolved')
    _LOG.debug(prettify_json(resources))

    # validate_deployment_packages(resources)
    _LOG.info('{0} file was loaded successfully'.format(BUILD_META_FILE_NAME))

    # TODO make filter chain
    if deploy_only_resources:
        resources = dict((k, v) for (k, v) in resources.items() if
                         k in deploy_only_resources)

    if excluded_resources:
        resources = dict((k, v) for (k, v) in resources.items() if
                         k not in excluded_resources)
    if deploy_only_types:
        resources = dict((k, v) for (k, v) in resources.items() if
                         v['resource_type'] in deploy_only_types)

    if excluded_types:
        resources = dict((k, v) for (k, v) in resources.items() if
                         v['resource_type'] not in excluded_types)

    _LOG.debug('Going to create: {0}'.format(prettify_json(resources)))

    # sort resources with priority
    resources_list = list(resources.items())
    resources_list.sort(key=cmp_to_key(_compare_deploy_resources))

    _LOG.info('Going to deploy AWS resources')
    success, output = deploy_resources(resources_list)
    if success:
        _LOG.info('AWS resources were deployed successfully')

        # apply dynamic changes that uses ARNs
        _LOG.info('Going to apply dynamic changes')
        _apply_dynamic_changes(resources, output)
        _LOG.info('Dynamic changes were applied successfully')

    _LOG.info('Going to create deploy output')
    output_str = json.dumps(output, default=_json_serial)
    create_deploy_output(bundle_name, deploy_name, output_str, success)
    _LOG.info('Deploy output for {0} was created.'.format(deploy_name))
    return success


@exit_on_exception
def remove_deployment_resources(deploy_name, bundle_name,
                                clean_only_resources=None,
                                clean_only_types=None,
                                excluded_resources=None, excluded_types=None):
    output = load_deploy_output(bundle_name, deploy_name)
    _LOG.info('Output file was loaded successfully')

    # TODO make filter chain
    if clean_only_resources:
        output = dict((k, v) for (k, v) in output.items() if
                      v['resource_name'] in clean_only_resources)

    if excluded_resources:
        output = dict((k, v) for (k, v) in output.items() if
                      v['resource_name'] not in excluded_resources)

    if clean_only_types:
        output = dict((k, v) for (k, v) in output.items() if
                      v['resource_meta']['resource_type'] in clean_only_types)

    if excluded_types:
        output = dict((k, v) for (k, v) in output.items() if
                      v['resource_meta'][
                          'resource_type'] not in excluded_types)

    # sort resources with priority
    resources_list = list(output.items())
    resources_list.sort(key=cmp_to_key(_compare_clean_resources))
    _LOG.debug('Resources to delete: {0}'.format(resources_list))

    _LOG.info('Going to clean AWS resources')
    clean_resources(resources_list)
    # remove output from bucket
    remove_deploy_output(bundle_name, deploy_name)


@exit_on_exception
def continue_deployment_resources(deploy_name, bundle_name,
                                  deploy_only_resources=None,
                                  deploy_only_types=None,
                                  excluded_resources=None,
                                  excluded_types=None):
    output = load_failed_deploy_output(bundle_name, deploy_name)
    _LOG.info('Failed output file was loaded successfully')

    resources = resolve_meta(load_meta_resources(bundle_name))
    _LOG.debug('Names were resolved')
    _LOG.debug(prettify_json(resources))

    # TODO make filter chain
    if deploy_only_resources:
        resources = dict((k, v) for (k, v) in resources.items() if
                         k in deploy_only_resources)

    if excluded_resources:
        resources = dict((k, v) for (k, v) in resources.items() if
                         k not in excluded_resources)
    if deploy_only_types:
        resources = dict((k, v) for (k, v) in resources.items() if
                         v['resource_type'] in deploy_only_types)

    if excluded_types:
        resources = dict((k, v) for (k, v) in resources.items() if
                         v['resource_type'] not in excluded_types)

    # sort resources with priority
    resources_list = list(resources.items())
    resources_list.sort(key=cmp_to_key(_compare_deploy_resources))

    success, updated_output = continue_deploy_resources(resources_list, output)
    _LOG.info('AWS resources were deployed successfully')
    if success:
        # apply dynamic changes that uses ARNs
        _LOG.info('Going to apply dynamic changes')
        _apply_dynamic_changes(resources, updated_output)
        _LOG.info('Dynamic changes were applied successfully')

    # remove failed output from bucket
    remove_failed_deploy_output(bundle_name, deploy_name)
    _LOG.info('Going to create deploy output')
    create_deploy_output(bundle_name, deploy_name,
                         prettify_json(updated_output), success=success)
    return success


@exit_on_exception
def remove_failed_deploy_resources(deploy_name, bundle_name):
    output = load_failed_deploy_output(bundle_name, deploy_name)
    _LOG.info('Failed output file was loaded successfully')
    # sort resources with priority
    resources_list = list(output.items())
    resources_list.sort(key=cmp_to_key(_compare_clean_resources))

    _LOG.info('Going to clean AWS resources')
    clean_resources(resources_list)
    # remove output from bucket
    remove_failed_deploy_output(bundle_name, deploy_name)


@exit_on_exception
def update_lambdas(bundle_name,
                   publish_only_lambdas,
                   excluded_lambdas_resources):
    resources = resolve_meta(load_meta_resources(bundle_name))
    _LOG.debug('Names were resolved')
    _LOG.debug(prettify_json(resources))

    # TODO make filter chain
    resources = dict((k, v) for (k, v) in resources.items() if
                     v['resource_type'] == LAMBDA_TYPE)

    if publish_only_lambdas:
        resources = dict((k, v) for (k, v) in resources.items() if
                         k in publish_only_lambdas)

    if excluded_lambdas_resources:
        resources = dict((k, v) for (k, v) in resources.items() if
                         k not in excluded_lambdas_resources)

    _LOG.debug('Going to update the following lambdas: {0}'.format(
        prettify_json(resources)))
    resources = list(resources.items())
    update_resources(resources=resources)


def _json_serial(obj):
    """JSON serializer for objects not serializable by default json code"""

    if isinstance(obj, (datetime, date)):
        return obj.isoformat()
    raise TypeError("Type %s not serializable" % type(obj))


def _apply_dynamic_changes(resources, output):
    pool = ThreadPoolExecutor(max_workers=5)
    futures = []
    for name, meta in resources.items():
        resource_type = meta['resource_type']
        apply_changes = meta.get('apply_changes')
        if apply_changes:
            for apply_item in apply_changes:
                change_type = apply_item['apply_type']
                dependency_name = apply_item['dependency_name']
                res_config = resources.get(dependency_name)
                if not res_config:
                    _LOG.debug('Dependency resource {0} is not found, '
                               'skipping the apply'.format(dependency_name))
                else:
                    dependency_type = res_config['resource_type']
                    func = RESOURCE_IDENTIFIER.get(resource_type)
                    if func:
                        resource_output = __find_output_by_resource_name(
                            output, name)
                        identifier = func(name, resource_output)
                        apply_func = APPLY_MAPPING.get(change_type)
                        if apply_func:
                            alias = '#{' + name + '}'
                            f = pool.submit(apply_func, alias, identifier,
                                            apply_item)
                            futures.append(f)
                        else:
                            _LOG.warn('Dynamic apply is not defined '
                                      'for {0} type'.format(change_type))
                    else:
                        _LOG.warn('Resource identifier is not defined '
                                  'for {0} type'.format(dependency_type))
            _LOG.info('Dynamic changes were applied to {0}'.format(name))
    concurrent.futures.wait(futures, timeout=None, return_when=ALL_COMPLETED)


def _compare_deploy_resources(first, second):
    first_resource_type = first[-1]['resource_type']
    second_resource_type = second[-1]['resource_type']
    first_res_priority = DEPLOY_RESOURCE_TYPE_PRIORITY[first_resource_type]
    second_res_priority = DEPLOY_RESOURCE_TYPE_PRIORITY[second_resource_type]
    return _compare_res(first_res_priority, second_res_priority)


def _compare_clean_resources(first, second):
    first_resource_type = first[-1]['resource_meta']['resource_type']
    second_resource_type = second[-1]['resource_meta']['resource_type']
    first_res_priority = CLEAN_RESOURCE_TYPE_PRIORITY[first_resource_type]
    second_res_priority = CLEAN_RESOURCE_TYPE_PRIORITY[second_resource_type]
    return _compare_res(first_res_priority, second_res_priority)


def _compare_res(first_res_priority, second_res_priority):
    if first_res_priority < second_res_priority:
        return -1
    elif first_res_priority > second_res_priority:
        return 1
    else:
        return 0<|MERGE_RESOLUTION|>--- conflicted
+++ resolved
@@ -19,12 +19,6 @@
 from datetime import date, datetime
 from functools import cmp_to_key
 
-<<<<<<< HEAD
-=======
-import concurrent
-from concurrent.futures import ALL_COMPLETED, ThreadPoolExecutor
-
->>>>>>> 7b24defc
 from syndicate.commons.log_helper import get_logger
 from syndicate.core.build.bundle_processor import (create_deploy_output,
                                                    load_deploy_output,
