--- conflicted
+++ resolved
@@ -627,11 +627,7 @@
     tags_resource.apply_tags(output)
 
 
-<<<<<<< HEAD
 def compare_deploy_resources(first, second):
-=======
-def _compare_deploy_resources(first, second):
->>>>>>> b0c742c3
     first_resource_type = first[-1]['resource_type']
     second_resource_type = second[-1]['resource_type']
     first_res_priority = DEPLOY_RESOURCE_TYPE_PRIORITY[first_resource_type]
