--- conflicted
+++ resolved
@@ -154,8 +154,6 @@
                               f"{additional_item} will be overwritten")
                 additional_item['minimum_compression_size'] = init_compression
 
-<<<<<<< HEAD
-=======
             # join authorizers
             initial_authorizers = initial_item.get('authorizers') or {}
             additional_authorizers = additional_item.get('authorizers') or {}
@@ -170,7 +168,6 @@
             if 'policy_statement_singleton' not in additional_item and _pst:
                 additional_item['policy_statement_singleton'] = _pst
 
->>>>>>> b0c742c3
             additional_item = _merge_api_gw_list_typed_configurations(
                 initial_item,
                 additional_item,
