"""
    Copyright 2018 EPAM Systems, Inc.

    Licensed under the Apache License, Version 2.0 (the "License");
    you may not use this file except in compliance with the License.
    You may obtain a copy of the License at

    http://www.apache.org/licenses/LICENSE-2.0

    Unless required by applicable law or agreed to in writing, software
    distributed under the License is distributed on an "AS IS" BASIS,
    WITHOUT WARRANTIES OR CONDITIONS OF ANY KIND, either express or implied.
    See the License for the specific language governing permissions and
    limitations under the License.
"""
import os
import shutil

from syndicate.exceptions import EnvironmentError
from syndicate.commons.log_helper import get_logger
from syndicate.core.constants import MVN_TARGET_DIR_NAME
from syndicate.core.helper import build_path, execute_command_by_path, USER_LOG
from syndicate.core.groups import JAVA_ROOT_DIR_JAPP

_LOG = get_logger(__name__)

VALID_EXTENSIONS = ('.jar', '.war', '.zip')


def assemble_java_mvn_lambdas(runtime_root_path: str, bundles_dir: str,
                              errors_allowed: bool = False,
                              skip_tests: bool = False, **kwargs):
    from syndicate.core import CONFIG
    runtime_root_dir = project_path
    project_path = CONFIG.project_path
    mvn_path = safe_resolve_mvn_path()

<<<<<<< HEAD
    _check_maven_is_installed()
    target_path = os.path.join(CONFIG.project_path, MVN_TARGET_DIR_NAME)
    src_path = build_path(CONFIG.project_path, runtime_root_path)
    _LOG.info(f'Java sources are located by path: {src_path}')
    _LOG.info(f'Going to process java mvn project by path: '
              f'{CONFIG.project_path}')
=======
    mvn_execute_command = [mvn_path, 'clean', 'install']
>>>>>>> 19f25be8

    if skip_tests:
        mvn_execute_command.append('-DskipTests')

    if errors_allowed:
        mvn_execute_command.append('-DerrorsAllowed')


    if runtime_root_dir == JAVA_ROOT_DIR_JAPP:
        runtime_root_path = build_path(project_path, JAVA_ROOT_DIR_JAPP)
        _LOG.info(f'Java project are located by path: {runtime_root_path}')
    else:
        _LOG.warning(
            f"The specified Java root directory '{runtime_root_dir}' is not "
            "standard. Executing Maven commands in the base project directory."
        )
        runtime_root_path = project_path

    if not os.path.exists(runtime_root_path):
        error_message = (
            f'Cannot find the Java root directory by path: '
            f'{runtime_root_path}. Please make sure that the Java project is '
            f'located in the "{runtime_root_dir}" subdirectory.'
        )
        USER_LOG.error(error_message)
        raise EnvironmentError(error_message)
    _LOG.info(
        f"Going to process java mvn project by path: {runtime_root_path}"
    )
    execute_command_by_path(
        command=mvn_execute_command, path=runtime_root_path, shell=False
    )

    target_paths = []
    if runtime_root_dir == JAVA_ROOT_DIR_JAPP:
        target_paths = _resolve_all_target_paths(base_path=runtime_root_path)
    else:
        _LOG.warning(
            f"The specified Java root directory '{runtime_root_dir}' is not "
            "standard. Collecting artifacts from the base project directory."
        )
        target_path = build_path(project_path, MVN_TARGET_DIR_NAME)
        target_paths.append(target_path)
    _LOG.info(f'Java build artifacts are located by paths: {target_paths}')

    for target_path in target_paths:
        _copy_artifacts_from_target_to_bundles_dir(
            target_path=target_path,
            bundles_dir=bundles_dir
        )
    
    _LOG.info('Java mvn project was processed successfully')


def safe_resolve_mvn_path() -> str:
    mvn_path = shutil.which('mvn')
    if not mvn_path:
        error_message = (
            'It seems that Apache Maven is not installed. Therefore, Java '
            'artifacts cannot be assembled. Please make sure that Apache '
            'Maven is installed and retry to build a bundle.'
        )
        USER_LOG.error(error_message)
        raise EnvironmentError(error_message)
    return mvn_path


def _resolve_all_target_paths(base_path: str) -> list[str]:
    target_paths = []
    for root, dirs, _ in os.walk(base_path):
        if MVN_TARGET_DIR_NAME in dirs:
            target_paths.append(build_path(root, MVN_TARGET_DIR_NAME))
    return target_paths


def _copy_artifacts_from_target_to_bundles_dir(
    target_path: str, bundles_dir: str
) -> None:
    for root, _, files in os.walk(target_path):
        for file in _filter_bundle_files(files):
            target_file_path = build_path(root, file)
            bundle_file_path = build_path(bundles_dir, file)
            _LOG.info(f'Copying file {target_file_path} to {bundle_file_path}')

            shutil.copyfile(
                target_file_path,
                bundle_file_path
            )


def _filter_bundle_files(files: list[str]) -> list[str]:
    filtered_files = []
    exclude_prefix = 'original-'

    # to exclude redundant original-<lambda_name>.jar file
    # but do not exclude lambda jar if its name starts with 'original-'
    if sum(1 for item in files if item.startswith('original-')) > 1:
        exclude_prefix = 'original-original-'

    for file in files:
        if file.endswith(VALID_EXTENSIONS) and not \
                (file.startswith(exclude_prefix) and file.endswith('.jar')):
            filtered_files.append(file)
    return filtered_files<|MERGE_RESOLUTION|>--- conflicted
+++ resolved
@@ -31,20 +31,11 @@
                               errors_allowed: bool = False,
                               skip_tests: bool = False, **kwargs):
     from syndicate.core import CONFIG
-    runtime_root_dir = project_path
     project_path = CONFIG.project_path
     mvn_path = safe_resolve_mvn_path()
 
-<<<<<<< HEAD
-    _check_maven_is_installed()
-    target_path = os.path.join(CONFIG.project_path, MVN_TARGET_DIR_NAME)
-    src_path = build_path(CONFIG.project_path, runtime_root_path)
-    _LOG.info(f'Java sources are located by path: {src_path}')
-    _LOG.info(f'Going to process java mvn project by path: '
-              f'{CONFIG.project_path}')
-=======
     mvn_execute_command = [mvn_path, 'clean', 'install']
->>>>>>> 19f25be8
+
 
     if skip_tests:
         mvn_execute_command.append('-DskipTests')
@@ -53,12 +44,12 @@
         mvn_execute_command.append('-DerrorsAllowed')
 
 
-    if runtime_root_dir == JAVA_ROOT_DIR_JAPP:
+    if runtime_root_path == JAVA_ROOT_DIR_JAPP:
         runtime_root_path = build_path(project_path, JAVA_ROOT_DIR_JAPP)
         _LOG.info(f'Java project are located by path: {runtime_root_path}')
     else:
         _LOG.warning(
-            f"The specified Java root directory '{runtime_root_dir}' is not "
+            f"The specified Java root directory '{runtime_root_path}' is not "
             "standard. Executing Maven commands in the base project directory."
         )
         runtime_root_path = project_path
@@ -67,7 +58,7 @@
         error_message = (
             f'Cannot find the Java root directory by path: '
             f'{runtime_root_path}. Please make sure that the Java project is '
-            f'located in the "{runtime_root_dir}" subdirectory.'
+            f'located in the "{runtime_root_path}" subdirectory.'
         )
         USER_LOG.error(error_message)
         raise EnvironmentError(error_message)
@@ -79,11 +70,11 @@
     )
 
     target_paths = []
-    if runtime_root_dir == JAVA_ROOT_DIR_JAPP:
+    if runtime_root_path == JAVA_ROOT_DIR_JAPP:
         target_paths = _resolve_all_target_paths(base_path=runtime_root_path)
     else:
         _LOG.warning(
-            f"The specified Java root directory '{runtime_root_dir}' is not "
+            f"The specified Java root directory '{runtime_root_path}' is not "
             "standard. Collecting artifacts from the base project directory."
         )
         target_path = build_path(project_path, MVN_TARGET_DIR_NAME)
