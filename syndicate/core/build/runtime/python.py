"""
    Copyright 2018 EPAM Systems, Inc.

    Licensed under the Apache License, Version 2.0 (the "License");
    you may not use this file except in compliance with the License.
    You may obtain a copy of the License at

    http://www.apache.org/licenses/LICENSE-2.0

    Unless required by applicable law or agreed to in writing, software
    distributed under the License is distributed on an "AS IS" BASIS,
    WITHOUT WARRANTIES OR CONDITIONS OF ANY KIND, either express or implied.
    See the License for the specific language governing permissions and
    limitations under the License.
"""
import concurrent
import glob
import json
import os
import platform
import shutil
import subprocess
import sys
<<<<<<< HEAD
import platform
from typing import Union
from concurrent.futures import FIRST_EXCEPTION
from concurrent.futures.thread import ThreadPoolExecutor
from pathlib import Path
from distutils.dir_util import copy_tree
=======
from concurrent.futures import FIRST_EXCEPTION
from concurrent.futures.thread import ThreadPoolExecutor
from distutils.dir_util import copy_tree
from itertools import chain
from pathlib import Path
from typing import Union, Optional, List, Set
>>>>>>> b0c742c3

from syndicate.commons.log_helper import get_logger, get_user_logger
from syndicate.core.build.helper import build_py_package_name, zip_dir
from syndicate.core.conf.processor import path_resolver
from syndicate.core.constants import (LAMBDA_CONFIG_FILE_NAME, DEFAULT_SEP,
<<<<<<< HEAD
                                      REQ_FILE_NAME, LOCAL_REQ_FILE_NAME)
from syndicate.core.helper import (build_path, unpack_kwargs)
=======
                                      REQ_FILE_NAME, LOCAL_REQ_FILE_NAME,
                                      LAMBDA_LAYER_CONFIG_FILE_NAME,
                                      PYTHON_LAMBDA_LAYER_PATH,
                                      MANY_LINUX_2014_PLATFORM)
from syndicate.core.helper import (build_path, unpack_kwargs, zip_ext,
                                   without_zip_ext)
>>>>>>> b0c742c3
from syndicate.core.resources.helper import validate_params

_LOG = get_logger(__name__)
USER_LOG = get_user_logger()

_PY_EXT = "*.py"


def assemble_python_lambdas(project_path, bundles_dir):
    from syndicate.core import CONFIG
    project_base_folder = os.path.basename(os.path.normpath(project_path))
    if project_path != '.':
        project_abs_path = build_path(CONFIG.project_path, project_base_folder)
    else:
        project_abs_path = CONFIG.project_path
    _LOG.info('Going to process python project by path: {0}'.format(
        project_abs_path))
    with ThreadPoolExecutor(max_workers=5) as executor:
        futures = []
        for root, sub_dirs, files in os.walk(project_abs_path):
            for item in files:
                if item.endswith(LAMBDA_CONFIG_FILE_NAME):
                    _LOG.info('Going to build artifact in: {0}'.format(root))
                    arg = {
                        'root': str(Path(root)),
                        'config_file': str(Path(root, item)),
                        'target_folder': bundles_dir,
                        'project_path': project_path,
                    }
<<<<<<< HEAD
                    futures.append(executor.submit(_build_python_artifact, arg))
=======
                    futures.append(
                        executor.submit(_build_python_artifact, arg))
                elif item.endswith(LAMBDA_LAYER_CONFIG_FILE_NAME):
                    _LOG.info(f'Going to build lambda layer in `{root}`')
                    arg = {
                        'layer_root': root,
                        'bundle_dir': bundles_dir,
                        'project_path': project_path
                    }
                    futures.append(
                        executor.submit(build_python_lambda_layer, arg))
>>>>>>> b0c742c3
        result = concurrent.futures.wait(futures, return_when=FIRST_EXCEPTION)
    for future in result.done:
        exception = future.exception()
        if exception:
            print(f'\033[91m' + str(exception), file=sys.stderr)
            sys.exit(1)
    _LOG.info('Python project was processed successfully')


def remove_dir(path: Union[str, Path]):
    removed = False
    while not removed:
        _LOG.info(f'Trying to remove "{path}"')
        try:
            shutil.rmtree(path)
            removed = True
        except Exception as e:
            _LOG.warn(f'An error "{e}" occurred while '
                      f'removing artifacts "{path}"')


@unpack_kwargs
<<<<<<< HEAD
=======
def build_python_lambda_layer(layer_root: str, bundle_dir: str,
                              project_path: str):
    """
    Layer root is a dir where these files exist:
    - lambda_layer_config.json
    - local_requirements.txt
    - requirements.txt
    """
    with open(Path(layer_root, LAMBDA_LAYER_CONFIG_FILE_NAME), 'r') as file:
        layer_config = json.load(file)
    validate_params(layer_root, layer_config, ['name', 'deployment_package'])
    artifact_name = without_zip_ext(layer_config['deployment_package'])
    artifact_path = Path(bundle_dir, artifact_name)
    path_for_requirements = artifact_path / PYTHON_LAMBDA_LAYER_PATH
    _LOG.info(f'Artifacts path: {artifact_path}')
    os.makedirs(artifact_path, exist_ok=True)

    # install requirements.txt content
    requirements_path = Path(layer_root, REQ_FILE_NAME)
    if os.path.exists(requirements_path):
        install_requirements_to(requirements_path, to=path_for_requirements,
                                config=layer_config)

    # install local requirements
    local_requirements_path = Path(layer_root, LOCAL_REQ_FILE_NAME)
    if os.path.exists(local_requirements_path):
        _LOG.info('Going to install local dependencies')
        _install_local_req(path_for_requirements, local_requirements_path,
                           project_path)
        _LOG.info('Local dependencies were installed successfully')

    # making zip archive
    package_name = zip_ext(layer_config['deployment_package'])
    _LOG.info(f'Packaging artifacts by {artifact_path} to {package_name}')
    zip_dir(str(artifact_path), str(Path(bundle_dir, package_name)))
    _LOG.info(f'Package \'{package_name}\' was successfully created')
    # remove unused folder
    remove_dir(artifact_path)
    _LOG.info(f'"{artifact_path}" was removed successfully')


@unpack_kwargs
>>>>>>> b0c742c3
def _build_python_artifact(root, config_file, target_folder, project_path):
    _LOG.info(f'Building artifact in {target_folder}')

    # create folder to store artifacts
    with open(config_file, 'r') as file:
        lambda_config = json.load(file)
    validate_params(root, lambda_config, ['lambda_path', 'name', 'version'])
    artifact_name = f'{lambda_config["name"]}-{lambda_config["version"]}'
    artifact_path = Path(target_folder, artifact_name)
    _LOG.info(f'Artifacts path: {artifact_path}')
    os.makedirs(artifact_path, exist_ok=True)

    # install requirements.txt content
    requirements_path = Path(root, REQ_FILE_NAME)
    if os.path.exists(requirements_path):
<<<<<<< HEAD
        _LOG.info('Going to install 3-rd party dependencies')
        try:
            command = f"{sys.executable} -m pip install -r " \
                      f"{requirements_path} -t {artifact_path}"
            if platform.system() == 'Windows':
                command += ' --no-cache-dir'
            subprocess.run(command.split(), stderr=subprocess.PIPE, check=True)
        except subprocess.CalledProcessError as e:
            message = f'An error: \n"{e.stderr.decode()}"\noccured while ' \
                      f'installing requirements: "{str(requirements_path)}" ' \
                      f'for package "{artifact_path}"'
            _LOG.error(message)
            raise RuntimeError(message)
        _LOG.info('3-rd party dependencies were installed successfully')
=======
        install_requirements_to(requirements_path, to=artifact_path,
                                config=lambda_config)
>>>>>>> b0c742c3

    # install local requirements
    local_requirements_path = Path(root, LOCAL_REQ_FILE_NAME)
    if os.path.exists(local_requirements_path):
        _LOG.info('Going to install local dependencies')
        _install_local_req(artifact_path, local_requirements_path,
                           project_path)
        _LOG.info('Local dependencies were installed successfully')

    # copy lambda's specific packages
    packages_dir = artifact_path / 'lambdas' / Path(root).name
    os.makedirs(packages_dir, exist_ok=True)
    for package in filter(
            is_python_package,
            [Path(root, item) for item in os.listdir(root)]):
        _LOG.info(f'Copying package {package} to lambda\'s artifacts packages '
                  f'dir: {packages_dir}')
        copy_tree(str(package), str(packages_dir / package.name))
        _LOG.info('Copied successfully')

    # copy lambda's handler to artifacts folder
    _LOG.info(f'Copying lambda\'s handler from {root} to {artifact_path}')
    _copy_py_files(root, artifact_path)

    # making zip archive
    package_name = build_py_package_name(lambda_config["name"],
                                         lambda_config["version"])
    _LOG.info(f'Packaging artifacts by {artifact_path} to {package_name}')
    zip_dir(str(artifact_path), str(Path(target_folder, package_name)))
    _LOG.info(f'Package \'{package_name}\' was successfully created')
<<<<<<< HEAD

    # remove unused folder
    removed = False
    while not removed:
        _LOG.info(f'Trying to remove "{artifact_path}"')
        try:
            shutil.rmtree(artifact_path)
            removed = True
        except Exception as e:
            _LOG.warn(f'An error "{e}" occured while '
                      f'removing artifacts "{artifact_path}"')
    _LOG.info(f'"{artifact_path}" was removed successfully')
=======

    # remove unused folder
    remove_dir(artifact_path)
    _LOG.info(f'"{artifact_path}" was removed successfully')


def install_requirements_to(requirements_txt: Union[str, Path],
                            to: Union[str, Path],
                            config: Optional[dict] = None):
    config = config or {}
    _LOG.info('Going to install 3-rd party dependencies')
    supported_platforms = update_platforms(set(config.get('platforms') or []))
    python_version = _get_python_version(lambda_config=config)
    try:
        if supported_platforms:
            # tries to install packages compatible with specific platforms
            # returns the list of requirement that failed the installation
            failed_requirements = install_requirements_for_platform(
                requirements_txt=requirements_txt,
                to=to,
                supported_platforms=supported_platforms,
                python_version=python_version
            )
            for failed in failed_requirements:
                command = build_pip_install_command(  # default installation
                    requirement=failed,
                    to=to,
                )
                subprocess.run(command, stderr=subprocess.PIPE, check=True)
        else:
            _LOG.info('Installing all the requirements with defaults')
            command = build_pip_install_command(
                requirement=requirements_txt,
                to=to
            )
            subprocess.run(command, stderr=subprocess.PIPE, check=True)

    except subprocess.CalledProcessError as e:
        message = f'An error: \n"{e.stderr.decode()}"\noccured while ' \
                  f'installing requirements: "{str(requirements_txt)}" ' \
                  f'for package "{to}"'
        _LOG.error(message)
        raise RuntimeError(message)
    _LOG.info('3-rd party dependencies were installed successfully')


def build_pip_install_command(
        requirement: Optional[Union[str, Path]],
        to: Optional[Union[str, Path]] = None,
        implementation: Optional[str] = None,
        python: Optional[str] = None,
        only_binary: Optional[str] = None,
        platforms: Optional[Set[str]] = None,
        additional_args: Optional[List[str]] = None) -> List[str]:
    """
    :param requirement: path to requirements.txt or just one requirement.
    If the path is not file or does not exist it will be treated as one
    requirement.
    :param to: Optional[str] the path where to install requirements
    :param implementation: Optional[str], can be `cp`
    :param python: Optional[str], can be `3.8`, `3.9`
    :param only_binary: Optional[str], can be `:all:` or `:none:`
    :param platforms: Optional[Set], can be {'manylinux2014_x86_64'}
    :param additional_args: Optional[List[str]] list or some additional args
    :return: List[str]
    """
    command = [
        sys.executable, '-m', 'pip', 'install'
    ]
    r_path = Path(requirement)
    if r_path.exists() and r_path.is_file():
        command.extend(['-r', str(r_path)])
    else:  # not a path to requirements.txt but one requirement
        command.append(requirement)

    if to:
        command.extend(['-t', str(to)])
    if implementation:
        command.extend(['--implementation', 'cp'])
    if python:
        command.extend(['--python', python])
    if only_binary:
        command.append(f'--only-binary={only_binary}')
    if platforms:
        command.extend(chain.from_iterable(
            ('--platform', p) for p in platforms
        ))
    command.extend(additional_args or [])
    return command


def update_platforms(platforms: Set[str]) -> Set[str]:
    """
    If platforms are not empty, just return them without changing
    (user's choice). But in case the set is empty and the current
    processor is ARM (mac m1) or OS is Windows, we add
    manylinux2014_x86_64 to the list of platforms because by default
    lambdas with x86_64.
    This code is experimental and can be adjusted
    """
    if platforms:
        return platforms
    _arm = platform.processor() == 'arm'
    _win = platform.system() == 'Windows'
    if _arm or _win:
        platforms.add(MANY_LINUX_2014_PLATFORM)
    return platforms


def install_requirements_for_platform(requirements_txt: Union[str, Path],
                                      to: Union[str, Path],
                                      python_version: str,
                                      supported_platforms: Set[str]
                                      ) -> List[str]:
    _LOG.info(f'Going to install 3-rd party dependencies for platforms: '
              f'{",".join(supported_platforms)}')
    fp = open(requirements_txt, 'r')
    it = (
        line.split(' #')[0].strip() for line in
        filter(lambda line: not line.strip().startswith('#'), fp)
    )
    failed_requirements = []
    for requirement in it:
        try:
            command = build_pip_install_command(
                requirement=requirement,
                to=to,
                implementation='cp',
                python=python_version,
                only_binary=':all:',
                platforms=supported_platforms
            )
            subprocess.run(command, stderr=subprocess.PIPE, check=True)
        except subprocess.CalledProcessError as e:
            message = f'An error: \n"{e.stderr.decode()}"\noccured while ' \
                      f'installing requirements for platforms:' \
                      f'{",".join(supported_platforms)}: ' \
                      f'"{str(requirements_txt)}" for package "{requirement}"'
            USER_LOG.warning(f"\033[93m{message}\033[0m")
            failed_requirements.append(requirement)
    fp.close()
    return failed_requirements
>>>>>>> b0c742c3


def _install_local_req(artifact_path, local_req_path, project_path):
    from syndicate.core import CONFIG
    with open(local_req_path) as f:
        local_req_list = f.readlines()
    local_req_list = [path_resolver(r.strip()) for r in local_req_list]
    _LOG.info(f'Installing local dependencies: {local_req_list}')
    # copy folders
    for lrp in local_req_list:
        _LOG.info(f'Processing local dependency: {lrp}')
        copy_tree(str(Path(CONFIG.project_path, project_path, lrp)),
                  str(Path(artifact_path, lrp)))
        _LOG.debug('Dependency was copied successfully')

        folders = [r for r in lrp.split(DEFAULT_SEP) if r]
        # process folder from root python project
        folders.insert(0, '')
        i = 0
        temp_path = ''
        while i < len(folders):
            temp_path += DEFAULT_SEP + folders[i]
<<<<<<< HEAD
            src_path = Path(CONFIG.project_path, project_path,temp_path)
=======
            src_path = Path(CONFIG.project_path, project_path, temp_path)
>>>>>>> b0c742c3
            dst_path = Path(artifact_path, temp_path)
            _copy_py_files(str(src_path), str(dst_path))
            i += 1
        _LOG.debug('Python files from packages were copied successfully')


def _get_python_version(lambda_config: dict) -> Optional[str]:
    """
    Lambda config or layer config.
     "runtime": "python3.7" => "3.7".
    If "runtime" contains a list with runtimes. The lowest version is returned
    """
    runtimes: Union[None, List, str] = lambda_config.get('runtime')
    if not runtimes:
        return
    if isinstance(runtimes, str):
        runtimes = [runtimes]
    return sorted(
        ''.join(ch for ch in runtime if ch.isdigit() or ch == '.')
        for runtime in runtimes
    )[0]


def _copy_py_files(search_path, destination_path):
    files = glob.iglob(build_path(search_path, _PY_EXT))
    for py_file in files:
        if os.path.isfile(py_file):
            shutil.copy2(py_file, destination_path)


def is_python_package(path: Union[Path, str]) -> bool:
    """A file is considered to be a package if it's a directory containing
    __init__.py"""
    return os.path.isdir(path) and os.path.exists(Path(path, '__init__.py'))<|MERGE_RESOLUTION|>--- conflicted
+++ resolved
@@ -21,37 +21,24 @@
 import shutil
 import subprocess
 import sys
-<<<<<<< HEAD
-import platform
-from typing import Union
 from concurrent.futures import FIRST_EXCEPTION
-from concurrent.futures.thread import ThreadPoolExecutor
-from pathlib import Path
-from distutils.dir_util import copy_tree
-=======
 from concurrent.futures import FIRST_EXCEPTION
 from concurrent.futures.thread import ThreadPoolExecutor
 from distutils.dir_util import copy_tree
 from itertools import chain
 from pathlib import Path
 from typing import Union, Optional, List, Set
->>>>>>> b0c742c3
 
 from syndicate.commons.log_helper import get_logger, get_user_logger
 from syndicate.core.build.helper import build_py_package_name, zip_dir
 from syndicate.core.conf.processor import path_resolver
 from syndicate.core.constants import (LAMBDA_CONFIG_FILE_NAME, DEFAULT_SEP,
-<<<<<<< HEAD
-                                      REQ_FILE_NAME, LOCAL_REQ_FILE_NAME)
-from syndicate.core.helper import (build_path, unpack_kwargs)
-=======
                                       REQ_FILE_NAME, LOCAL_REQ_FILE_NAME,
                                       LAMBDA_LAYER_CONFIG_FILE_NAME,
                                       PYTHON_LAMBDA_LAYER_PATH,
                                       MANY_LINUX_2014_PLATFORM)
 from syndicate.core.helper import (build_path, unpack_kwargs, zip_ext,
                                    without_zip_ext)
->>>>>>> b0c742c3
 from syndicate.core.resources.helper import validate_params
 
 _LOG = get_logger(__name__)
@@ -81,9 +68,6 @@
                         'target_folder': bundles_dir,
                         'project_path': project_path,
                     }
-<<<<<<< HEAD
-                    futures.append(executor.submit(_build_python_artifact, arg))
-=======
                     futures.append(
                         executor.submit(_build_python_artifact, arg))
                 elif item.endswith(LAMBDA_LAYER_CONFIG_FILE_NAME):
@@ -95,7 +79,6 @@
                     }
                     futures.append(
                         executor.submit(build_python_lambda_layer, arg))
->>>>>>> b0c742c3
         result = concurrent.futures.wait(futures, return_when=FIRST_EXCEPTION)
     for future in result.done:
         exception = future.exception()
@@ -118,8 +101,6 @@
 
 
 @unpack_kwargs
-<<<<<<< HEAD
-=======
 def build_python_lambda_layer(layer_root: str, bundle_dir: str,
                               project_path: str):
     """
@@ -162,7 +143,6 @@
 
 
 @unpack_kwargs
->>>>>>> b0c742c3
 def _build_python_artifact(root, config_file, target_folder, project_path):
     _LOG.info(f'Building artifact in {target_folder}')
 
@@ -178,25 +158,8 @@
     # install requirements.txt content
     requirements_path = Path(root, REQ_FILE_NAME)
     if os.path.exists(requirements_path):
-<<<<<<< HEAD
-        _LOG.info('Going to install 3-rd party dependencies')
-        try:
-            command = f"{sys.executable} -m pip install -r " \
-                      f"{requirements_path} -t {artifact_path}"
-            if platform.system() == 'Windows':
-                command += ' --no-cache-dir'
-            subprocess.run(command.split(), stderr=subprocess.PIPE, check=True)
-        except subprocess.CalledProcessError as e:
-            message = f'An error: \n"{e.stderr.decode()}"\noccured while ' \
-                      f'installing requirements: "{str(requirements_path)}" ' \
-                      f'for package "{artifact_path}"'
-            _LOG.error(message)
-            raise RuntimeError(message)
-        _LOG.info('3-rd party dependencies were installed successfully')
-=======
         install_requirements_to(requirements_path, to=artifact_path,
                                 config=lambda_config)
->>>>>>> b0c742c3
 
     # install local requirements
     local_requirements_path = Path(root, LOCAL_REQ_FILE_NAME)
@@ -227,20 +190,6 @@
     _LOG.info(f'Packaging artifacts by {artifact_path} to {package_name}')
     zip_dir(str(artifact_path), str(Path(target_folder, package_name)))
     _LOG.info(f'Package \'{package_name}\' was successfully created')
-<<<<<<< HEAD
-
-    # remove unused folder
-    removed = False
-    while not removed:
-        _LOG.info(f'Trying to remove "{artifact_path}"')
-        try:
-            shutil.rmtree(artifact_path)
-            removed = True
-        except Exception as e:
-            _LOG.warn(f'An error "{e}" occured while '
-                      f'removing artifacts "{artifact_path}"')
-    _LOG.info(f'"{artifact_path}" was removed successfully')
-=======
 
     # remove unused folder
     remove_dir(artifact_path)
@@ -383,7 +332,6 @@
             failed_requirements.append(requirement)
     fp.close()
     return failed_requirements
->>>>>>> b0c742c3
 
 
 def _install_local_req(artifact_path, local_req_path, project_path):
@@ -406,11 +354,7 @@
         temp_path = ''
         while i < len(folders):
             temp_path += DEFAULT_SEP + folders[i]
-<<<<<<< HEAD
-            src_path = Path(CONFIG.project_path, project_path,temp_path)
-=======
             src_path = Path(CONFIG.project_path, project_path, temp_path)
->>>>>>> b0c742c3
             dst_path = Path(artifact_path, temp_path)
             _copy_py_files(str(src_path), str(dst_path))
             i += 1
