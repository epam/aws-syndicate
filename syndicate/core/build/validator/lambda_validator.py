"""
    Copyright 2018 EPAM Systems, Inc.

    Licensed under the Apache License, Version 2.0 (the "License");
    you may not use this file except in compliance with the License.
    You may obtain a copy of the License at

    http://www.apache.org/licenses/LICENSE-2.0

    Unless required by applicable law or agreed to in writing, software
    distributed under the License is distributed on an "AS IS" BASIS,
    WITHOUT WARRANTIES OR CONDITIONS OF ANY KIND, either express or implied.
    See the License for the specific language governing permissions and
    limitations under the License.
"""
from syndicate.exceptions import ResourceMetadataError
from syndicate.core.constants import IAM_AUTH_TYPE, NONE_AUTH_TYPE, \
    LAMBDA_ARCHITECTURE_LIST, DYNAMO_DB_TRIGGER, CLOUD_WATCH_RULE_TRIGGER, \
    DYNAMODB_TRIGGER_REQUIRED_PARAMS, EVENT_BRIDGE_RULE_TRIGGER, \
    CLOUD_WATCH_TRIGGER_REQUIRED_PARAMS, S3_TRIGGER, \
    S3_TRIGGER_REQUIRED_PARAMS, SNS_TOPIC_TRIGGER, SNS_TRIGGER_REQUIRED_PARAMS, \
    KINESIS_TRIGGER, KINESIS_TRIGGER_REQUIRED_PARAMS, SQS_TRIGGER, \
    SQS_TRIGGER_REQUIRED_PARAMS

RESOURCE_TYPE_KEY = 'resource_type'

TRIGGER_REQUIRED_PARAMS_MAPPING = {
        DYNAMO_DB_TRIGGER: DYNAMODB_TRIGGER_REQUIRED_PARAMS,
        CLOUD_WATCH_RULE_TRIGGER: CLOUD_WATCH_TRIGGER_REQUIRED_PARAMS,
        EVENT_BRIDGE_RULE_TRIGGER: CLOUD_WATCH_TRIGGER_REQUIRED_PARAMS,
        S3_TRIGGER: S3_TRIGGER_REQUIRED_PARAMS,
        SNS_TOPIC_TRIGGER: SNS_TRIGGER_REQUIRED_PARAMS,
        KINESIS_TRIGGER: KINESIS_TRIGGER_REQUIRED_PARAMS,
        SQS_TRIGGER: SQS_TRIGGER_REQUIRED_PARAMS
    }


class LambdaValidator:
    def __init__(self, name, meta):
        self._name = name
        self._meta = meta

    def validate(self):
        url_config = self._meta.get('url_config')
        if url_config:
            self._validate_url_config(url_config)

        ephemeral_storage = self._meta.get('ephemeral_storage')
        if ephemeral_storage:
            self._validate_ephemeral_storage(ephemeral_storage)

        architectures = self._meta.get('architectures')
        if architectures:
            self._validate_architecture(architectures)

        event_sources = self._meta.get('event_sources')
        if event_sources:
            self._validate_event_sources(event_sources)

    def _error(self, message):
        raise ResourceMetadataError(message)

    def _validate_url_config(self, url_config):
        if 'auth_type' not in url_config:
            self._error('\'auth_type\' is required in lambda\'s url config')
        auth_types = [IAM_AUTH_TYPE, NONE_AUTH_TYPE]
        if url_config['auth_type'] not in auth_types:
            self._error('\'auth_type\' must be equal to one of these: '
                        f'{", ".join(auth_types)}')
        cors = url_config.get('cors')
        if cors and not isinstance(cors, dict):
            self._error('\'cors\' parameter in lambda config must be a dict')
        if cors:
            allowed_parameters = {'allow_credentials',
                                  'allow_headers', 'allow_methods',
                                  'allow_origins', 'expose_headers',
                                  'max_age'}
            impostors = set(cors.keys()) - allowed_parameters
            if impostors:
                self._error(f'Only these parameters are allowed: '
                            f'{allowed_parameters}')

    def _validate_ephemeral_storage(self, ephemeral_storage):
        if not isinstance(ephemeral_storage, int):
            self._error(f'Ephemeral storage size must an integer but not '
                        f'\'{type(ephemeral_storage).__name__}\'')
        if not (512 <= ephemeral_storage <= 10240):
            self._error('Ephemeral storage size must be between '
                        '512 and 10240 MB')

    def _validate_architecture(self, architectures):
        for architecture in architectures:
            if architecture not in LAMBDA_ARCHITECTURE_LIST:
                self._error(f'Specified unsupported architecture: '
                            f'"{architecture}". Currently supported '
                            f'architectures: {LAMBDA_ARCHITECTURE_LIST}')

    def _validate_event_sources(self, event_sources: list[dict]) -> None:
        errors = []
        for index, event_source in enumerate(event_sources, 1):
            if not isinstance(event_source, dict):
                errors.append(
                    f"Event source configuration with index '{index}' is "
                    f"invalid. Expected type: 'map(object)' actual: "
                    f"'{type(event_source).__name__}'"
                )
                continue

            resource_type = event_source.get(RESOURCE_TYPE_KEY)
            if resource_type is None:
                errors.append(
                    f"Event source configuration with index '{index}' is "
                    f"invalid. The parameter '{RESOURCE_TYPE_KEY}' is "
                    f"mandatory."
                )
                continue
            if resource_type not in TRIGGER_REQUIRED_PARAMS_MAPPING:
                errors.append(
                    f"Event source configuration with index '{index}' is "
                    f"invalid. Trigger type '{resource_type}' is not "
                    f"supported. Supported trigger types: "
                    f"{list(TRIGGER_REQUIRED_PARAMS_MAPPING.keys())}"
                )
                continue

            req_params = TRIGGER_REQUIRED_PARAMS_MAPPING[resource_type]
            req_params.insert(0, RESOURCE_TYPE_KEY)
            existing_params = list(event_source.keys())
            for each in req_params:
                if each not in existing_params:
                    errors.append(
                        f"Event source configuration with index '{index}' is "
                        f"invalid. Not all required parameters specified. "
                        f"Required parameters: "
                        f"{req_params}. "
                        f"Given parameters: {existing_params}."
                    )
                    break

        if errors:
            errors_string = '\n'.join(errors)
            self._error(
<<<<<<< HEAD
                f"Lambda '{0}' event sources haven't passed "
                f"validation.\n{1}".format(self._name, '\n'.join(errors)))
=======
                f"Lambda '{self._name}' event sources haven't passed "
                f"validation.\n{errors_string}")
>>>>>>> 36d2a13b


def validate_lambda(name, meta):
    LambdaValidator(name, meta).validate()<|MERGE_RESOLUTION|>--- conflicted
+++ resolved
@@ -140,13 +140,8 @@
         if errors:
             errors_string = '\n'.join(errors)
             self._error(
-<<<<<<< HEAD
-                f"Lambda '{0}' event sources haven't passed "
-                f"validation.\n{1}".format(self._name, '\n'.join(errors)))
-=======
                 f"Lambda '{self._name}' event sources haven't passed "
                 f"validation.\n{errors_string}")
->>>>>>> 36d2a13b
 
 
 def validate_lambda(name, meta):
