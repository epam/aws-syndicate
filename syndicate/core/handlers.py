--- conflicted
+++ resolved
@@ -117,12 +117,8 @@
 
     workdir = os.getcwd()
 
-<<<<<<< HEAD
     if test_folder != os.path.join(project_path, 'tests'):
         os.chdir(test_folder)
-=======
-    os.chdir(os.path.join(test_folder, '..'))
->>>>>>> 03a89b83
     command = test_lib_command_mapping.get(suite)
     result = subprocess.run(command.split())
 
