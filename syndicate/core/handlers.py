"""
    Copyright 2018 EPAM Systems, Inc.

    Licensed under the Apache License, Version 2.0 (the "License");
    you may not use this file except in compliance with the License.
    You may obtain a copy of the License at

    http://www.apache.org/licenses/LICENSE-2.0

    Unless required by applicable law or agreed to in writing, software
    distributed under the License is distributed on an "AS IS" BASIS,
    WITHOUT WARRANTIES OR CONDITIONS OF ANY KIND, either express or implied.
    See the License for the specific language governing permissions and
    limitations under the License.
"""
import json
import os
import sys

import click

from syndicate.core import CONF_PATH, initialize_connection, \
    initialize_project_state
from syndicate.core.build.artifact_processor import (RUNTIME_NODEJS,
                                                     assemble_artifacts,
                                                     RUNTIME_JAVA_8,
                                                     RUNTIME_PYTHON)
from syndicate.core.build.bundle_processor import (create_bundles_bucket,
                                                   load_bundle,
                                                   upload_bundle_to_s3,
                                                   if_bundle_exist)
from syndicate.core.build.deployment_processor import (
    continue_deployment_resources, create_deployment_resources,
    remove_deployment_resources, remove_failed_deploy_resources,
    update_deployment_resources)
from syndicate.core.build.meta_processor import create_meta
from syndicate.core.conf.validator import (MVN_BUILD_TOOL_NAME,
                                           PYTHON_BUILD_TOOL_NAME,
                                           NODE_BUILD_TOOL_NAME)
from syndicate.core.decorators import check_deploy_name_for_duplicates
from syndicate.core.groups.generate import generate, GENERATE_GROUP_NAME
from syndicate.core.helper import (check_required_param,
                                   create_bundle_callback,
                                   handle_futures_progress_bar,
                                   resolve_path_callback, timeit,
                                   verify_bundle_callback,
                                   verify_meta_bundle_callback,
                                   resolve_default_value,
                                   generate_default_bundle_name)
from syndicate.core.project_state.project_state import MODIFICATION_LOCK
<<<<<<< HEAD
from syndicate.core.project_state.status_processor import project_state_status
=======
>>>>>>> 3e23457d
from syndicate.core.project_state.sync_processor import sync_project_state

INIT_COMMAND_NAME = 'init'
commands_without_config = (
    INIT_COMMAND_NAME,
    GENERATE_GROUP_NAME
)


def _not_require_config(all_params):
    return any(item in commands_without_config for item in all_params)


@click.group(name='syndicate')
@click.version_option()
def syndicate():
    if CONF_PATH:
        click.echo('Configuration path used: ' + CONF_PATH)
        initialize_connection()
        initialize_project_state()
    elif _not_require_config(sys.argv):
        pass
    else:
        click.echo('Environment variable SDCT_CONF is not set! '
                   'Please verify that you configured have provided path to '
                   'correct config files '
                   'or execute `syndicate generate config` command.')
        sys.exit(1)


@syndicate.command(name='build')
@click.option('--bundle_name', nargs=1,
              callback=generate_default_bundle_name,
              help='Name of the bundle to build. '
                   'Default value: $ProjectName_%Y-%m-%dT%H:%M:%SZ')
@click.option('--force_upload', is_flag=True, default=False,
              help='Flag to override existing bundle with the same name')
@click.pass_context
@timeit(action_name='build')
def build(ctx, bundle_name, force_upload):
    """
    Builds bundle of an application
    """
    if if_bundle_exist(bundle_name=bundle_name) and not force_upload:
        click.echo('Bundle name \'{0}\' already exists '
                   'in deploy bucket. Please use another bundle '
                   'name or delete the bundle'.format(bundle_name))
        return

    ctx.invoke(assemble, bundle_name=bundle_name)
    ctx.invoke(package_meta, bundle_name=bundle_name)
    ctx.invoke(upload, bundle_name=bundle_name, force=force_upload)


@syndicate.command(name='deploy')
@click.option('--deploy_name',
              callback=resolve_default_value,
              help='Name of the deploy. Default value: name of the project')
@click.option('--bundle_name',
              callback=resolve_default_value,
              help='Name of the bundle to deploy. '
                   'Default value: name of the latest built bundle')
@click.option('--deploy_only_types', multiple=True,
              help='Types of the resources to deploy')
@click.option('--deploy_only_resources', multiple=True,
              help='Names of the resources to deploy')
@click.option('--deploy_only_resources_path', nargs=1,
              help='Path to file containing names of the resources to deploy')
@click.option('--excluded_resources', multiple=True,
              help='Names of the resources to skip while deploy.')
@click.option('--excluded_resources_path', nargs=1,
              help='Path to file containing names of the resources to skip '
                   'while deploy')
@click.option('--excluded_types', multiple=True,
              help='Types of the resources to skip while deploy')
@click.option('--continue_deploy', is_flag=True,
              help='Flag to continue failed deploy')
@click.option('--replace_output', is_flag=True, default=False,
              help='Replaces the existing deploy output')
@check_deploy_name_for_duplicates
@timeit(action_name='deploy')
def deploy(deploy_name, bundle_name, deploy_only_types, deploy_only_resources,
           deploy_only_resources_path, excluded_resources,
           excluded_resources_path, excluded_types, continue_deploy,
           replace_output):
    """
    Deploys the application infrastructure
    """
    sync_project_state()
    from syndicate.core import PROJECT_STATE
    if PROJECT_STATE.is_lock_free(MODIFICATION_LOCK):
        PROJECT_STATE.acquire_lock(MODIFICATION_LOCK)
        sync_project_state()
    else:
        click.echo('The project modification is locked.')
        return
    if deploy_only_resources_path and os.path.exists(
            deploy_only_resources_path):
        deploy_resources_list = json.load(open(deploy_only_resources_path))
        deploy_only_resources = tuple(
            set(deploy_only_resources + tuple(deploy_resources_list)))
    if excluded_resources_path and os.path.exists(excluded_resources_path):
        excluded_resources_list = json.load(open(excluded_resources_path))
        excluded_resources = tuple(
            set(excluded_resources + tuple(excluded_resources_list)))
    if continue_deploy:
        deploy_success = continue_deployment_resources(deploy_name,
                                                       bundle_name,
                                                       deploy_only_resources,
                                                       deploy_only_types,
                                                       excluded_resources,
                                                       excluded_types,
                                                       replace_output)

    else:
        deploy_success = create_deployment_resources(deploy_name, bundle_name,
                                                     deploy_only_resources,
                                                     deploy_only_types,
                                                     excluded_resources,
                                                     excluded_types,
                                                     replace_output)
    click.echo('Backend resources were deployed{0}.'.format(
        '' if deploy_success else ' with errors. See deploy output file'))
    PROJECT_STATE.release_lock(MODIFICATION_LOCK)
    sync_project_state()


@syndicate.command(name='update')
@click.option('--bundle_name',
              callback=resolve_default_value,
              help='Name of the bundle to deploy. '
                   'Default value: name of the latest built bundle')
@click.option('--deploy_name',
              callback=resolve_default_value,
              help='Name of the deploy. Default value: name of the project')
@click.option('--update_only_types', multiple=True,
              help='Types of the resources to update')
@click.option('--update_only_resources', multiple=True,
              help='Names of the resources to deploy')
@click.option('--update_only_resources_path', nargs=1,
              help='Path to file containing names of the resources to skip '
                   'while deploy')
@click.option('--replace_output', nargs=1, is_flag=True, default=False)
@check_deploy_name_for_duplicates
@timeit(action_name='update')
def update(bundle_name, deploy_name, replace_output,
           update_only_resources,
           update_only_resources_path,
           update_only_types=[]):
    """
    Updates infrastructure from the provided bundle
    """
    click.echo('Bundle name: {}'.format(bundle_name))
    if update_only_types:
        click.echo('Types to update: {}'.format(list(update_only_types)))
    if update_only_resources:
        click.echo('Resources to update: {}'.format(list(update_only_types)))
    if update_only_resources_path:
        click.echo('Path to list of resources to update: {}'.format(
            update_only_resources_path))

    if update_only_resources_path and os.path.exists(
            update_only_resources_path):
        update_resources_list = json.load(open(update_only_resources_path))
        update_only_resources = tuple(
            set(update_only_resources + tuple(update_resources_list)))
    success = update_deployment_resources(
        bundle_name=bundle_name,
        deploy_name=deploy_name,
        update_only_types=update_only_types,
        update_only_resources=update_only_resources,
        replace_output=replace_output)
    if success:
        return 'Update of resources has been successfully completed'
    return 'Something went wrong during resources update'


@syndicate.command(name='clean')
@timeit(action_name='clean')
@click.option('--deploy_name', nargs=1, callback=check_required_param)
@click.option('--bundle_name', nargs=1, callback=check_required_param)
@click.option('--clean_only_types', multiple=True)
@click.option('--clean_only_resources', multiple=True)
@click.option('--clean_only_resources_path', nargs=1, type=str)
@click.option('--clean_externals', nargs=1, is_flag=True, default=False)
@click.option('--excluded_resources', multiple=True)
@click.option('--excluded_resources_path', nargs=1, type=str)
@click.option('--excluded_types', multiple=True)
@click.option('--rollback', is_flag=True)
def clean(deploy_name, bundle_name, clean_only_types, clean_only_resources,
          clean_only_resources_path, clean_externals, excluded_resources,
          excluded_resources_path, excluded_types, rollback):
    """
    Cleans the application infrastructure.
    :param deploy_name: name of the deploy
    :param bundle_name: name of the bundle
    :param clean_only_types: list of types that must be cleaned
    :param clean_only_resources: list of names of resources that
        must be cleaned
    :param clean_only_resources_path: path to a json list which contains a list
        of resources names which must be cleaned
    :param clean_externals: used to clean external resources
    :param excluded_resources: list of the resources names than must be skipped
        while cleaning the application infrastructure
    :param excluded_resources_path: path to a json list which contains a list
        of resources names which must be skipped while cleaning
        the application infrastructure
    :param excluded_types: list of types that must be skipped while cleaning
        the application infrastructure
    :param rollback: used to clean resources that were created in scope of the
        failed deploy
    :return:
    """
    click.echo('Command clean')
    click.echo('Deploy name: %s' % deploy_name)
    if clean_only_types:
        click.echo('Clean only types: %s' % str(clean_only_types))
    if clean_only_resources:
        click.echo('Clean only resources : %s' % clean_only_resources)
    if clean_only_resources_path:
        click.echo(
            'Clean only resources path: %s' % clean_only_resources_path)
    if excluded_resources:
        click.echo('Excluded resources: %s' % str(excluded_resources))
    if excluded_resources_path:
        click.echo('Excluded resources path: %s' % excluded_resources_path)
    if excluded_types:
        click.echo('Excluded types: %s' % str(excluded_types))
    if clean_only_resources_path and os.path.exists(
            clean_only_resources_path):
        clean_resources_list = json.load(open(clean_only_resources_path))
        clean_only_resources = tuple(
            set(clean_only_resources + tuple(clean_resources_list)))
    if excluded_resources_path and os.path.exists(excluded_resources_path):
        excluded_resources_list = json.load(open(excluded_resources_path))
        excluded_resources = tuple(
            set(excluded_resources + tuple(excluded_resources_list)))
    if rollback:
        remove_failed_deploy_resources(deploy_name=deploy_name,
                                       bundle_name=bundle_name,
                                       clean_only_resources=clean_only_resources,
                                       clean_only_types=clean_only_types,
                                       excluded_resources=excluded_resources,
                                       excluded_types=excluded_types,
                                       clean_externals=clean_externals)
    else:
        remove_deployment_resources(deploy_name=deploy_name,
                                    bundle_name=bundle_name,
                                    clean_only_resources=clean_only_resources,
                                    clean_only_types=clean_only_types,
                                    excluded_resources=excluded_resources,
                                    excluded_types=excluded_types,
                                    clean_externals=clean_externals)
    click.echo('AWS resources were removed.')


@syndicate.command(name='sync')
@timeit()
def sync():
    """
    Syncs the state of local project state file (.syndicate) and
    the remote one.
    """
    return sync_project_state()


<<<<<<< HEAD
@syndicate.command(name='status')
@click.option('--events', 'category', flag_value='events',
              help='Show event logs of the project')
@click.option('--resources', 'category', flag_value='resources',
              help='Show a summary of the project resources')
@timeit()
def status(category):
    """
    Shows the state of a local project state file (.syndicate).
    """
    click.echo(project_state_status(category))


=======
>>>>>>> 3e23457d
# =============================================================================


@syndicate.command(name='assemble_java_mvn')
@timeit()
@click.option('--bundle_name', nargs=1, callback=create_bundle_callback)
@click.option('--project_path', '-path', nargs=1,
              callback=resolve_path_callback)
def assemble_java_mvn(bundle_name, project_path):
    """
    Builds Java lambdas
    :param bundle_name: name of the bundle
    :param project_path: path to project folder
    :return:
    """
    click.echo('Command compile java project path: %s' % project_path)
    assemble_artifacts(bundle_name=bundle_name,
                       project_path=project_path,
                       runtime=RUNTIME_JAVA_8)
    click.echo('Java artifacts were prepared successfully.')


@syndicate.command(name='assemble_python')
@timeit()
@click.option('--bundle_name', nargs=1, callback=create_bundle_callback)
@click.option('--project_path', '-path', nargs=1,
              callback=resolve_path_callback)
def assemble_python(bundle_name, project_path):
    """
    Builds Python lambdas
    :param bundle_name: name of the bundle
    :param project_path: path to project folder
    :return:
    """
    click.echo('Command assemble python: project_path: %s ' % project_path)
    assemble_artifacts(bundle_name=bundle_name,
                       project_path=project_path,
                       runtime=RUNTIME_PYTHON)
    click.echo('Python artifacts were prepared successfully.')


@syndicate.command(name='assemble_node')
@timeit()
@click.option('--bundle_name', nargs=1, callback=create_bundle_callback)
@click.option('--project_path', '-path', nargs=1,
              callback=resolve_path_callback)
def assemble_node(bundle_name, project_path):
    """
    Builds NodeJS lambdas
    :param bundle_name: name of the bundle
    :param project_path: path to project folder
    :return:
    """
    click.echo('Command assemble node: project_path: %s ' % project_path)
    assemble_artifacts(bundle_name=bundle_name,
                       project_path=project_path,
                       runtime=RUNTIME_NODEJS)
    click.echo('NodeJS artifacts were prepared successfully.')


COMMAND_TO_BUILD_MAPPING = {
    MVN_BUILD_TOOL_NAME: assemble_java_mvn,
    PYTHON_BUILD_TOOL_NAME: assemble_python,
    NODE_BUILD_TOOL_NAME: assemble_node
}


@syndicate.command(name='assemble')
@timeit()
@click.option('--bundle_name', nargs=1, callback=create_bundle_callback)
@click.pass_context
def assemble(ctx, bundle_name):
    """
    Builds the application artifacts
    :param ctx:
    :param bundle_name: name of the bundle to which the artifacts
        will be associated
    :return:
    """
    click.echo('Building artifacts ...')
    from syndicate.core import PROJECT_STATE
    build_mapping_dict = PROJECT_STATE.load_project_build_mapping()
    if build_mapping_dict:
        for key, value in build_mapping_dict.items():
            func = COMMAND_TO_BUILD_MAPPING.get(key)
            if func:
                ctx.invoke(func, bundle_name=bundle_name,
                           project_path=value)
            else:
                click.echo('Build tool is not supported: %s' % key)
    else:
        click.echo('Projects to be built are not found')


@syndicate.command(name='package_meta')
@timeit()
@click.option('--bundle_name', nargs=1, callback=verify_bundle_callback)
def package_meta(bundle_name):
    """
    Generates metadata about the application infrastructure
    :param bundle_name: name of the bundle to generate metadata
    :return:
    """
    from syndicate.core import CONFIG
    click.echo('Package meta, bundle: %s' % bundle_name)
    create_meta(project_path=CONFIG.project_path,
                bundle_name=bundle_name)
    click.echo('Meta was configured successfully.')


@syndicate.command(name='create_deploy_target_bucket')
@timeit()
def create_deploy_target_bucket():
    """
    Creates a bucket in AWS account where all bundles will be uploaded
    :return:
    """
    from syndicate.core import CONFIG
    click.echo('Create deploy target sdk: %s' % CONFIG.deploy_target_bucket)
    create_bundles_bucket()
    click.echo('Deploy target bucket was created successfully')


@syndicate.command(name='upload')
@click.option('--bundle_name', nargs=1, callback=verify_meta_bundle_callback)
@click.option('--force', is_flag=True)
@timeit(action_name='upload')
def upload(bundle_name, force=False):
    """
    Uploads bundle from local storage to AWS S3
    :param bundle_name: name of the bundle to upload
    :param force: used if the bundle with the same name as provided
        already exists in an account
    :return:
    """
    click.echo('Upload bundle: %s' % bundle_name)
    if force:
        click.echo('Force upload')

    futures = upload_bundle_to_s3(bundle_name=bundle_name, force=force)
    handle_futures_progress_bar(futures)

    click.echo('Bundle was uploaded successfully')


@syndicate.command(name='copy_bundle')
@click.option('--bundle_name', nargs=1, callback=create_bundle_callback)
@click.option('--src_account_id', '-acc_id', nargs=1,
              callback=check_required_param)
@click.option('--src_bucket_region', '-r', nargs=1,
              callback=check_required_param)
@click.option('--src_bucket_name', '-bucket_name', nargs=1,
              callback=check_required_param)
@click.option('--role_name', '-role', nargs=1,
              callback=check_required_param)
@click.option('--force_upload', is_flag=True, default=False)
@timeit()
@click.pass_context
def copy_bundle(ctx, bundle_name, src_account_id, src_bucket_region,
                src_bucket_name, role_name, force_upload):
    """
    Copies the bundle from the specified account-region-bucket to
        account-region-bucket specified in sdct.conf
    :param ctx:
    :param bundle_name: name of the bundle to copy
    :param src_account_id: id of the account where target bundle is stored
    :param src_bucket_region: region of the bucket where target bundle
        is stored
    :param src_bucket_name: name of the bucket where target bundle is stored
    :param role_name: name of the role that is assumed while copying
    :param force_upload: used if the bundle with the same name as provided
        already exists in a target account
    :return:
    """
    click.echo('Copy bundle: %s' % bundle_name)
    click.echo('Bundle name: %s' % bundle_name)
    click.echo('Source account id: %s' % src_account_id)
    click.echo('Source bucket region: %s' % src_bucket_region)
    click.echo('Source bucket name: %s' % src_bucket_name)
    futures = load_bundle(bundle_name, src_account_id, src_bucket_region,
                          src_bucket_name, role_name)
    handle_futures_progress_bar(futures)
    click.echo('Bundle was downloaded successfully')
    ctx.invoke(upload, bundle_name=bundle_name, force=force_upload)
    click.echo('Bundle was copied successfully')


syndicate.add_command(generate)<|MERGE_RESOLUTION|>--- conflicted
+++ resolved
@@ -48,10 +48,7 @@
                                    resolve_default_value,
                                    generate_default_bundle_name)
 from syndicate.core.project_state.project_state import MODIFICATION_LOCK
-<<<<<<< HEAD
 from syndicate.core.project_state.status_processor import project_state_status
-=======
->>>>>>> 3e23457d
 from syndicate.core.project_state.sync_processor import sync_project_state
 
 INIT_COMMAND_NAME = 'init'
@@ -318,7 +315,6 @@
     return sync_project_state()
 
 
-<<<<<<< HEAD
 @syndicate.command(name='status')
 @click.option('--events', 'category', flag_value='events',
               help='Show event logs of the project')
@@ -332,8 +328,6 @@
     click.echo(project_state_status(category))
 
 
-=======
->>>>>>> 3e23457d
 # =============================================================================
 
 
