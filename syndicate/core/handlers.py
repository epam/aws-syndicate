"""
    Copyright 2018 EPAM Systems, Inc.

    Licensed under the Apache License, Version 2.0 (the "License");
    you may not use this file except in compliance with the License.
    You may obtain a copy of the License at

    http://www.apache.org/licenses/LICENSE-2.0

    Unless required by applicable law or agreed to in writing, software
    distributed under the License is distributed on an "AS IS" BASIS,
    WITHOUT WARRANTIES OR CONDITIONS OF ANY KIND, either express or implied.
    See the License for the specific language governing permissions and
    limitations under the License.
"""
import json
import os
import sys

import click

from syndicate.core import CONF_PATH, initialize_connection, \
    initialize_project_state
from syndicate.core.build.artifact_processor import (RUNTIME_NODEJS,
                                                     assemble_artifacts,
                                                     RUNTIME_JAVA_8,
                                                     RUNTIME_PYTHON)
from syndicate.core.build.bundle_processor import (create_bundles_bucket,
                                                   load_bundle,
                                                   upload_bundle_to_s3,
                                                   if_bundle_exist)
from syndicate.core.build.deployment_processor import (
    continue_deployment_resources, create_deployment_resources,
    remove_deployment_resources, remove_failed_deploy_resources,
    update_deployment_resources)
from syndicate.core.build.meta_processor import create_meta
from syndicate.core.conf.validator import (MVN_BUILD_TOOL_NAME,
                                           PYTHON_BUILD_TOOL_NAME,
                                           NODE_BUILD_TOOL_NAME)
from syndicate.core.decorators import check_deploy_name_for_duplicates
from syndicate.core.groups.generate import generate, GENERATE_GROUP_NAME
from syndicate.core.helper import (check_required_param,
                                   create_bundle_callback,
                                   handle_futures_progress_bar,
                                   resolve_path_callback, timeit,
                                   verify_bundle_callback,
                                   verify_meta_bundle_callback,
                                   resolve_default_value,
                                   generate_default_bundle_name)
from syndicate.core.project_state.project_state import MODIFICATION_LOCK
from syndicate.core.project_state.sync_processor import sync_project_state

INIT_COMMAND_NAME = 'init'
commands_without_config = (
    INIT_COMMAND_NAME,
    GENERATE_GROUP_NAME
)


def _not_require_config(all_params):
    return any(item in commands_without_config for item in all_params)


@click.group(name='syndicate')
@click.version_option()
def syndicate():
    if CONF_PATH:
        click.echo('Configuration path used: ' + CONF_PATH)
        initialize_connection()
        initialize_project_state()
    elif _not_require_config(sys.argv):
        pass
    else:
        click.echo('Environment variable SDCT_CONF is not set! '
                   'Please verify that you configured have provided path to '
                   'correct config files '
                   'or execute `syndicate generate config` command.')
        sys.exit(1)


@syndicate.command(name='build')
@click.option('--bundle_name', nargs=1,
              callback=generate_default_bundle_name,
              help='Name of the bundle to build. '
                   'Default value: $ProjectName_%Y-%m-%dT%H:%M:%SZ')
@click.option('--force_upload', is_flag=True, default=False,
              help='Flag to override existing bundle with the same name')
@click.pass_context
@timeit(action_name='build')
def build(ctx, bundle_name, force_upload):
    """
    Builds bundle of an application
    """
    ctx.invoke(run_tests)
    if if_bundle_exist(bundle_name=bundle_name) and not force_upload:
        click.echo('Bundle name \'{0}\' already exists '
                   'in deploy bucket. Please use another bundle '
                   'name or delete the bundle'.format(bundle_name))
        return

    ctx.invoke(assemble, bundle_name=bundle_name)
    ctx.invoke(package_meta, bundle_name=bundle_name)
    ctx.invoke(upload, bundle_name=bundle_name, force=force_upload)


@syndicate.command(name='deploy')
@click.option('--deploy_name',
              callback=resolve_default_value,
              help='Name of the deploy. Default value: name of the project')
@click.option('--bundle_name',
              callback=resolve_default_value,
              help='Name of the bundle to deploy. '
                   'Default value: name of the latest built bundle')
@click.option('--deploy_only_types', multiple=True,
              help='Types of the resources to deploy')
@click.option('--deploy_only_resources', multiple=True,
              help='Names of the resources to deploy')
@click.option('--deploy_only_resources_path', nargs=1,
              help='Path to file containing names of the resources to deploy')
@click.option('--excluded_resources', multiple=True,
              help='Names of the resources to skip while deploy.')
@click.option('--excluded_resources_path', nargs=1,
              help='Path to file containing names of the resources to skip '
                   'while deploy')
@click.option('--excluded_types', multiple=True,
              help='Types of the resources to skip while deploy')
@click.option('--continue_deploy', is_flag=True,
              help='Flag to continue failed deploy')
@click.option('--replace_output', is_flag=True, default=False,
              help='Replaces the existing deploy output')
@check_deploy_name_for_duplicates
@timeit(action_name='deploy')
def deploy(deploy_name, bundle_name, deploy_only_types, deploy_only_resources,
           deploy_only_resources_path, excluded_resources,
           excluded_resources_path, excluded_types, continue_deploy,
           replace_output):
    """
    Deploys the application infrastructure
    """
    sync_project_state()
    from syndicate.core import PROJECT_STATE
    if PROJECT_STATE.is_lock_free(MODIFICATION_LOCK):
        PROJECT_STATE.acquire_lock(MODIFICATION_LOCK)
        sync_project_state()
    else:
        click.echo('The project modification is locked.')
        return
    if deploy_only_resources_path and os.path.exists(
            deploy_only_resources_path):
        deploy_resources_list = json.load(open(deploy_only_resources_path))
        deploy_only_resources = tuple(
            set(deploy_only_resources + tuple(deploy_resources_list)))
    if excluded_resources_path and os.path.exists(excluded_resources_path):
        excluded_resources_list = json.load(open(excluded_resources_path))
        excluded_resources = tuple(
            set(excluded_resources + tuple(excluded_resources_list)))
    if continue_deploy:
        deploy_success = continue_deployment_resources(deploy_name,
                                                       bundle_name,
                                                       deploy_only_resources,
                                                       deploy_only_types,
                                                       excluded_resources,
                                                       excluded_types,
                                                       replace_output)

    else:
        deploy_success = create_deployment_resources(deploy_name, bundle_name,
                                                     deploy_only_resources,
                                                     deploy_only_types,
                                                     excluded_resources,
                                                     excluded_types,
                                                     replace_output)
    click.echo('Backend resources were deployed{0}.'.format(
        '' if deploy_success else ' with errors. See deploy output file'))
    PROJECT_STATE.release_lock(MODIFICATION_LOCK)
    sync_project_state()


@syndicate.command(name='update')
@click.option('--bundle_name',
              callback=resolve_default_value,
              help='Name of the bundle to deploy. '
                   'Default value: name of the latest built bundle')
@click.option('--deploy_name',
              callback=resolve_default_value,
              help='Name of the deploy. Default value: name of the project')
@click.option('--update_only_types', multiple=True,
              help='Types of the resources to update')
@click.option('--update_only_resources', multiple=True,
              help='Names of the resources to deploy')
@click.option('--update_only_resources_path', nargs=1,
              help='Path to file containing names of the resources to skip '
                   'while deploy')
@click.option('--replace_output', nargs=1, is_flag=True, default=False)
@check_deploy_name_for_duplicates
@timeit(action_name='update')
def update(bundle_name, deploy_name, replace_output,
           update_only_resources,
           update_only_resources_path,
           update_only_types=[]):
    """
    Updates infrastructure from the provided bundle
    """
    click.echo('Bundle name: {}'.format(bundle_name))
    if update_only_types:
        click.echo('Types to update: {}'.format(list(update_only_types)))
    if update_only_resources:
        click.echo('Resources to update: {}'.format(list(update_only_types)))
    if update_only_resources_path:
        click.echo('Path to list of resources to update: {}'.format(
            update_only_resources_path))

    if update_only_resources_path and os.path.exists(
            update_only_resources_path):
        update_resources_list = json.load(open(update_only_resources_path))
        update_only_resources = tuple(
            set(update_only_resources + tuple(update_resources_list)))
    success = update_deployment_resources(
        bundle_name=bundle_name,
        deploy_name=deploy_name,
        update_only_types=update_only_types,
        update_only_resources=update_only_resources,
        replace_output=replace_output)
    if success:
        return 'Update of resources has been successfully completed'
    return 'Something went wrong during resources update'


@syndicate.command(name='clean')
@timeit(action_name='clean')
@click.option('--deploy_name', nargs=1, callback=check_required_param)
@click.option('--bundle_name', nargs=1, callback=check_required_param)
@click.option('--clean_only_types', multiple=True)
@click.option('--clean_only_resources', multiple=True)
@click.option('--clean_only_resources_path', nargs=1, type=str)
@click.option('--clean_externals', nargs=1, is_flag=True, default=False)
@click.option('--excluded_resources', multiple=True)
@click.option('--excluded_resources_path', nargs=1, type=str)
@click.option('--excluded_types', multiple=True)
@click.option('--rollback', is_flag=True)
def clean(deploy_name, bundle_name, clean_only_types, clean_only_resources,
          clean_only_resources_path, clean_externals, excluded_resources,
          excluded_resources_path, excluded_types, rollback):
    """
    Cleans the application infrastructure.
    :param deploy_name: name of the deploy
    :param bundle_name: name of the bundle
    :param clean_only_types: list of types that must be cleaned
    :param clean_only_resources: list of names of resources that
        must be cleaned
    :param clean_only_resources_path: path to a json list which contains a list
        of resources names which must be cleaned
    :param clean_externals: used to clean external resources
    :param excluded_resources: list of the resources names than must be skipped
        while cleaning the application infrastructure
    :param excluded_resources_path: path to a json list which contains a list
        of resources names which must be skipped while cleaning
        the application infrastructure
    :param excluded_types: list of types that must be skipped while cleaning
        the application infrastructure
    :param rollback: used to clean resources that were created in scope of the
        failed deploy
    :return:
    """
    click.echo('Command clean')
    click.echo('Deploy name: %s' % deploy_name)
    if clean_only_types:
        click.echo('Clean only types: %s' % str(clean_only_types))
    if clean_only_resources:
        click.echo('Clean only resources : %s' % clean_only_resources)
    if clean_only_resources_path:
        click.echo(
            'Clean only resources path: %s' % clean_only_resources_path)
    if excluded_resources:
        click.echo('Excluded resources: %s' % str(excluded_resources))
    if excluded_resources_path:
        click.echo('Excluded resources path: %s' % excluded_resources_path)
    if excluded_types:
        click.echo('Excluded types: %s' % str(excluded_types))
    if clean_only_resources_path and os.path.exists(
            clean_only_resources_path):
        clean_resources_list = json.load(open(clean_only_resources_path))
        clean_only_resources = tuple(
            set(clean_only_resources + tuple(clean_resources_list)))
    if excluded_resources_path and os.path.exists(excluded_resources_path):
        excluded_resources_list = json.load(open(excluded_resources_path))
        excluded_resources = tuple(
            set(excluded_resources + tuple(excluded_resources_list)))
    if rollback:
        remove_failed_deploy_resources(deploy_name=deploy_name,
                                       bundle_name=bundle_name,
                                       clean_only_resources=clean_only_resources,
                                       clean_only_types=clean_only_types,
                                       excluded_resources=excluded_resources,
                                       excluded_types=excluded_types,
                                       clean_externals=clean_externals)
    else:
        remove_deployment_resources(deploy_name=deploy_name,
                                    bundle_name=bundle_name,
                                    clean_only_resources=clean_only_resources,
                                    clean_only_types=clean_only_types,
                                    excluded_resources=excluded_resources,
                                    excluded_types=excluded_types,
                                    clean_externals=clean_externals)
    click.echo('AWS resources were removed.')


@syndicate.command(name='sync')
@timeit()
def sync():
    """
    Syncs the state of local project state file (.syndicate) and
    the remote one.
    """
    return sync_project_state()


# =============================================================================


@syndicate.command(name='assemble_java_mvn')
@timeit()
@click.option('--bundle_name', nargs=1, callback=create_bundle_callback)
@click.option('--project_path', '-path', nargs=1,
              callback=resolve_path_callback)
def assemble_java_mvn(bundle_name, project_path):
    """
    Builds Java lambdas
    :param bundle_name: name of the bundle
    :param project_path: path to project folder
    :return:
    """
    click.echo('Command compile java project path: %s' % project_path)
    assemble_artifacts(bundle_name=bundle_name,
                       project_path=project_path,
                       runtime=RUNTIME_JAVA_8)
    click.echo('Java artifacts were prepared successfully.')


@syndicate.command(name='assemble_python')
@timeit()
@click.option('--bundle_name', nargs=1, callback=create_bundle_callback)
@click.option('--project_path', '-path', nargs=1,
              callback=resolve_path_callback)
def assemble_python(bundle_name, project_path):
    """
    Builds Python lambdas
    :param bundle_name: name of the bundle
    :param project_path: path to project folder
    :return:
    """
    click.echo('Command assemble python: project_path: %s ' % project_path)
    assemble_artifacts(bundle_name=bundle_name,
                       project_path=project_path,
                       runtime=RUNTIME_PYTHON)
    click.echo('Python artifacts were prepared successfully.')


@syndicate.command(name='assemble_node')
@timeit()
@click.option('--bundle_name', nargs=1, callback=create_bundle_callback)
@click.option('--project_path', '-path', nargs=1,
              callback=resolve_path_callback)
def assemble_node(bundle_name, project_path):
    """
    Builds NodeJS lambdas
    :param bundle_name: name of the bundle
    :param project_path: path to project folder
    :return:
    """
    click.echo('Command assemble node: project_path: %s ' % project_path)
    assemble_artifacts(bundle_name=bundle_name,
                       project_path=project_path,
                       runtime=RUNTIME_NODEJS)
    click.echo('NodeJS artifacts were prepared successfully.')


COMMAND_TO_BUILD_MAPPING = {
    MVN_BUILD_TOOL_NAME: assemble_java_mvn,
    PYTHON_BUILD_TOOL_NAME: assemble_python,
    NODE_BUILD_TOOL_NAME: assemble_node
}


<<<<<<< HEAD
@syndicate.command(name='test')
@click.option('--suite', type=click.Choice(['unittest', 'pytest', 'nose'],
                                           case_sensitive=False),
              default='unittest')
@click.option('--test_folder_name', nargs=1, default='tests')
@timeit
def run_tests(suite, test_folder_name):
    """Discovers and runs unittests inside of python project root."""
    click.echo('Running tests...')
    import subprocess
    from syndicate.core import CONFIG
    project_path = CONFIG.project_path

    test_folder = os.path.join(project_path, test_folder_name)
    if not os.path.exists(test_folder):
        click.echo(f'Tests not found, \'{test_folder_name}\' folder is missing'
                   f' in \'{project_path}\'.')
        return

    test_lib_command_mapping = {
        'unittest': 'python -m unittest',
        'pytest': 'pytest',
        'nose': 'nosetests'
    }

    workdir = os.getcwd()

    os.chdir(test_folder)
    command = test_lib_command_mapping.get(suite)
    result = subprocess.run(command.split())

    os.chdir(workdir)
    if result.returncode != 0:
        click.echo('Some tests failed. Exiting.')
        sys.exit(1)


@syndicate.command(name='build_artifacts')
@timeit
=======
@syndicate.command(name='assemble')
@timeit()
>>>>>>> bcd75cf7
@click.option('--bundle_name', nargs=1, callback=create_bundle_callback)
@click.pass_context
def assemble(ctx, bundle_name):
    """
    Builds the application artifacts
    :param ctx:
    :param bundle_name: name of the bundle to which the artifacts
        will be associated
    :return:
    """
    click.echo('Building artifacts ...')
    from syndicate.core import PROJECT_STATE
    build_mapping_dict = PROJECT_STATE.load_project_build_mapping()
    if build_mapping_dict:
        for key, value in build_mapping_dict.items():
            func = COMMAND_TO_BUILD_MAPPING.get(key)
            if func:
                ctx.invoke(func, bundle_name=bundle_name,
                           project_path=value)
            else:
                click.echo('Build tool is not supported: %s' % key)
    else:
        click.echo('Projects to be built are not found')


@syndicate.command(name='package_meta')
@timeit()
@click.option('--bundle_name', nargs=1, callback=verify_bundle_callback)
def package_meta(bundle_name):
    """
    Generates metadata about the application infrastructure
    :param bundle_name: name of the bundle to generate metadata
    :return:
    """
    from syndicate.core import CONFIG
    click.echo('Package meta, bundle: %s' % bundle_name)
    create_meta(project_path=CONFIG.project_path,
                bundle_name=bundle_name)
    click.echo('Meta was configured successfully.')


@syndicate.command(name='create_deploy_target_bucket')
@timeit()
def create_deploy_target_bucket():
    """
    Creates a bucket in AWS account where all bundles will be uploaded
    :return:
    """
    from syndicate.core import CONFIG
    click.echo('Create deploy target sdk: %s' % CONFIG.deploy_target_bucket)
    create_bundles_bucket()
    click.echo('Deploy target bucket was created successfully')


@syndicate.command(name='upload')
@click.option('--bundle_name', nargs=1, callback=verify_meta_bundle_callback)
@click.option('--force', is_flag=True)
@timeit(action_name='upload')
def upload(bundle_name, force=False):
    """
    Uploads bundle from local storage to AWS S3
    :param bundle_name: name of the bundle to upload
    :param force: used if the bundle with the same name as provided
        already exists in an account
    :return:
    """
    click.echo('Upload bundle: %s' % bundle_name)
    if force:
        click.echo('Force upload')

    futures = upload_bundle_to_s3(bundle_name=bundle_name, force=force)
    handle_futures_progress_bar(futures)

    click.echo('Bundle was uploaded successfully')


@syndicate.command(name='copy_bundle')
@click.option('--bundle_name', nargs=1, callback=create_bundle_callback)
@click.option('--src_account_id', '-acc_id', nargs=1,
              callback=check_required_param)
@click.option('--src_bucket_region', '-r', nargs=1,
              callback=check_required_param)
@click.option('--src_bucket_name', '-bucket_name', nargs=1,
              callback=check_required_param)
@click.option('--role_name', '-role', nargs=1,
              callback=check_required_param)
@click.option('--force_upload', is_flag=True, default=False)
@timeit()
@click.pass_context
def copy_bundle(ctx, bundle_name, src_account_id, src_bucket_region,
                src_bucket_name, role_name, force_upload):
    """
    Copies the bundle from the specified account-region-bucket to
        account-region-bucket specified in sdct.conf
    :param ctx:
    :param bundle_name: name of the bundle to copy
    :param src_account_id: id of the account where target bundle is stored
    :param src_bucket_region: region of the bucket where target bundle
        is stored
    :param src_bucket_name: name of the bucket where target bundle is stored
    :param role_name: name of the role that is assumed while copying
    :param force_upload: used if the bundle with the same name as provided
        already exists in a target account
    :return:
    """
    click.echo('Copy bundle: %s' % bundle_name)
    click.echo('Bundle name: %s' % bundle_name)
    click.echo('Source account id: %s' % src_account_id)
    click.echo('Source bucket region: %s' % src_bucket_region)
    click.echo('Source bucket name: %s' % src_bucket_name)
    futures = load_bundle(bundle_name, src_account_id, src_bucket_region,
                          src_bucket_name, role_name)
    handle_futures_progress_bar(futures)
    click.echo('Bundle was downloaded successfully')
    ctx.invoke(upload, bundle_name=bundle_name, force=force_upload)
    click.echo('Bundle was copied successfully')


syndicate.add_command(generate)<|MERGE_RESOLUTION|>--- conflicted
+++ resolved
@@ -382,50 +382,8 @@
 }
 
 
-<<<<<<< HEAD
-@syndicate.command(name='test')
-@click.option('--suite', type=click.Choice(['unittest', 'pytest', 'nose'],
-                                           case_sensitive=False),
-              default='unittest')
-@click.option('--test_folder_name', nargs=1, default='tests')
-@timeit
-def run_tests(suite, test_folder_name):
-    """Discovers and runs unittests inside of python project root."""
-    click.echo('Running tests...')
-    import subprocess
-    from syndicate.core import CONFIG
-    project_path = CONFIG.project_path
-
-    test_folder = os.path.join(project_path, test_folder_name)
-    if not os.path.exists(test_folder):
-        click.echo(f'Tests not found, \'{test_folder_name}\' folder is missing'
-                   f' in \'{project_path}\'.')
-        return
-
-    test_lib_command_mapping = {
-        'unittest': 'python -m unittest',
-        'pytest': 'pytest',
-        'nose': 'nosetests'
-    }
-
-    workdir = os.getcwd()
-
-    os.chdir(test_folder)
-    command = test_lib_command_mapping.get(suite)
-    result = subprocess.run(command.split())
-
-    os.chdir(workdir)
-    if result.returncode != 0:
-        click.echo('Some tests failed. Exiting.')
-        sys.exit(1)
-
-
-@syndicate.command(name='build_artifacts')
-@timeit
-=======
 @syndicate.command(name='assemble')
 @timeit()
->>>>>>> bcd75cf7
 @click.option('--bundle_name', nargs=1, callback=create_bundle_callback)
 @click.pass_context
 def assemble(ctx, bundle_name):
