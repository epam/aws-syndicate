--- conflicted
+++ resolved
@@ -18,6 +18,8 @@
 import sys
 
 import click
+from tabulate import tabulate
+
 from syndicate.core import CONF_PATH, initialize_connection, \
     initialize_project_state
 from syndicate.core.build.artifact_processor import (RUNTIME_NODEJS,
@@ -58,7 +60,6 @@
                                                         WARMUP_LOCK)
 from syndicate.core.project_state.status_processor import project_state_status
 from syndicate.core.project_state.sync_processor import sync_project_state
-from tabulate import tabulate
 
 INIT_COMMAND_NAME = 'init'
 commands_without_config = (
@@ -75,7 +76,7 @@
 @click.version_option()
 def syndicate():
     if CONF_PATH:
-        click.echo('Used configuration from the next path: ' + CONF_PATH)
+        click.echo('Configuration used: ' + CONF_PATH)
         initialize_connection()
         initialize_project_state()
     elif _not_require_config(sys.argv):
@@ -403,17 +404,9 @@
         paths_to_be_triggered, resource_path_warmup_key_mapping = \
             process_existing_api_gw_id(stage_name=stage_name, echo=click.echo)
 
-<<<<<<< HEAD
-    if not (paths_to_be_triggered or resource_path_warmup_key_mapping):
-        click.echo('Cannot warmup lambda functions because API Gateway'
-                   ' resources not found')
-        return
-
-=======
     if not paths_to_be_triggered or not resource_path_warmup_key_mapping:
         click.echo('No resources to warm up')
         return
->>>>>>> 14455b45
     resource_method_mapping, resource_warmup_key_mapping = \
         process_api_gw_resources(paths_to_be_triggered=paths_to_be_triggered,
                                  resource_path_warmup_key_mapping=
