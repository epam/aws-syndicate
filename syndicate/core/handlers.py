--- conflicted
+++ resolved
@@ -96,11 +96,7 @@
     else:
         click.echo('Environment variable SDCT_CONF is not set! '
                    'Please verify that you have provided path to '
-<<<<<<< HEAD
                    'correct config files '
-=======
-                   'the correct config files '
->>>>>>> 20cd5130
                    'or execute `syndicate generate config` command.')
         sys.exit(1)
 
