--- conflicted
+++ resolved
@@ -56,16 +56,12 @@
                                    resolve_path_callback, timeit,
                                    verify_bundle_callback, sync_lock,
                                    resolve_default_value,
-<<<<<<< HEAD
-                                   generate_default_bundle_name, param_to_lower)
-from syndicate.core.project_state.project_state import MODIFICATION_LOCK
-=======
                                    generate_default_bundle_name,
-                                   resolve_and_verify_bundle_callback)
+                                   resolve_and_verify_bundle_callback,
+                                   param_to_lower)
 from syndicate.core.project_state.project_state import (MODIFICATION_LOCK,
                                                         WARMUP_LOCK)
 from syndicate.core.project_state.status_processor import project_state_status
->>>>>>> cb2b7813
 from syndicate.core.project_state.sync_processor import sync_project_state
 
 INIT_COMMAND_NAME = 'init'
