--- conflicted
+++ resolved
@@ -148,10 +148,7 @@
 @click.option('--errors_allowed', is_flag=True, default=False,
               help='Flag to continue bundle building if some tests fail')
 @click.pass_context
-<<<<<<< HEAD
-=======
-@check_deploy_bucket_exists
->>>>>>> f4c63522
+@check_deploy_bucket_exists
 @timeit(action_name=BUILD_ACTION)
 def build(ctx, bundle_name, force_upload, errors_allowed):
     """
@@ -195,10 +192,7 @@
 @click.option('--replace_output', is_flag=True, default=False,
               help='Replaces the existing deploy output')
 @check_deploy_name_for_duplicates
-<<<<<<< HEAD
-=======
-@check_deploy_bucket_exists
->>>>>>> f4c63522
+@check_deploy_bucket_exists
 @timeit(action_name=DEPLOY_ACTION)
 def deploy(deploy_name, bundle_name, deploy_only_types, deploy_only_resources,
            deploy_only_resources_path, excluded_resources,
@@ -254,10 +248,7 @@
                    'while deploy')
 @click.option('--replace_output', nargs=1, is_flag=True, default=False)
 @check_deploy_name_for_duplicates
-<<<<<<< HEAD
-=======
-@check_deploy_bucket_exists
->>>>>>> f4c63522
+@check_deploy_bucket_exists
 @timeit(action_name=UPDATE_ACTION)
 def update(bundle_name, deploy_name, replace_output,
            update_only_resources,
@@ -365,10 +356,7 @@
 
 
 @syndicate.command(name=SYNC_ACTION)
-<<<<<<< HEAD
-=======
-@check_deploy_bucket_exists
->>>>>>> f4c63522
+@check_deploy_bucket_exists
 @timeit()
 def sync():
     """
@@ -409,10 +397,7 @@
 @click.option('--header_name', nargs=1, help='Name of authentication header.')
 @click.option('--header_value', nargs=1, help='Name of authentication header '
                                               'value.')
-<<<<<<< HEAD
-=======
-@check_deploy_bucket_exists
->>>>>>> f4c63522
+@check_deploy_bucket_exists
 @timeit(action_name=WARMUP_ACTION)
 def warmup(bundle_name, deploy_name, api_gw_id, stage_name, lambda_auth,
            header_name, header_value):
@@ -613,10 +598,7 @@
                    'the latest build will be uploaded')
 @click.option('--force', is_flag=True, help='Flag to override existing bundle '
                                             'with the same name as provided')
-<<<<<<< HEAD
-=======
-@check_deploy_bucket_exists
->>>>>>> f4c63522
+@check_deploy_bucket_exists
 @timeit(action_name=UPLOAD_ACTION)
 def upload(bundle_name, force=False):
     """
