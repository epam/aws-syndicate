"""
    Copyright 2018 EPAM Systems, Inc.

    Licensed under the Apache License, Version 2.0 (the "License");
    you may not use this file except in compliance with the License.
    You may obtain a copy of the License at

    http://www.apache.org/licenses/LICENSE-2.0

    Unless required by applicable law or agreed to in writing, software
    distributed under the License is distributed on an "AS IS" BASIS,
    WITHOUT WARRANTIES OR CONDITIONS OF ANY KIND, either express or implied.
    See the License for the specific language governing permissions and
    limitations under the License.
"""
import json
import os

import click

from syndicate.core import CONFIG, CONF_PATH
from syndicate.core.build.artifact_processor import (RUNTIME_NODEJS,
                                                     assemble_artifacts,
                                                     RUNTIME_JAVA_8,
                                                     RUNTIME_PYTHON)
from syndicate.core.build.bundle_processor import (create_bundles_bucket,
                                                   load_bundle,
                                                   upload_bundle_to_s3,
                                                   if_bundle_exist)
from syndicate.core.build.deployment_processor import (
    continue_deployment_resources, create_deployment_resources,
    remove_deployment_resources, remove_failed_deploy_resources,
    update_deployment_resources)
from syndicate.core.build.meta_processor import create_meta
from syndicate.core.conf.config_holder import (MVN_BUILD_TOOL_NAME,
                                               PYTHON_BUILD_TOOL_NAME,
                                               NODE_BUILD_TOOL_NAME)
from syndicate.core.helper import (check_required_param,
                                   create_bundle_callback,
                                   handle_futures_progress_bar,
                                   resolve_path_callback, timeit,
                                   verify_bundle_callback,
                                   verify_meta_bundle_callback,
                                   check_deploy_name_for_duplicates)


# TODO - command descriptions


@click.group(name='syndicate')
<<<<<<< HEAD
@click.version_option(message='%(version)s')
=======
@click.version_option()
>>>>>>> ee86eb10
def syndicate():
    click.echo('Path to sdct.conf: ' + CONF_PATH)


# =============================================================================


@syndicate.command(name='clean')
@timeit
@click.option('--deploy_name', nargs=1, callback=check_required_param)
@click.option('--bundle_name', nargs=1, callback=check_required_param)
@click.option('--clean_only_types', multiple=True)
@click.option('--clean_only_resources', multiple=True)
@click.option('--clean_only_resources_path', nargs=1, type=str)
@click.option('--excluded_resources', multiple=True)
@click.option('--excluded_resources_path', nargs=1, type=str)
@click.option('--excluded_types', multiple=True)
@click.option('--rollback', is_flag=True)
def clean(deploy_name, bundle_name, clean_only_types, clean_only_resources,
          clean_only_resources_path, excluded_resources,
          excluded_resources_path, excluded_types, rollback):
    """
    Cleans the application infrastructure.
    :param deploy_name: name of the deploy
    :param bundle_name: name of the bundle
    :param clean_only_types: list of types that must be cleaned
    :param clean_only_resources: list of names of resources that
        must be cleaned
    :param clean_only_resources_path: path to a json list which contains a list
        of resources names which must be cleaned
    :param excluded_resources: list of the resources names than must be skipped
        while cleaning the application infrastructure
    :param excluded_resources_path: path to a json list which contains a list
        of resources names which must be skipped while cleaning
        the application infrastructure
    :param excluded_types: list of types that must be skipped while cleaning
        the application infrastructure
    :param rollback: used to clean resources that were created in scope of the
        failed deploy
    :return:
    """
    click.echo('Command clean')
    click.echo('Deploy name: %s' % deploy_name)
    if clean_only_types:
        click.echo('Clean only types: %s' % str(clean_only_types))
    if clean_only_resources:
        click.echo('Clean only resources : %s' % clean_only_resources)
    if clean_only_resources_path:
        click.echo(
            'Clean only resources path: %s' % clean_only_resources_path)
    if excluded_resources:
        click.echo('Excluded resources: %s' % str(excluded_resources))
    if excluded_resources_path:
        click.echo('Excluded resources path: %s' % excluded_resources_path)
    if excluded_types:
        click.echo('Excluded types: %s' % str(excluded_types))
    if clean_only_resources_path and os.path.exists(
            clean_only_resources_path):
        clean_resources_list = json.load(open(clean_only_resources_path))
        clean_only_resources = tuple(
            set(clean_only_resources + tuple(clean_resources_list)))
    if excluded_resources_path and os.path.exists(excluded_resources_path):
        excluded_resources_list = json.load(open(excluded_resources_path))
        excluded_resources = tuple(
            set(excluded_resources + tuple(excluded_resources_list)))
    if rollback:
        remove_failed_deploy_resources(deploy_name=deploy_name,
                                       bundle_name=bundle_name,
                                       clean_only_resources=clean_only_resources,
                                       clean_only_types=clean_only_types,
                                       excluded_resources=excluded_resources,
                                       excluded_types=excluded_types)
    else:
        remove_deployment_resources(deploy_name=deploy_name,
                                    bundle_name=bundle_name,
                                    clean_only_resources=clean_only_resources,
                                    clean_only_types=clean_only_types,
                                    excluded_resources=excluded_resources,
                                    excluded_types=excluded_types)
    click.echo('AWS resources were removed.')


# =============================================================================


@syndicate.command(name='assemble_java_mvn')
@timeit
@click.option('--bundle_name', nargs=1, callback=create_bundle_callback)
@click.option('--project_path', '-path', nargs=1,
              callback=resolve_path_callback)
def assemble_java_mvn(bundle_name, project_path):
    """
    Builds Java lambdas
    :param bundle_name: name of the bundle
    :param project_path: path to project folder
    :return:
    """
    click.echo('Command compile java project path: %s' % project_path)
    assemble_artifacts(bundle_name=bundle_name,
                       project_path=project_path,
                       runtime=RUNTIME_JAVA_8)
    click.echo('Java artifacts were prepared successfully.')


@syndicate.command(name='assemble_python')
@timeit
@click.option('--bundle_name', nargs=1, callback=create_bundle_callback)
@click.option('--project_path', '-path', nargs=1,
              callback=resolve_path_callback)
def assemble_python(bundle_name, project_path):
    """
    Builds Python lambdas
    :param bundle_name: name of the bundle
    :param project_path: path to project folder
    :return:
    """
    click.echo('Command assemble python: project_path: %s ' % project_path)
    assemble_artifacts(bundle_name=bundle_name,
                       project_path=project_path,
                       runtime=RUNTIME_PYTHON)
    click.echo('Python artifacts were prepared successfully.')


@syndicate.command(name='assemble_node')
@timeit
@click.option('--bundle_name', nargs=1, callback=create_bundle_callback)
@click.option('--project_path', '-path', nargs=1,
              callback=resolve_path_callback)
def assemble_node(bundle_name, project_path):
    """
    Builds NodeJS lambdas
    :param bundle_name: name of the bundle
    :param project_path: path to project folder
    :return:
    """
    click.echo('Command assemble node: project_path: %s ' % project_path)
    assemble_artifacts(bundle_name=bundle_name,
                       project_path=project_path,
                       runtime=RUNTIME_NODEJS)
    click.echo('NodeJS artifacts were prepared successfully.')


COMMAND_TO_BUILD_MAPPING = {
    MVN_BUILD_TOOL_NAME: assemble_java_mvn,
    PYTHON_BUILD_TOOL_NAME: assemble_python,
    NODE_BUILD_TOOL_NAME: assemble_node
}


@syndicate.command(name='build_artifacts')
@timeit
@click.option('--bundle_name', nargs=1, callback=create_bundle_callback)
@click.pass_context
def build_artifacts(ctx, bundle_name):
    """
    Builds the application artifacts
    :param ctx:
    :param bundle_name: name of the bundle to which the artifacts
        will be associated
    :return:
    """
    click.echo('Building artifacts ...')
    if CONFIG.build_projects_mapping:
        for key, values in CONFIG.build_projects_mapping.items():
            for value in values:
                func = COMMAND_TO_BUILD_MAPPING.get(key)
                if func:
                    ctx.invoke(func, bundle_name=bundle_name,
                               project_path=value)
                else:
                    click.echo('Build tool is not supported: %s' % key)
    else:
        click.echo('Projects to be built are not found')


# =============================================================================


@syndicate.command(name='package_meta')
@timeit
@click.option('--bundle_name', nargs=1, callback=verify_bundle_callback)
def package_meta(bundle_name):
    """
    Generates metadata about the application infrastructure
    :param bundle_name: name of the bundle to generate metadata
    :return:
    """
    click.echo('Package meta, bundle: %s' % bundle_name)
    create_meta(bundle_name)
    click.echo('Meta was configured successfully.')


# =============================================================================


@syndicate.command(name='create_deploy_target_bucket')
@timeit
def create_deploy_target_bucket():
    """
    Creates a bucket in AWS account where all bundles will be uploaded
    :return:
    """
    click.echo('Create deploy target sdk: %s' % CONFIG.deploy_target_bucket)
    create_bundles_bucket()
    click.echo('Deploy target bucket was created successfully')


@syndicate.command(name='upload_bundle')
@timeit
@click.option('--bundle_name', nargs=1, callback=verify_meta_bundle_callback)
@click.option('--force', is_flag=True)
def upload_bundle(bundle_name, force=False):
    """
    Uploads bundle from local storage to AWS S3
    :param bundle_name: name of the bundle to upload
    :param force: used if the bundle with the same name as provided
        already exists in an account
    :return:
    """
    click.echo('Upload bundle: %s' % bundle_name)
    if force:
        click.echo('Force upload')
    futures = upload_bundle_to_s3(bundle_name=bundle_name, force=force)
    handle_futures_progress_bar(futures)
    click.echo('Bundle was uploaded successfully')


@syndicate.command(name='copy_bundle')
@click.option('--bundle_name', nargs=1, callback=create_bundle_callback)
@click.option('--src_account_id', '-acc_id', nargs=1,
              callback=check_required_param)
@click.option('--src_bucket_region', '-r', nargs=1,
              callback=check_required_param)
@click.option('--src_bucket_name', '-bucket_name', nargs=1,
              callback=check_required_param)
@click.option('--role_name', '-role', nargs=1,
              callback=check_required_param)
@click.option('--force_upload', is_flag=True, default=False)
@timeit
@click.pass_context
def copy_bundle(ctx, bundle_name, src_account_id, src_bucket_region,
                src_bucket_name, role_name, force_upload):
    """
    Copies the bundle from the specified account-region-bucket to
        account-region-bucket specified in sdct.conf
    :param ctx:
    :param bundle_name: name of the bundle to copy
    :param src_account_id: id of the account where target bundle is stored
    :param src_bucket_region: region of the bucket where target bundle
        is stored
    :param src_bucket_name: name of the bucket where target bundle is stored
    :param role_name: name of the role that is assumed while copying
    :param force_upload: used if the bundle with the same name as provided
        already exists in a target account
    :return:
    """
    click.echo('Copy bundle: %s' % bundle_name)
    click.echo('Bundle name: %s' % bundle_name)
    click.echo('Source account id: %s' % src_account_id)
    click.echo('Source bucket region: %s' % src_bucket_region)
    click.echo('Source bucket name: %s' % src_bucket_name)
    futures = load_bundle(bundle_name, src_account_id, src_bucket_region,
                          src_bucket_name, role_name)
    handle_futures_progress_bar(futures)
    click.echo('Bundle was downloaded successfully')
    ctx.invoke(upload_bundle, bundle_name=bundle_name, force=force_upload)
    click.echo('Bundle was copied successfully')


# =============================================================================


@syndicate.command(name='build_bundle')
@click.option('--bundle_name', nargs=1, callback=check_required_param)
@click.option('--force_upload', is_flag=True, default=False)
@click.pass_context
@timeit
def build_bundle(ctx, bundle_name, force_upload):
    """
    Builds bundle of an application
    :param ctx:
    :param bundle_name: name of the bundle
    :param force_upload: used to override existing bundle
    :return:
    """
    if if_bundle_exist(bundle_name=bundle_name) and not force_upload:
        click.echo('Bundle name \'{0}\' already exists '
                   'in deploy bucket. Please use another bundle '
                   'name or delete the bundle'.format(bundle_name))
        return
    ctx.invoke(build_artifacts, bundle_name=bundle_name)
    ctx.invoke(package_meta, bundle_name=bundle_name)
    ctx.invoke(upload_bundle, bundle_name=bundle_name, force=force_upload)


# =============================================================================


@syndicate.command(name='deploy')
@click.option('--deploy_name', nargs=1, callback=check_required_param)
@click.option('--bundle_name', nargs=1, callback=check_required_param)
@click.option('--deploy_only_types', multiple=True)
@click.option('--deploy_only_resources', multiple=True)
@click.option('--deploy_only_resources_path', nargs=1)
@click.option('--excluded_resources', multiple=True)
@click.option('--excluded_resources_path', nargs=1)
@click.option('--excluded_types', multiple=True)
@click.option('--continue_deploy', is_flag=True)
@click.option('--replace_output', nargs=1, is_flag=True, default=False)
@check_deploy_name_for_duplicates
@timeit
def deploy(deploy_name, bundle_name, deploy_only_types, deploy_only_resources,
           deploy_only_resources_path, excluded_resources,
           excluded_resources_path, excluded_types, continue_deploy,
           replace_output):
    """
    Deploys infrastructure from the specified bundle
    :param deploy_name: name of the deploy
    :param bundle_name: name of the bundle
    :param deploy_only_types: list of types of the resources to deploy
    :param deploy_only_resources: list of resources names to deploy
    :param deploy_only_resources_path: path to a json file that contains
        a list of resources names to deploy
    :param excluded_resources: names of the resources which must be
        skipped while deploy
    :param excluded_resources_path: path to a json file that contains a list
        of resources names which must be skipped while deploy
    :param excluded_types: list of types of resources which must be
        skipped while deploy
    :param continue_deploy: continues deploy using the failed output.
        Used only after previous deploy fail.
    :param replace_output: flag to override the output file.
        Used if previous output file must be overridden.
    :return:
    """
    click.echo('Command deploy backend')
    click.echo('Deploy name: %s' % deploy_name)
    if deploy_only_resources_path and os.path.exists(
            deploy_only_resources_path):
        deploy_resources_list = json.load(open(deploy_only_resources_path))
        deploy_only_resources = tuple(
            set(deploy_only_resources + tuple(deploy_resources_list)))
    if excluded_resources_path and os.path.exists(excluded_resources_path):
        excluded_resources_list = json.load(open(excluded_resources_path))
        excluded_resources = tuple(
            set(excluded_resources + tuple(excluded_resources_list)))
    if continue_deploy:
        deploy_success = continue_deployment_resources(deploy_name,
                                                       bundle_name,
                                                       deploy_only_resources,
                                                       deploy_only_types,
                                                       excluded_resources,
                                                       excluded_types,
                                                       replace_output)

    else:
        deploy_success = create_deployment_resources(deploy_name, bundle_name,
                                                     deploy_only_resources,
                                                     deploy_only_types,
                                                     excluded_resources,
                                                     excluded_types,
                                                     replace_output)
    click.echo('Backend resources were deployed{0}.'.format(
        '' if deploy_success else ' with errors. See deploy output file'))


# =============================================================================

@syndicate.command(name='update')
@click.option('--bundle_name', nargs=1, callback=check_required_param)
@click.option('--deploy_name', nargs=1, callback=check_required_param)
@click.option('--update_only_types', multiple=True)
@click.option('--update_only_resources', multiple=True)
@click.option('--update_only_resources_path', nargs=1)
@click.option('--replace_output', nargs=1, is_flag=True, default=False)
@check_deploy_name_for_duplicates
@timeit
def update(bundle_name, deploy_name, replace_output,
           update_only_resources,
           update_only_resources_path,
           update_only_types=[]):
    """
    Updates infrastructure from the provided bundle
    :param bundle_name: name of the bundle
    :param deploy_name: name of the deploy
    :param update_only_resources: list of resources names to updated
    :param update_only_resources_path: path to a json file with list of
        resources names to update
    :param update_only_types: optional. List of a resources types to update.
    :param replace_output: flag. If True, existing output file will be replaced
    :return:
    """
    click.echo('Bundle name: {}'.format(bundle_name))
    if update_only_types:
        click.echo('Types to update: {}'.format(list(update_only_types)))
    if update_only_resources:
        click.echo('Resources to update: {}'.format(list(update_only_types)))
    if update_only_resources_path:
        click.echo('Path to list of resources to update: {}'.format(
            update_only_resources_path))

    if update_only_resources_path and os.path.exists(
            update_only_resources_path):
        update_resources_list = json.load(open(update_only_resources_path))
        update_only_resources = tuple(
            set(update_only_resources + tuple(update_resources_list)))
    success = update_deployment_resources(
        bundle_name=bundle_name,
        deploy_name=deploy_name,
        update_only_types=update_only_types,
        update_only_resources=update_only_resources,
        replace_output=replace_output)
    if success:
        return 'Update of resources has been successfully completed'
    return 'Something went wrong during resources update'<|MERGE_RESOLUTION|>--- conflicted
+++ resolved
@@ -48,11 +48,7 @@
 
 
 @click.group(name='syndicate')
-<<<<<<< HEAD
-@click.version_option(message='%(version)s')
-=======
 @click.version_option()
->>>>>>> ee86eb10
 def syndicate():
     click.echo('Path to sdct.conf: ' + CONF_PATH)
 
