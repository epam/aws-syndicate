"""
    Copyright 2018 EPAM Systems, Inc.

    Licensed under the Apache License, Version 2.0 (the "License");
    you may not use this file except in compliance with the License.
    You may obtain a copy of the License at

    http://www.apache.org/licenses/LICENSE-2.0

    Unless required by applicable law or agreed to in writing, software
    distributed under the License is distributed on an "AS IS" BASIS,
    WITHOUT WARRANTIES OR CONDITIONS OF ANY KIND, either express or implied.
    See the License for the specific language governing permissions and
    limitations under the License.
"""
import json
import os
import sys

import click
from tabulate import tabulate

from syndicate.core.transform.transform_processor import generate_build_meta
from syndicate.core import CONF_PATH, initialize_connection, \
    initialize_project_state, initialize_signal_handling
from syndicate.core.build.artifact_processor import (RUNTIME_NODEJS,
                                                     assemble_artifacts,
                                                     RUNTIME_JAVA_8,
                                                     RUNTIME_PYTHON)
from syndicate.core.build.bundle_processor import (create_bundles_bucket,
                                                   load_bundle,
                                                   upload_bundle_to_s3,
                                                   if_bundle_exist)
from syndicate.core.build.deployment_processor import (
    continue_deployment_resources, create_deployment_resources,
    remove_deployment_resources, remove_failed_deploy_resources,
    update_deployment_resources)
from syndicate.core.build.meta_processor import create_meta
from syndicate.core.build.profiler_processor import (get_metric_statistics,
                                                     process_metrics)
from syndicate.core.build.warmup_processor import (process_deploy_resources,
                                                   process_api_gw_resources,
                                                   warm_upper,
                                                   process_existing_api_gw_id,
                                                   process_inputted_api_gw_id)
from syndicate.core.conf.validator import (JAVA_LANGUAGE_NAME,
                                           PYTHON_LANGUAGE_NAME,
                                           NODEJS_LANGUAGE_NAME)
from syndicate.core.decorators import (check_deploy_name_for_duplicates,
                                       check_deploy_bucket_exists)
from syndicate.core.groups.generate import (generate,
                                            GENERATE_PROJECT_COMMAND_NAME,
                                            GENERATE_CONFIG_COMMAND_NAME)
from syndicate.core.groups.tags import tags
from syndicate.core.helper import (create_bundle_callback,
                                   handle_futures_progress_bar,
                                   resolve_path_callback, timeit,
                                   verify_bundle_callback, sync_lock,
                                   resolve_default_value, ValidRegionParamType,
                                   generate_default_bundle_name,
                                   resolve_and_verify_bundle_callback,
                                   param_to_lower)
from syndicate.core.project_state.project_state import (MODIFICATION_LOCK,
                                                        WARMUP_LOCK)
from syndicate.core.project_state.status_processor import project_state_status
from syndicate.core.project_state.sync_processor import sync_project_state
from syndicate.core.constants import TEST_ACTION, BUILD_ACTION, \
    DEPLOY_ACTION, UPDATE_ACTION, CLEAN_ACTION, SYNC_ACTION, \
    STATUS_ACTION, WARMUP_ACTION, PROFILER_ACTION, ASSEMBLE_JAVA_MVN_ACTION, \
    ASSEMBLE_PYTHON_ACTION, ASSEMBLE_NODE_ACTION, ASSEMBLE_ACTION, \
    PACKAGE_META_ACTION, CREATE_DEPLOY_TARGET_BUCKET_ACTION, UPLOAD_ACTION, \
    COPY_BUNDLE_ACTION


INIT_COMMAND_NAME = 'init'
SYNDICATE_PACKAGE_NAME = 'aws-syndicate'
commands_without_config = (
    INIT_COMMAND_NAME,
    GENERATE_PROJECT_COMMAND_NAME,
    GENERATE_CONFIG_COMMAND_NAME
)


def _not_require_config(all_params):
    return any(item in commands_without_config for item in all_params)


@click.group(name='syndicate')
@click.version_option()
def syndicate():
    if CONF_PATH:
        click.echo('Configuration used: ' + CONF_PATH)
        initialize_connection()
        initialize_project_state()
        initialize_signal_handling()
    elif _not_require_config(sys.argv):
        pass
    else:
        click.echo('Environment variable SDCT_CONF is not set! '
                   'Please verify that you have provided path to '
                   'correct config files '
                   'or execute `syndicate generate config` command.')
        sys.exit(1)


@syndicate.command(name=TEST_ACTION)
@click.option('--suite', default='unittest',
              type=click.Choice(['unittest', 'pytest', 'nose'],
                                case_sensitive=False),
              help='Supported testing frameworks. Possible options: unittest, '
                   'pytest, nose. Default value: unittest')
@click.option('--test_folder_name', nargs=1, default='tests',
              help='Directory in the project that contains tests to run. '
                   'Default folder: tests')
@click.option('--errors_allowed', is_flag=True,
              help='Flag to return successful response even if some tests '
                   'fail')
@timeit(action_name=TEST_ACTION)
def test(suite, test_folder_name, errors_allowed):
    """Discovers and runs tests inside python project configuration path."""
    click.echo('Running tests...')
    import subprocess
    from syndicate.core import CONFIG
    project_path = CONFIG.project_path
    test_folder = os.path.join(project_path, test_folder_name)
    if not os.path.exists(test_folder):
        click.echo(f'Tests not found, \'{test_folder_name}\' folder is missing'
                   f' in \'{project_path}\'.')
        return
    test_lib_command_mapping = {
        'unittest': f'{sys.executable} -m unittest discover {test_folder} -v',
        'pytest': 'pytest --no-header -v',
        'nose': 'nosetests --verbose'
    }

    command = test_lib_command_mapping.get(suite)
    result = subprocess.run(command.split(), cwd=project_path)

    if not errors_allowed:
        if result.returncode != 0:
            click.echo('Some tests failed. Exiting.')
            sys.exit(1)
    click.echo('Tests passed.')


@syndicate.command(name=BUILD_ACTION)
@click.option('--bundle_name', '-b', nargs=1,
              callback=generate_default_bundle_name,
              help='Name of the bundle to build. '
                   'Default value: $ProjectName_%Y%m%d.%H%M%SZ')
@click.option('--force_upload', '-F', is_flag=True, default=False,
              help='Flag to override existing bundle with the same name')
@click.option('--errors_allowed', is_flag=True, default=False,
              help='Flag to continue bundle building if some tests fail')
@click.pass_context
@check_deploy_bucket_exists
@timeit(action_name=BUILD_ACTION)
def build(ctx, bundle_name, force_upload, errors_allowed):
    """
    Builds bundle of an application
    """
    if if_bundle_exist(bundle_name=bundle_name) and not force_upload:
        click.echo(f'Bundle name \'{bundle_name}\' already exists '
                   f'in deploy bucket. Please use another bundle '
                   f'name or delete the bundle')
        return
    ctx.invoke(test, errors_allowed=errors_allowed)
    ctx.invoke(assemble, bundle_name=bundle_name)
    ctx.invoke(package_meta, bundle_name=bundle_name)
    ctx.invoke(upload, bundle_name=bundle_name, force_upload=force_upload)


<<<<<<< HEAD
@syndicate.command(name='transform')
@click.option('--bundle_name',
              callback=resolve_default_value,
              help='Name of the bundle to transform. '
                   'Default value: name of the latest built bundle')
@click.option('--dsl', type=click.Choice(['CloudFormation', 'Terraform'],
                                         case_sensitive=False),
              callback=param_to_lower,
              multiple=True, required=True,
              help='Type of the IaC provider')
@click.option('--output_dir',
              help='The directory where a transformed template will be saved')
@timeit()
def transform(bundle_name, dsl, output_dir):
    """
    Transforms the meta-description of a bundle to a template
    compatible with the specified IaC provider
    """
    generate_build_meta(bundle_name=bundle_name,
                        dsl_list=dsl,
                        output_directory=output_dir)


@syndicate.command(name='deploy')
@click.option('--deploy_name',
              callback=resolve_default_value,
=======
@syndicate.command(name=DEPLOY_ACTION)
@sync_lock(lock_type=MODIFICATION_LOCK)
@click.option('--deploy_name', '-d', callback=resolve_default_value,
>>>>>>> a8054700
              help='Name of the deploy. Default value: name of the project')
@click.option('--bundle_name', '-b', callback=resolve_default_value,
              help='Name of the bundle to deploy. '
                   'Default value: name of the latest built bundle')
@click.option('--deploy_only_types', '-types', multiple=True,
              help='Types of the resources to deploy')
@click.option('--deploy_only_resources', '-resources', multiple=True,
              help='Names of the resources to deploy')
@click.option('--deploy_only_resources_path', '-path', nargs=1,
              help='Path to file containing names of the resources to deploy')
@click.option('--excluded_resources', '-exresources', multiple=True,
              help='Names of the resources to skip while deploy.')
@click.option('--excluded_resources_path', '-expath', nargs=1,
              help='Path to file containing names of the resources to skip '
                   'while deploy')
@click.option('--excluded_types', '-extypes', multiple=True,
              help='Types of the resources to skip while deploy')
@click.option('--continue_deploy', is_flag=True,
              help='Flag to continue failed deploy')
@click.option('--replace_output', is_flag=True, default=False,
              help='Flag to replace the existing deploy output')
@check_deploy_name_for_duplicates
@check_deploy_bucket_exists
@timeit(action_name=DEPLOY_ACTION)
def deploy(deploy_name, bundle_name, deploy_only_types, deploy_only_resources,
           deploy_only_resources_path, excluded_resources,
           excluded_resources_path, excluded_types, continue_deploy,
           replace_output):
    """
    Deploys the application infrastructure
    """
    if deploy_only_resources_path and os.path.exists(
            deploy_only_resources_path):
        deploy_resources_list = json.load(open(deploy_only_resources_path))
        deploy_only_resources = tuple(
            set(deploy_only_resources + tuple(deploy_resources_list)))
    if excluded_resources_path and os.path.exists(excluded_resources_path):
        excluded_resources_list = json.load(open(excluded_resources_path))
        excluded_resources = tuple(
            set(excluded_resources + tuple(excluded_resources_list)))
    if continue_deploy:
        deploy_success = continue_deployment_resources(deploy_name,
                                                       bundle_name,
                                                       deploy_only_resources,
                                                       deploy_only_types,
                                                       excluded_resources,
                                                       excluded_types,
                                                       replace_output)

    else:
        deploy_success = create_deployment_resources(deploy_name, bundle_name,
                                                     deploy_only_resources,
                                                     deploy_only_types,
                                                     excluded_resources,
                                                     excluded_types,
                                                     replace_output)
    click.echo('Backend resources were deployed{0}.'.format(
        '' if deploy_success else ' with errors. See deploy output file'))


@syndicate.command(name=UPDATE_ACTION)
@sync_lock(lock_type=MODIFICATION_LOCK)
@click.option('--bundle_name', '-b', callback=resolve_default_value,
              help='Name of the bundle to deploy. '
                   'Default value: name of the latest built bundle')
@click.option('--deploy_name', '-d', callback=resolve_default_value,
              help='Name of the deploy. Default value: name of the project')
@click.option('--update_only_types', '-types', multiple=True,
              help='Types of the resources to update')
@click.option('--update_only_resources', '-resources', multiple=True,
              help='Names of the resources to deploy')
@click.option('--update_only_resources_path', '-path', nargs=1,
              help='Path to file containing names of the resources to skip '
                   'while deploy')
@click.option('--replace_output', nargs=1, is_flag=True, default=False,
              help='The flag to replace the existing deploy output file')
@check_deploy_name_for_duplicates
@check_deploy_bucket_exists
@timeit(action_name=UPDATE_ACTION)
def update(bundle_name, deploy_name, replace_output,
           update_only_resources,
           update_only_resources_path,
           update_only_types=[]):
    """
    Updates infrastructure from the provided bundle
    """
    click.echo('Bundle name: {}'.format(bundle_name))
    if update_only_types:
        click.echo('Types to update: {}'.format(list(update_only_types)))
    if update_only_resources:
        click.echo(
            'Resources to update: {}'.format(list(update_only_resources)))
    if update_only_resources_path:
        click.echo('Path to list of resources to update: {}'.format(
            update_only_resources_path))

    if update_only_resources_path and os.path.exists(
            update_only_resources_path):
        update_resources_list = json.load(open(update_only_resources_path))
        update_only_resources = tuple(
            set(update_only_resources + tuple(update_resources_list)))
    success = update_deployment_resources(
        bundle_name=bundle_name,
        deploy_name=deploy_name,
        update_only_types=update_only_types,
        update_only_resources=update_only_resources,
        replace_output=replace_output)
    if success:
        click.echo('Update of resources has been successfully completed')
    else:
        click.echo('Something went wrong during resources update')


@syndicate.command(name=CLEAN_ACTION)
@sync_lock(lock_type=MODIFICATION_LOCK)
@click.option('--deploy_name', '-d', nargs=1, callback=resolve_default_value,
              help='Name of the deploy. This parameter allows the framework '
                   'to decide,which exactly output file should be used. The '
                   'resources are cleaned based on the output file which is '
                   'created during the deployment process. If not specified, '
                   'resolves the latest deploy name')
@click.option('--bundle_name', '-b', nargs=1, callback=resolve_default_value,
              help='Name of the bundle. If not specified, resolves the latest '
                   'bundle name')
@click.option('--clean_only_types', '-types', multiple=True,
              help='If specified only provided types will be cleaned')
@click.option('--clean_only_resources', '-resources', multiple=True,
              help='If specified only provided resources will be cleaned')
@click.option('--clean_only_resources_path', '-path', nargs=1, type=str,
              help='If specified only resources path will be cleaned')
@click.option('--clean_externals', nargs=1, is_flag=True, default=False,
              help='Flag. If specified only external resources will be '
                   'cleaned')
@click.option('--excluded_resources', '-exresources', multiple=True,
              help='If specified provided resources will be excluded')
@click.option('--excluded_resources_path', '-expath', nargs=1, type=str,
              help='If specified provided resource path will be excluded')
@click.option('--excluded_types', '-extypes', multiple=True,
              help='If specified provided types will be excluded')
@click.option('--rollback', is_flag=True,
              help='Remove failed deployed resources')
@timeit(action_name=CLEAN_ACTION)
def clean(deploy_name, bundle_name, clean_only_types, clean_only_resources,
          clean_only_resources_path, clean_externals, excluded_resources,
          excluded_resources_path, excluded_types, rollback):
    """
    Cleans the application infrastructure
    """
    click.echo('Command clean')
    click.echo(f'Deploy name: {deploy_name}')
    separator = ', '
    if clean_only_types:
        click.echo(f'Clean only types: {separator.join(clean_only_types)}')
    if clean_only_resources:
        click.echo(f'Clean only resources: '
                   f'{separator.join(clean_only_resources)}')
    if clean_only_resources_path:
        click.echo(f'Clean only resources path: {clean_only_resources_path}')
    if excluded_resources:
        click.echo(f'Excluded resources: {separator.join(excluded_resources)}')
    if excluded_resources_path:
        click.echo(f'Excluded resources path: {excluded_resources_path}')
    if excluded_types:
        click.echo(f'Excluded types: {separator.join(excluded_resources)}')
    if clean_only_resources_path and os.path.exists(clean_only_resources_path):
        clean_resources_list = json.load(open(clean_only_resources_path))
        clean_only_resources = tuple(
            set(clean_only_resources + tuple(clean_resources_list)))
    if excluded_resources_path and os.path.exists(excluded_resources_path):
        excluded_resources_list = json.load(open(excluded_resources_path))
        excluded_resources = tuple(
            set(excluded_resources + tuple(excluded_resources_list)))
    if rollback:
        remove_failed_deploy_resources(
            deploy_name=deploy_name, bundle_name=bundle_name,
            clean_only_resources=clean_only_resources,
            clean_only_types=clean_only_types,
            excluded_resources=excluded_resources,
            excluded_types=excluded_types, clean_externals=clean_externals)
    else:
        remove_deployment_resources(deploy_name=deploy_name,
                                    bundle_name=bundle_name,
                                    clean_only_resources=clean_only_resources,
                                    clean_only_types=clean_only_types,
                                    excluded_resources=excluded_resources,
                                    excluded_types=excluded_types,
                                    clean_externals=clean_externals)
    click.echo('AWS resources were removed.')


@syndicate.command(name=SYNC_ACTION)
@check_deploy_bucket_exists
@timeit()
def sync():
    """
    Syncs the state of local project state file (.syndicate) and
    the remote one.
    """
    return sync_project_state()


@syndicate.command(name=STATUS_ACTION)
@click.option('--events', 'category', flag_value='events',
              help='Show event logs of the project')
@click.option('--resources', 'category', flag_value='resources',
              help='Show a summary of the project resources')
@check_deploy_bucket_exists
@timeit()
def status(category):
    """
    Shows the state of a local project state file (.syndicate).
    Command displays the following content: project name, state, latest
    modification, locks summary, latest event, project resources.

    NOTE: The flags are incompatible and the status is displayed according to
    the first entered flag.
    """
    click.echo(project_state_status(category))


@syndicate.command(name=WARMUP_ACTION)
@sync_lock(lock_type=WARMUP_LOCK)
@click.option('--bundle_name', '-b', nargs=1, callback=resolve_default_value,
              help='Name of the bundle. If not specified, resolves the latest '
                   'bundle name')
@click.option('--deploy_name', '-d', nargs=1, callback=resolve_default_value,
              help='Name of the deploy. If not specified, resolves the latest '
                   'deploy name')
@click.option('--api_gw_id', '-api', nargs=1, multiple=True, type=str,
              help='Provide API Gateway IDs to warmup')
@click.option('--stage_name', '-stage', nargs=1, multiple=True, type=str,
              help='Name of stages of provided API Gateway IDs')
@click.option('--lambda_auth', '-auth', default=False, is_flag=True,
              help='Flag. Should be specified if API Gateway Lambda Authorizer'
                   ' is enabled')
@click.option('--header_name', '-hname', nargs=1,
              help='Name of authentication header.')
@click.option('--header_value', '-hvalue',
              nargs=1, help='Authentication header value.')
@check_deploy_bucket_exists
@timeit(action_name=WARMUP_ACTION)
def warmup(bundle_name, deploy_name, api_gw_id, stage_name, lambda_auth,
           header_name, header_value):
    """
    Warmups Lambda functions
    """

    if bundle_name and deploy_name:
        click.echo(f'Deploy name: {deploy_name}')
        if not if_bundle_exist(bundle_name=bundle_name):
            click.echo(f'Bundle name \'{bundle_name}\' does not exists '
                       'in deploy bucket. Please use another bundle '
                       'name or create the bundle')
            return

        paths_to_be_triggered, resource_path_warmup_key_mapping = \
            process_deploy_resources(deploy_name=deploy_name,
                                     bundle_name=bundle_name)

    elif api_gw_id:
        paths_to_be_triggered, resource_path_warmup_key_mapping = \
            process_inputted_api_gw_id(api_id=api_gw_id, stage_name=stage_name,
                                       echo=click.echo)

    else:
        paths_to_be_triggered, resource_path_warmup_key_mapping = \
            process_existing_api_gw_id(stage_name=stage_name, echo=click.echo)

    if not paths_to_be_triggered or not resource_path_warmup_key_mapping:
        click.echo('No resources to warm up')
        return
    resource_method_mapping, resource_warmup_key_mapping = \
        process_api_gw_resources(paths_to_be_triggered=paths_to_be_triggered,
                                 resource_path_warmup_key_mapping=
                                 resource_path_warmup_key_mapping)
    warm_upper(resource_method_mapping=resource_method_mapping,
               resource_warmup_key_mapping=resource_warmup_key_mapping,
               lambda_auth=lambda_auth, header_name=header_name,
               header_value=header_value)
    click.echo('Application resources have been warmed up.')


@syndicate.command(name=PROFILER_ACTION)
@click.option('--bundle_name', '-b', nargs=1, callback=resolve_default_value,
              help='The name of the bundle from which to select lambdas for '
                   'collecting metrics. If not specified, resolves the latest '
                   'bundle name')
@click.option('--deploy_name', '-d', nargs=1, callback=resolve_default_value,
              help='Name of the deploy. If not specified, resolves the latest '
                   'deploy name')
@click.option('--from_date', '-from', nargs=1,
              type=click.DateTime(formats=['%Y-%m-%dT%H:%M:%SZ']),
              help='Date from which collect lambda metrics. The '
                   '\'--to_date\' parameter required. Example of the date '
                   'format: 2022-02-02T02:02:02Z')
@click.option('--to_date', '-to', nargs=1,
              type=click.DateTime(formats=['%Y-%m-%dT%H:%M:%SZ']),
              help='Date until which collect lambda metrics. The '
                   '\'--from_date\' parameter required. Example of the date '
                   'format: 2022-02-02T02:02:02Z')
@check_deploy_bucket_exists
def profiler(bundle_name, deploy_name, from_date, to_date):
    """
    Displays application Lambda metrics
    """
    metric_value_dict = get_metric_statistics(bundle_name, deploy_name,
                                              from_date, to_date)
    for lambda_name, metrics in metric_value_dict.items():
        prettify_metrics_dict = {}

        click.echo(f'{os.linesep}Lambda function name: {lambda_name}')
        prettify_metrics_dict = process_metrics(prettify_metrics_dict, metrics)
        if not prettify_metrics_dict:
            click.echo('No executions found')
        click.echo(tabulate(prettify_metrics_dict, headers='keys',
                            stralign='right'))


# =============================================================================


@syndicate.command(name=ASSEMBLE_JAVA_MVN_ACTION)
@timeit()
@click.option('--bundle_name', '-b', nargs=1,
              callback=generate_default_bundle_name,
              help='Name of the bundle, to which the build artifacts are '
                   'gathered and later used for the deployment. '
                   'Default value: $ProjectName_%Y%m%d.%H%M%S')
@click.option('--project_path', '-path', nargs=1,
              callback=resolve_path_callback, required=True,
              help='The path to the Java project. The provided path is the '
                   'path for an mvn clean install. The artifacts are copied '
                   'to a folder, which is be later used as the deployment '
                   'bundle (the bundle path: bundles/${bundle_name})')
@timeit(action_name=ASSEMBLE_JAVA_MVN_ACTION)
def assemble_java_mvn(bundle_name, project_path):
    """
    Builds Java lambdas

    \f
    :param bundle_name: name of the bundle
    :param project_path: path to project folder
    :return:
    """
    click.echo(f'Command compile java project path: {project_path}')
    assemble_artifacts(bundle_name=bundle_name,
                       project_path=project_path,
                       runtime=RUNTIME_JAVA_8)
    click.echo('Java artifacts were prepared successfully.')


@syndicate.command(name=ASSEMBLE_PYTHON_ACTION)
@timeit()
@click.option('--bundle_name', '-b', nargs=1,
              callback=generate_default_bundle_name,
              help='Name of the bundle, to which the build artifacts are '
                   'gathered and later used for the deployment. '
                   'Default value: $ProjectName_%Y%m%d.%H%M%S')
@click.option('--project_path', '-path', nargs=1,
              callback=resolve_path_callback, required=True,
              help='The path to the Python project. The code is '
                   'packed to a zip archive, where the external libraries are '
                   'found, which are described in the requirements.txt file, '
                   'and internal project dependencies according to the '
                   'described in local_requirements.txt file')
@timeit(action_name=ASSEMBLE_PYTHON_ACTION)
def assemble_python(bundle_name, project_path):
    """
    Builds Python lambdas

    \f
    :param bundle_name: name of the bundle
    :param project_path: path to project folder
    :return:
    """
    click.echo(f'Command assemble python: project_path: {project_path} ')
    assemble_artifacts(bundle_name=bundle_name,
                       project_path=project_path,
                       runtime=RUNTIME_PYTHON)
    click.echo('Python artifacts were prepared successfully.')


@syndicate.command(name=ASSEMBLE_NODE_ACTION)
@timeit()
@click.option('--bundle_name', '-b', nargs=1,
              callback=generate_default_bundle_name,
              help='Name of the bundle, to which the build artifacts are '
                   'gathered and later used for the deployment. '
                   'Default value: $ProjectName_%Y%m%d.%H%M%S')
@click.option('--project_path', '-path', nargs=1,
              callback=resolve_path_callback, required=True,
              help='The path to the NodeJS project. The code is '
                   'packed to a zip archive, where the external libraries are '
                   'found, which are described in the package.json file')
@timeit(action_name=ASSEMBLE_NODE_ACTION)
def assemble_node(bundle_name, project_path):
    """
    Builds NodeJS lambdas

    \f
    :param bundle_name: name of the bundle
    :param project_path: path to project folder
    :return:
    """
    click.echo(f'Command assemble node: project_path: {project_path} ')
    assemble_artifacts(bundle_name=bundle_name,
                       project_path=project_path,
                       runtime=RUNTIME_NODEJS)
    click.echo('NodeJS artifacts were prepared successfully.')


RUNTIME_LANG_TO_BUILD_MAPPING = {
    JAVA_LANGUAGE_NAME: assemble_java_mvn,
    PYTHON_LANGUAGE_NAME: assemble_python,
    NODEJS_LANGUAGE_NAME: assemble_node
}


@syndicate.command(name=ASSEMBLE_ACTION)
@click.option('--bundle_name', '-b', callback=generate_default_bundle_name,
              help='Bundle\'s name to build the lambdas in. '
                   'Default value: $ProjectName_%Y%m%d.%H%M%S')
@click.pass_context
@timeit(action_name=ASSEMBLE_ACTION)
def assemble(ctx, bundle_name):
    """
    Builds the application artifacts

    \f
    :param ctx:
    :param bundle_name: name of the bundle to which the artifacts
        will be associated
    :return:
    """
    click.echo(f'Building artifacts, bundle: {bundle_name}')
    from syndicate.core import PROJECT_STATE
    # Updates stale lambda state aggregation
    PROJECT_STATE.refresh_lambda_state()

    build_mapping_dict: dict = PROJECT_STATE.load_project_build_mapping()
    if build_mapping_dict:
        for key, value in build_mapping_dict.items():
            func = RUNTIME_LANG_TO_BUILD_MAPPING.get(key)
            if func:
                ctx.invoke(func, bundle_name=bundle_name,
                           project_path=value)
            else:
                click.echo(f'Build tool is not supported: {key}')
    else:
        click.echo('Projects to be built are not found')


@syndicate.command(name=PACKAGE_META_ACTION)
@click.option('--bundle_name', '-b', required=True,
              callback=verify_bundle_callback,
              help='Bundle\'s name to package the current meta in')
@timeit(action_name=PACKAGE_META_ACTION)
def package_meta(bundle_name):
    """
    Generates metadata about the application infrastructure

    \f
    :param bundle_name: name of the bundle to generate metadata
    :return:
    """
    from syndicate.core import CONFIG
    click.echo(f'Package meta, bundle: {bundle_name}')
    create_meta(project_path=CONFIG.project_path,
                bundle_name=bundle_name)
    click.echo('Meta was configured successfully.')


@syndicate.command(name=CREATE_DEPLOY_TARGET_BUCKET_ACTION)
@timeit()
def create_deploy_target_bucket():
    """
    Creates a bucket in AWS account where all bundles will be uploaded
    """
    from syndicate.core import CONFIG
    click.echo(f'Create deploy target sdk: {CONFIG.deploy_target_bucket}')
    create_bundles_bucket()
    click.echo('Deploy target bucket was created successfully')


@syndicate.command(name=UPLOAD_ACTION)
@click.option('--bundle_name', '-b',
              callback=resolve_and_verify_bundle_callback,
              help='Bundle name to which the build artifacts are gathered '
                   'and later used for the deployment. NOTE: if not '
                   'specified, the latest build will be uploaded')
@click.option('--force_upload', '-F', is_flag=True,
              help='Flag to override existing bundle with the same name as '
                   'provided')
@check_deploy_bucket_exists
@timeit(action_name=UPLOAD_ACTION)
def upload(bundle_name, force_upload=False):
    """
    Uploads bundle from local storage to AWS S3

    \f
    :param bundle_name: name of the bundle to upload
    :param force_upload: used if the bundle with the same name as provided
        already exists in an account
    :return:
    """
    click.echo(f'Upload bundle: {bundle_name}')
    if force_upload:
        click.echo('Force upload')

    futures = upload_bundle_to_s3(bundle_name=bundle_name, force=force_upload)
    handle_futures_progress_bar(futures)

    click.echo('Bundle was uploaded successfully')


@syndicate.command(name=COPY_BUNDLE_ACTION)
@click.option('--bundle_name', '-b', nargs=1, callback=create_bundle_callback,
              required=True,
              help='The bundle name, to which the build artifacts '
                   'are gathered and later used for the deployment')
@click.option('--src_account_id', '-acc_id', nargs=1, required=True,
              help='The account ID, to which the bundle is to be '
                   'uploaded')
@click.option('--src_bucket_region', '-r', nargs=1, required=True,
              type=ValidRegionParamType(),
              help='The name of the region of the bucket where target bundle '
                   'is stored')
@click.option('--src_bucket_name', '-bucket', nargs=1, required=True,
              help='The name of the bucket where target bundle is stored')
@click.option('--role_name', '-role', nargs=1, required=True,
              help='The role name from the specified account, which is '
                   'assumed. Here you have to check the trusted relationship '
                   'between the accounts. The active account must be a trusted'
                   ' one for the account which is specified in the command')
@click.option('--force_upload', '-F', is_flag=True, default=False,
              help='Flag. Used if the bundle with the same name as provided '
                   'already exists in a target account')
@timeit()
@click.pass_context
def copy_bundle(ctx, bundle_name, src_account_id, src_bucket_region,
                src_bucket_name, role_name, force_upload):
    """
    Copies the bundle from the specified account-region-bucket to
    account-region-bucket specified in syndicate.yml

    \f
    :param ctx:
    :param bundle_name: name of the bundle to copy
    :param src_account_id: id of the account where target bundle is stored
    :param src_bucket_region: region of the bucket where target bundle
        is stored
    :param src_bucket_name: name of the bucket where target bundle is stored
    :param role_name: name of the role that is assumed while copying
    :param force_upload: used if the bundle with the same name as provided
        already exists in a target account
    :return:
    """
    click.echo(f'Copy bundle: {bundle_name}')
    click.echo(f'Bundle name: {bundle_name}')
    click.echo(f'Source account id: {src_account_id}')
    click.echo(f'Source bucket region: {src_bucket_region}')
    click.echo(f'Source bucket name: {src_bucket_name}')
    futures = load_bundle(bundle_name, src_account_id, src_bucket_region,
                          src_bucket_name, role_name)
    handle_futures_progress_bar(futures)
    click.echo('Bundle was downloaded successfully')
    ctx.invoke(upload, bundle_name=bundle_name, force=force_upload)
    click.echo('Bundle was copied successfully')


syndicate.add_command(generate)
syndicate.add_command(tags)<|MERGE_RESOLUTION|>--- conflicted
+++ resolved
@@ -170,7 +170,6 @@
     ctx.invoke(upload, bundle_name=bundle_name, force_upload=force_upload)
 
 
-<<<<<<< HEAD
 @syndicate.command(name='transform')
 @click.option('--bundle_name',
               callback=resolve_default_value,
@@ -194,14 +193,9 @@
                         output_directory=output_dir)
 
 
-@syndicate.command(name='deploy')
-@click.option('--deploy_name',
-              callback=resolve_default_value,
-=======
 @syndicate.command(name=DEPLOY_ACTION)
 @sync_lock(lock_type=MODIFICATION_LOCK)
 @click.option('--deploy_name', '-d', callback=resolve_default_value,
->>>>>>> a8054700
               help='Name of the deploy. Default value: name of the project')
 @click.option('--bundle_name', '-b', callback=resolve_default_value,
               help='Name of the bundle to deploy. '
