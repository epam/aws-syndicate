--- conflicted
+++ resolved
@@ -144,22 +144,12 @@
     def latest_bundle_name(self):
         """Returns bundle_name from the one of the latest operations which
         can guarantee that the bundle is ready"""
-<<<<<<< HEAD
-        operations = BUILD_ACTION, PACKAGE_META_ACTION
-        for operation in operations:
-            bundle_name = self._get_attribute_from_latest_operation(
-                operation_name=operation, attribute='bundle_name'
-            )
-            if bundle_name:
-                return bundle_name
-=======
         operations = [BUILD_ACTION, PACKAGE_META_ACTION]
         for event in self.events:
             if event.get('operation') in operations:
                 bundle_name = event.get('bundle_name')
                 if bundle_name:
                     return bundle_name
->>>>>>> f4c63522
 
     @property
     def latest_deployed_bundle_name(self):
