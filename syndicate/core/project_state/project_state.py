"""
    Copyright 2018 EPAM Systems, Inc.

    Licensed under the Apache License, Version 2.0 (the "License");
    you may not use this file except in compliance with the License.
    You may obtain a copy of the License at

    http://www.apache.org/licenses/LICENSE-2.0

    Unless required by applicable law or agreed to in writing, software
    distributed under the License is distributed on an "AS IS" BASIS,
    WITHOUT WARRANTIES OR CONDITIONS OF ANY KIND, either express or implied.
    See the License for the specific language governing permissions and
    limitations under the License.
"""
import getpass
import os
import time
from datetime import datetime

import yaml

from syndicate.core.groups import RUNTIME_JAVA, RUNTIME_NODEJS, RUNTIME_PYTHON

CAPITAL_LETTER_REGEX = '[A-Z][^A-Z]*'

STATE_NAME = 'name'
STATE_LOCKS = 'locks'
STATE_LAMBDAS = 'lambdas'
STATE_BUILD_PROJECT_MAPPING = 'build_projects_mapping'
STATE_LOG_EVENTS = 'events'
LOCK_LOCKED = 'locked'
LOCK_LAST_MODIFICATION_DATE = 'last_modification_date'
LOCK_INITIATOR = 'initiator'

MODIFICATION_LOCK = 'modification_lock'
<<<<<<< HEAD
WARMUP_LOCK = 'warmup_lock'

=======
WARMUP_LOCK = 'warm_up_lock'
>>>>>>> c4db1458
PROJECT_STATE_FILE = '.syndicate'

BUILD_MAPPINGS = {
    RUNTIME_JAVA: '/jsrc/main/java',
    RUNTIME_PYTHON: '/src',
    RUNTIME_NODEJS: '/app'
}

OPERATION_LOCK_MAPPINGS = {
    'deploy': MODIFICATION_LOCK
}


class ProjectState:

    def __init__(self, project_path):
        self.project_path = project_path
        self.state_path = os.path.join(project_path, PROJECT_STATE_FILE)
        self._dict = self.__load_project_state_file()

    @staticmethod
    def generate(project_path, project_name):
        project_state = dict(name=project_name)
        with open(os.path.join(project_path, PROJECT_STATE_FILE),
                  'w') as state_file:
            yaml.dump(project_state, state_file)
        return ProjectState(project_path=project_path)

    @staticmethod
    def check_if_project_state_exists(project_path):
        return os.path.exists(os.path.join(project_path, PROJECT_STATE_FILE))

    def save(self):
        with open(self.state_path, 'w') as state_file:
            yaml.dump(self._dict, state_file, sort_keys=False)

    @property
    def name(self):
        return self._dict.get(STATE_NAME)

    @property
    def default_deploy_name(self):
        import re
        parts = []
        if '_' in self.name:
            parts.extend(self.name.split('_'))
        if not parts:
            parts = re.findall(CAPITAL_LETTER_REGEX, self.name)
        return '-'.join([_.lower() for _ in parts])

    @name.setter
    def name(self, name):
        self._dict.update({STATE_NAME: name})

    @property
    def locks(self):
        locks = self._dict.get(STATE_LOCKS)
        if not locks:
            locks = dict()
            self._dict.update({STATE_LOCKS: locks})
        return locks

    @property
    def lambdas(self):
        lambdas = self._dict.get(STATE_LAMBDAS)
        if not lambdas:
            return dict()
        return lambdas

    @property
    def events(self):
        events = self._dict.get(STATE_LOG_EVENTS)
        if not events:
            events = []
            self._dict.update({STATE_LOG_EVENTS:
                                   events})
        return events

    @events.setter
    def events(self, events):
        self._dict.update({STATE_LOG_EVENTS: events})

    @property
    def latest_built_bundle_name(self):
        events = self.events
        build_events = [event for event in events if
                        event.get('operation') == 'build']
        if build_events:
            return build_events[0].get('bundle_name')

    @property
    def latest_modification(self):
        events = self.events
        modification_ops = ['deploy', 'update', 'clean']
        latest = next((event for event in events if
                       event.get('operation') in modification_ops), None)
        return latest

    def is_lock_free(self, lock_name):
        lock = self.locks.get(lock_name)
        if not lock:
            return True
        return not bool(lock.get(LOCK_LOCKED))

    def acquire_lock(self, lock_name):
        self.__modify_lock_state(lock_name, True)

    def release_lock(self, lock_name):
        self.__modify_lock_state(lock_name, False)

    def actualize_locks(self, other_project_state):
        locks = self.locks
        other_locks = other_project_state.locks
        all_lock_names = set(locks.keys()).union(set(other_locks.keys()))
        for lock_name in all_lock_names:
            lock = locks.get(lock_name)
            other_lock = other_locks.get(lock_name)
            if lock is None:
                locks.update({lock_name: other_lock})
            elif other_lock is None:
                other_locks.update({lock_name: lock})
            elif (lock.get(LOCK_LAST_MODIFICATION_DATE) <
                  other_lock.get(LOCK_LAST_MODIFICATION_DATE)):
                locks.update({lock_name: other_lock})
            else:
                other_locks.update({lock_name: lock})

    def add_lambda(self, lambda_name, runtime):
        lambdas = self._dict.get(STATE_LAMBDAS)
        if not lambdas:
            lambdas = dict()
            self._dict.update({STATE_LAMBDAS: lambdas})
        lambdas.update({lambda_name: {'runtime': runtime}})

    def add_project_build_mapping(self, runtime):
        build_project_mappings = self._dict.get(STATE_BUILD_PROJECT_MAPPING)
        if not build_project_mappings:
            build_project_mappings = dict()
            self._dict.update(
                {STATE_BUILD_PROJECT_MAPPING: build_project_mappings})
        build_mapping = BUILD_MAPPINGS.get(runtime)
        build_project_mappings.update({runtime: build_mapping})

    def load_project_build_mapping(self):
        return self._dict.get(STATE_BUILD_PROJECT_MAPPING)

    def log_execution_event(self, **kwargs):
        kwargs = {key: value for key, value in kwargs.items() if value}
        self.events.append(kwargs)
        self.__save_events()

    def add_execution_events(self, events):
        all_events = self.events
        all_events.extend(x for x in events if x not in all_events)
        self.__save_events()

    def __modify_lock_state(self, lock_name, locked):
        locks = self.locks
        lock = locks.get(lock_name)
        timestamp = datetime.fromtimestamp(time.time()) \
            .strftime('%Y-%m-%dT%H:%M:%SZ')
        modified_lock = {LOCK_LOCKED: locked,
                         LOCK_LAST_MODIFICATION_DATE: timestamp,
                         LOCK_INITIATOR: getpass.getuser()}
        if lock:
            lock.update(modified_lock)
        else:
            locks.update({lock_name: modified_lock})
        self.save()

    def __load_project_state_file(self):
        if not ProjectState.check_if_project_state_exists(self.project_path):
            raise AssertionError(
                f'There is no .syndicate file in {self.project_path}')
        with open(self.state_path) as state_file:
            return yaml.safe_load(state_file.read())

    def __save_events(self):
        if len(self.events) > 20:
            self.events = self.events[:20]
        self.events.sort(key=lambda event: event.get('time_start'),
                         reverse=True)
        self.save()<|MERGE_RESOLUTION|>--- conflicted
+++ resolved
@@ -34,12 +34,7 @@
 LOCK_INITIATOR = 'initiator'
 
 MODIFICATION_LOCK = 'modification_lock'
-<<<<<<< HEAD
-WARMUP_LOCK = 'warmup_lock'
-
-=======
 WARMUP_LOCK = 'warm_up_lock'
->>>>>>> c4db1458
 PROJECT_STATE_FILE = '.syndicate'
 
 BUILD_MAPPINGS = {
