"""
    Copyright 2018 EPAM Systems, Inc.

    Licensed under the Apache License, Version 2.0 (the "License");
    you may not use this file except in compliance with the License.
    You may obtain a copy of the License at

    http://www.apache.org/licenses/LICENSE-2.0

    Unless required by applicable law or agreed to in writing, software
    distributed under the License is distributed on an "AS IS" BASIS,
    WITHOUT WARRANTIES OR CONDITIONS OF ANY KIND, either express or implied.
    See the License for the specific language governing permissions and
    limitations under the License.
"""
import os
<<<<<<< HEAD

import click

from syndicate.core.conf.generator import generate_configuration_files
=======
import pathlib

import click

>>>>>>> d12c33bf
from syndicate.core.generators.lambda_function import (
    generate_lambda_function)
from syndicate.core.generators.project import (generate_project_structure,
                                               PROJECT_PROCESSORS)
from syndicate.core.helper import (check_required_param, timeit, OrderedGroup)

GENERATE_GROUP_NAME = 'generate'


@click.group(name=GENERATE_GROUP_NAME, cls=OrderedGroup, chain=True)
def generate():
    """Manages auto-generating"""


@generate.command(name='project')
@click.option('--name', nargs=1, callback=check_required_param,
              help='* The project name')
@click.option('--path', nargs=1,
              help='The path where project structure will be created')
@click.pass_context
<<<<<<< HEAD
@timeit()
=======
@timeit
>>>>>>> d12c33bf
def project(ctx, name, path):
    """
    Generates project with all the necessary components and in a right
    folders/files hierarchy to start developing in a min.
    """
    click.echo('Project name: {}'.format(name))

<<<<<<< HEAD
    proj_path = os.getcwd() if not path else path
=======
    proj_path = os if not path else path
>>>>>>> d12c33bf
    if not os.access(proj_path, os.X_OK | os.W_OK):
        return ('Incorrect permissions for the provided path {}'.format(
            proj_path))
    click.echo('Project path: {}'.format(proj_path))
    generate_project_structure(project_name=name,
                               project_path=proj_path)


@generate.command(name='lambda')
@click.option('--name', nargs=1, multiple=True, type=str,
              callback=check_required_param,
              help='(multiple) * The lambda function name')
@click.option('--runtime', nargs=1, callback=check_required_param,
              help='* The name of programming language that will '
                   'be used in the project',
              type=click.Choice(PROJECT_PROCESSORS))
@click.option('--project_path', nargs=1,
              help='The path of the project to add lambda '
                   'in case it differs from $CWD')
@click.pass_context
<<<<<<< HEAD
@timeit()
=======
@timeit
>>>>>>> d12c33bf
def lambda_function(ctx, name, runtime, project_path):
    """
    Generates required environment for lambda function
    """
    proj_path = os.getcwd() if not project_path else project_path
    if not os.access(proj_path, os.X_OK | os.W_OK):
        return ('Incorrect permissions for the provided path {}'.format(
            proj_path))

    click.echo(f'Lambda names: {name}')
    click.echo(f'Runtime: {runtime}')
    click.echo(f'Project path: {proj_path}')
    generate_lambda_function(project_path=proj_path,
                             runtime=runtime,
<<<<<<< HEAD
                             lambda_names=name)


@generate.command(name='config')
@click.option('--name',
              required=True,
              help='* Name of the configuration to create. '
                   'Generated config will be create in folder '
                   '.syndicate-config-{name}. May contain name '
                   'of the environment.')
@click.option('--region',
              help='* The region that is used to deploy the application',
              required=True)
@click.option('--bundle_bucket_name',
              help='* Name of the bucket that is used for uploading artifacts.'
                   ' It will be created if specified.', required=True)
@click.option('--access_key',
              help='AWS access key id that is used to deploy the application.')
@click.option('--secret_key',
              help='AWS secret key that is used to deploy the application.')
@click.option('--config_path',
              help='Path to store generated configuration file')
@click.option('--project_path',
              help='Path to project folder. Default value: working dir')
@click.option('--prefix',
              help='Prefix that is added to project names while deployment '
                   'by pattern: {prefix}resource_name{suffix}')
@click.option('--suffix',
              help='Suffix that is added to project names while deployment '
                   'by pattern: {prefix}resource_name{suffix}')
@timeit()
def config(name, config_path, project_path, region, access_key,
           secret_key, bundle_bucket_name, prefix, suffix):
    """
    Creates Syndicate configuration files
    """
    generate_configuration_files(name=name,
                                 config_path=config_path,
                                 project_path=project_path,
                                 region=region,
                                 access_key=access_key,
                                 secret_key=secret_key,
                                 bundle_bucket_name=bundle_bucket_name,
                                 prefix=prefix,
                                 suffix=suffix)
=======
                             lambda_names=name)
>>>>>>> d12c33bf
<|MERGE_RESOLUTION|>--- conflicted
+++ resolved
@@ -14,17 +14,10 @@
     limitations under the License.
 """
 import os
-<<<<<<< HEAD
-
+import pathlib
 import click
 
 from syndicate.core.conf.generator import generate_configuration_files
-=======
-import pathlib
-
-import click
-
->>>>>>> d12c33bf
 from syndicate.core.generators.lambda_function import (
     generate_lambda_function)
 from syndicate.core.generators.project import (generate_project_structure,
@@ -45,11 +38,7 @@
 @click.option('--path', nargs=1,
               help='The path where project structure will be created')
 @click.pass_context
-<<<<<<< HEAD
 @timeit()
-=======
-@timeit
->>>>>>> d12c33bf
 def project(ctx, name, path):
     """
     Generates project with all the necessary components and in a right
@@ -57,11 +46,7 @@
     """
     click.echo('Project name: {}'.format(name))
 
-<<<<<<< HEAD
-    proj_path = os.getcwd() if not path else path
-=======
     proj_path = os if not path else path
->>>>>>> d12c33bf
     if not os.access(proj_path, os.X_OK | os.W_OK):
         return ('Incorrect permissions for the provided path {}'.format(
             proj_path))
@@ -82,11 +67,7 @@
               help='The path of the project to add lambda '
                    'in case it differs from $CWD')
 @click.pass_context
-<<<<<<< HEAD
 @timeit()
-=======
-@timeit
->>>>>>> d12c33bf
 def lambda_function(ctx, name, runtime, project_path):
     """
     Generates required environment for lambda function
@@ -101,7 +82,6 @@
     click.echo(f'Project path: {proj_path}')
     generate_lambda_function(project_path=proj_path,
                              runtime=runtime,
-<<<<<<< HEAD
                              lambda_names=name)
 
 
@@ -146,7 +126,4 @@
                                  secret_key=secret_key,
                                  bundle_bucket_name=bundle_bucket_name,
                                  prefix=prefix,
-                                 suffix=suffix)
-=======
-                             lambda_names=name)
->>>>>>> d12c33bf
+                                 suffix=suffix)