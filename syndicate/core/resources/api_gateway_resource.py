"""
    Copyright 2018 EPAM Systems, Inc.

    Licensed under the Apache License, Version 2.0 (the "License");
    you may not use this file except in compliance with the License.
    You may obtain a copy of the License at

    http://www.apache.org/licenses/LICENSE-2.0

    Unless required by applicable law or agreed to in writing, software
    distributed under the License is distributed on an "AS IS" BASIS,
    WITHOUT WARRANTIES OR CONDITIONS OF ANY KIND, either express or implied.
    See the License for the specific language governing permissions and
    limitations under the License.
"""
import json
import time
from hashlib import md5

from botocore.exceptions import ClientError

from syndicate.commons.log_helper import get_logger
from syndicate.core.helper import unpack_kwargs
from syndicate.core.resources.base_resource import BaseResource
from syndicate.core.resources.helper import (build_description_obj,
                                             validate_params)

API_REQUIRED_PARAMS = ['resources', 'deploy_stage']

_LOG = get_logger('syndicate.core.resources.api_gateway_resource')

SUPPORTED_METHODS = ['GET', 'POST', 'PUT', 'PATCH', 'DELETE', 'OPTIONS',
                     'HEAD', 'ANY']
_CORS_HEADER_NAME = 'Access-Control-Allow-Origin'
_CORS_HEADER_VALUE = "'*'"
_COGNITO_AUTHORIZER_TYPE = 'COGNITO_USER_POOLS'
_CUSTOM_AUTHORIZER_TYPE = 'CUSTOM'
<<<<<<< HEAD
=======

POLICY_STATEMENT_SINGLETON = 'policy_statement_singleton'

_REQUEST_VALIDATORS = {
    'NONE': {
        'validate_request_body': False,
        'validate_request_parameters': False,
        'id': None
    },
    'Validate body': {
        'validate_request_body': True,
        'validate_request_parameters': False,
        'id': None
    },
    'Validate query string parameters and headers': {
        'validate_request_parameters': True,
        'validate_request_body': False,
        'id': None
    },
    'Validate body, query string parameters, and headers': {
        'validate_request_body': True,
        'validate_request_parameters': True,
        'id': None
    }
}
>>>>>>> b0c742c3


class ApiGatewayResource(BaseResource):

    def __init__(self, apigw_conn, lambda_res, cognito_res, account_id,
                 region) -> None:
        self.connection = apigw_conn
        self.lambda_res = lambda_res
        self.cognito_res = cognito_res
        self.account_id = account_id
        self.region = region

    def _create_default_validators(self, api_id):
        for name, options in _REQUEST_VALIDATORS.items():
            _id = self.connection.create_request_validator(
                api_id, name, options['validate_request_body'],
                options['validate_request_parameters']
            )
            options['id'] = _id

    def _retrieve_request_validator_id(self, api_id, request_validator=None):
        request_validator = request_validator or {}
        if not request_validator:
            return
        validate_request_body = request_validator.get(
            'validate_request_body') or False
        validate_request_parameters = request_validator.get(
            'validate_request_parameters') or False
        name = request_validator.get('name')

        if name:
            return self.connection.create_request_validator(
                api_id, name, validate_request_body,
                validate_request_parameters)
        for validators in _REQUEST_VALIDATORS.values():
            if (validators['validate_request_body'] == validate_request_body) \
                    and (validators['validate_request_parameters'] == validate_request_parameters):
                return validators['id']

    def api_resource_identifier(self, name, output=None):
        if output:
            # api currently is not located in different regions
            # process only first object
            api_output = list(output.items())[0][1]
            # find id from the output
            return api_output['description']['id']
        # if output is not provided - try to get API by name
        # cause there is no another option
        return self.connection.get_api_id(name)

    def create_api_gateway(self, args):
        """ Create api gateway in pool in sub processes.
    
        :type args: list
        """
        return self.create_pool(self._create_api_gateway_from_meta, args, 1)

    def api_gateway_update_processor(self, args):
        return self.create_pool(self._create_or_update_api_gateway, args, 1)

    @unpack_kwargs
    def _create_or_update_api_gateway(self, name, meta,
                                      current_configurations):
        if current_configurations:
            # api currently is not located in different regions
            # process only first object
            api_output = list(current_configurations.items())[0][1]
            # find id from the output
            api_id = api_output['description']['id']
            # check that api does not exist
            api_response = self.connection.get_api(api_id)
            if api_response:
                # find all existing resources
                existing_resources = api_output['description']['resources']
                existing_paths = [i['path'] for i in existing_resources]
                meta_api_resources = meta['resources']
                resources_statement_singleton = meta.get(POLICY_STATEMENT_SINGLETON)
                api_resp = meta.get('api_method_responses')
                api_integration_resp = meta.get(
                    'api_method_integration_responses')
                api_resources = {}
                for resource_path, resource_meta in meta_api_resources.items():
                    if resource_path not in existing_paths:
                        api_resources[resource_path] = resource_meta
                if api_resources:
                    _LOG.debug(
                        'Going to continue deploy API Gateway {0} ...'.format(
                            api_id))
                    args = self.__prepare_api_resources_args(
                        api_id=api_id,
                        api_resources=api_resources,
                        api_resp=api_resp,
                        api_integration_resp=api_integration_resp,
                        resources_statement_singleton=resources_statement_singleton)
                    self.create_pool(self._create_resource_from_metadata,
                                     args, 1)
                    # add headers
                    # waiter b4 customization
                    time.sleep(10)
                    _LOG.debug(
                        'Customizing API Gateway {0} responses...'.format(
                            api_id))
                else:
                    # all resources created, but need to override
                    api_resources = meta_api_resources
                # _customize_gateway_responses call is commented due to
                # botocore InternalFailure while performing the call.
                # will be fixed later
                # _customize_gateway_responses(api_id)
                # deploy api
                _LOG.debug('Deploying API Gateway {0} ...'.format(api_id))
                self.__deploy_api_gateway(api_id, meta, api_resources)
                return self.describe_api_resources(api_id=api_id, meta=meta,
                                                   name=name)
            else:
                # api does not exist, so create a new
                return self._create_api_gateway_from_meta(
                    {'name': name, 'meta': meta})
        else:
            # object is not present, so just create a new api
            return self._create_api_gateway_from_meta(
                {'name': name, 'meta': meta})

    def _escape_path(self, parameter):
        index = parameter.find('/', 0)
        if index == -1:
            return parameter
        parameter = parameter[:index] + '~1' + parameter[index + 1:]
        return self._escape_path(parameter)

    def configure_cache(self, api_id, stage_name, api_resources):
        for resource_path, resource_meta in api_resources.items():
            for method_name, method_meta in resource_meta.items():
                if method_name in SUPPORTED_METHODS:
                    cache_configuration = method_meta.get(
                        'cache_configuration')
                    if not cache_configuration:
                        continue
                    cache_ttl_setting = cache_configuration.get(
                        'cache_ttl_sec')
                    encrypt_cache_data = cache_configuration.get(
                        'encrypt_cache_data')
                    if cache_ttl_setting:
                        _LOG.info(
                            'Configuring cache for {0}; TTL: {1}'.format(
                                resource_path, cache_ttl_setting))
                        escaped_resource = self._escape_path(resource_path)
                        patch_operations = [
                            {
                                'op': 'replace',
                                'path': '/{0}/{1}/caching/ttlInSeconds'.format(
                                    escaped_resource,
                                    method_name),
                                'value': str(cache_ttl_setting),
                            },
                            {
                                'op': 'replace',
                                'path': '/{0}/{1}/caching/enabled'.format(
                                    escaped_resource,
                                    method_name),
                                'value': 'True',
                            }
                        ]
                        if encrypt_cache_data is not None:
                            patch_operations.append({
                                'op': 'replace',
                                'path': '/{0}/{1}/caching/dataEncrypted'.format(
                                    escaped_resource,
                                    method_name),
                                'value': 'true' if bool(
                                    encrypt_cache_data) else 'false'
                            })
                        self.connection.update_configuration(
                            rest_api_id=api_id,
                            stage_name=stage_name,
                            patch_operations=patch_operations
                        )
                        _LOG.info(
                            'Cache for {0} was configured'.format(
                                resource_path))

    @unpack_kwargs
    def _create_api_gateway_from_meta(self, name, meta):
        """ Create API Gateway with all specified meta.
    
        :type name: str
        :type meta: dict
        """
        validate_params(name, meta, API_REQUIRED_PARAMS)

        api_resources = meta['resources']
<<<<<<< HEAD

        api_gw_describe = self.describe_api_resources(name, meta)
        if api_gw_describe:
            _LOG.info(f'Api gateway with name \'{name}\' exists. Returning')
            return api_gw_describe
        _LOG.info(f'Api gateway with name \'{name}\' does not exist. Creating')
=======
        # whether to put a wildcard in lambda resource-based policy permissions
        resources_permission_singleton = meta.get(POLICY_STATEMENT_SINGLETON)
        # api_gw_describe = self.describe_api_resources(name, meta)
        # if api_gw_describe:
        #     _LOG.info(f'Api gateway with name \'{name}\' exists. Returning')
        #     return api_gw_describe
        # _LOG.info(f'Api gateway with name \'{name}\' does not exist. Creating')
>>>>>>> b0c742c3
        api_item = self.connection.create_rest_api(
            api_name=name,
            binary_media_types=meta.get('binary_media_types'))
        api_id = api_item['id']

<<<<<<< HEAD
=======
        # create default request validators
        self._create_default_validators(api_id)

>>>>>>> b0c742c3
        # set minimumCompressionSize if the param exists
        minimum_compression_size = meta.get('minimum_compression_size', None)
        if not minimum_compression_size:
            _LOG.debug("No minimal_compression_size param - "
                       "compression isn't enabled")
        self.connection.update_compression_size(
            rest_api_id=api_id,
            compression_size=minimum_compression_size)

        # deploy authorizers
        authorizers = meta.get('authorizers', {})
        for key, val in authorizers.items():
            uri = None
            provider_arns = []
            if val.get('type') == _COGNITO_AUTHORIZER_TYPE:
                for pool in val.get('user_pools'):
                    user_pool_id = self.cognito_res.get_user_pool_id(pool)
                    provider_arns.append(
                        f'arn:aws:cognito-idp:{self.region}:{self.account_id}:'
                        f'userpool/{user_pool_id}')
            else:
                lambda_version = val.get('lambda_version')
                lambda_name = val.get('lambda_name')
                lambda_alias = val.get('lambda_alias')
                lambda_arn = self.lambda_res. \
                    resolve_lambda_arn_by_version_and_alias(lambda_name,
                                                            lambda_version,
                                                            lambda_alias)
                uri = f'arn:aws:apigateway:{self.region}:lambda:path/' \
                      f'2015-03-31/functions/{lambda_arn}/invocations'
                self.lambda_res.add_invocation_permission(
                    statement_id=api_id,
                    name=lambda_arn,
                    principal='apigateway.amazonaws.com')

            self.connection.create_authorizer(api_id=api_id, name=key,
                                              type=val['type'],
                                              authorizer_uri=uri,
                                              identity_source=val.get(
                                                  'identity_source'),
                                              ttl=val.get('ttl'),
                                              provider_arns=provider_arns)
<<<<<<< HEAD
=======

        models = meta.get('models')
        if models:
            args = [{'api_id': api_id, 'models': {k: v}} for k, v in models.items()]
            self.create_pool(self._create_model_from_metadata, args, 1)
>>>>>>> b0c742c3
        if api_resources:
            api_resp = meta.get('api_method_responses')
            api_integration_resp = meta.get('api_method_integration_responses')
            args = self.__prepare_api_resources_args(
                api_id, api_resources, api_resp, api_integration_resp,
                resources_permission_singleton)
            self.create_pool(self._create_resource_from_metadata, args, 1)
        else:
            _LOG.info('There is no resources in %s API Gateway description.',
                      name)
        # add headers
        # waiter b4 customization
        time.sleep(10)
        _LOG.debug('Customizing API Gateway responses...')
        # _customize_gateway_responses call is commented due to botocore
        # InternalFailure while performing the call. will be fixed later
        # _customize_gateway_responses(api_id)
        # deploy api
        self.__deploy_api_gateway(api_id, meta, api_resources)
        return self.describe_api_resources(api_id=api_id, meta=meta, name=name)

    @staticmethod
    def get_deploy_stage_name(stage_name=None):
        return stage_name if stage_name else 'prod'

    def __deploy_api_gateway(self, api_id, meta, api_resources):
        deploy_stage = self.get_deploy_stage_name(meta.get('deploy_stage'))
        cache_cluster_configuration = meta.get('cluster_cache_configuration')
        root_cache_enabled = cache_cluster_configuration.get(
            'cache_enabled') if cache_cluster_configuration else None
        cache_size = cache_cluster_configuration.get(
            'cache_size') if cache_cluster_configuration else None
        self.connection.deploy_api(api_id, stage_name=deploy_stage,
                                   cache_cluster_enabled=root_cache_enabled,
                                   cache_cluster_size=str(
                                       cache_size) if cache_size else None)
        # configure caching
        if root_cache_enabled:
            _LOG.debug('Cluster cache configuration found:{0}'.format(
                cache_cluster_configuration))
            # set default ttl for root endpoint
            patch_operations = []
            cluster_cache_ttl_sec = cache_cluster_configuration.get(
                'cache_ttl_sec')
            encrypt_cache_data = cache_cluster_configuration.get(
                'encrypt_cache_data')
            if cluster_cache_ttl_sec:
                patch_operations.append({
                    'op': 'replace',
                    'path': '/*/*/caching/ttlInSeconds',
                    'value': str(cluster_cache_ttl_sec),
                })
            if encrypt_cache_data is not None:
                patch_operations.append({
                    'op': 'replace',
                    'path': '/*/*/caching/dataEncrypted',
                    'value': 'true' if bool(encrypt_cache_data) else 'false'
                })
            if patch_operations:
                self.connection.update_configuration(
                    rest_api_id=api_id,
                    stage_name=deploy_stage,
                    patch_operations=patch_operations
                )
            # customize cache settings for endpoints
            self.configure_cache(api_id, deploy_stage, api_resources)

    def __prepare_api_resources_args(
            self, api_id, api_resources, api_resp=None,
            api_integration_resp=None,
            resources_statement_singleton: bool = False):
        # describe authorizers and create a mapping
        authorizers = self.connection.get_authorizers(api_id)
        authorizers_mapping = {x['name']: x['id'] for x in authorizers}
        args = []
        for each in api_resources:
            resource_meta = api_resources[each]
            _LOG.info('Creating resource %s ...', each)
            if each.startswith('/'):
                resource_id = self.connection.get_resource_id(api_id, each)
                if resource_id:
                    _LOG.info('Resource %s exists.', each)
                    enable_cors = resource_meta.get('enable_cors')
                    self._check_existing_methods(
                        api_id=api_id, resource_id=resource_id,
                        resource_path=each,
                        resource_meta=resource_meta,
                        enable_cors=enable_cors,
                        authorizers_mapping=authorizers_mapping,
                        api_resp=api_resp,
                        api_integration_resp=api_integration_resp,
                        resources_statement_singleton=resources_statement_singleton)
                else:
                    args.append({
                        'api_id': api_id,
                        'resource_path': each,
                        'resource_meta': resource_meta,
                        'authorizers_mapping': authorizers_mapping,
                        'resources_statement_singleton': resources_statement_singleton
                    })
            else:
                raise AssertionError(
                    "API resource must starts with '/', but found %s", each)
        return args

    def describe_api_resources(self, name, meta, api_id=None):
        if not api_id:
            api = self.connection.get_api_by_name(name)
            if not api:
                return
            api_id = api['id']

        response = self.connection.get_api(api_id)
        if not response:
            return
        response['resources'] = self.connection.get_resources(api_id)
        _LOG.info('Created %s API Gateway.', name)
        arn = 'arn:aws:apigateway:{0}::/restapis/{1}'.format(self.region,
                                                             api_id)
        return {
            arn: build_description_obj(response, name, meta)
        }

    def _check_existing_methods(self, api_id, resource_id, resource_path,
                                resource_meta,
                                enable_cors, authorizers_mapping,
                                api_resp=None,
                                api_integration_resp=None,
                                resources_statement_singleton: bool = False
                                ):
        """ Check if all specified methods exist and create some if not.
    
        :type api_id: str
        :type resource_id: str
        :type resource_meta: dict
        :type enable_cors: bool or None
        :type:
        """
        methods_statement_singleton = resource_meta.get(
            POLICY_STATEMENT_SINGLETON)
        for method in resource_meta:
            if method == 'enable_cors':
                continue
            if self.connection.get_method(api_id, resource_id, method):
                _LOG.info('Method %s exists.', method)
                continue
            else:
                _LOG.info('Creating method %s for resource %s...',
                          method, resource_id)
                self._create_method_from_metadata(
                    api_id=api_id,
                    resource_id=resource_id,
                    resource_path=resource_path,
                    method=method,
                    method_meta=resource_meta[method],
                    authorizers_mapping=authorizers_mapping,
                    api_resp=api_resp,
                    api_integration_resp=api_integration_resp,
                    enable_cors=enable_cors,
                    resources_statement_singleton=resources_statement_singleton,
                    methods_statement_singleton=methods_statement_singleton
                )
            if enable_cors and not self.connection.get_method(api_id,
                                                              resource_id,
                                                              'OPTIONS'):
                _LOG.info('Enabling CORS for resource %s...', resource_id)
                self.connection.enable_cors_for_resource(api_id, resource_id)

    @unpack_kwargs
    def _create_resource_from_metadata(self, api_id, resource_path,
                                       resource_meta,
                                       authorizers_mapping,
                                       resources_statement_singleton: bool = False):
        self.connection.create_resource(api_id, resource_path)
        _LOG.info('Resource %s created.', resource_path)
        resource_id = self.connection.get_resource_id(api_id, resource_path)
        enable_cors = resource_meta.get('enable_cors')
        methods_statement_singleton = resource_meta.get(POLICY_STATEMENT_SINGLETON)
        for method in resource_meta:
            try:
                if method == 'enable_cors' or method not in SUPPORTED_METHODS:
                    continue

                method_meta = resource_meta[method]
                _LOG.info('Creating method %s for resource %s...',
                          method, resource_path)
                self._create_method_from_metadata(
                    api_id=api_id,
                    resource_id=resource_id,
                    resource_path=resource_path,
                    method=method,
                    method_meta=method_meta,
                    enable_cors=enable_cors,
                    authorizers_mapping=authorizers_mapping,
                    resources_statement_singleton=resources_statement_singleton,
                    methods_statement_singleton=methods_statement_singleton
                )
            except Exception as e:
                _LOG.error('Resource: {0}, method {1}.'
                           .format(resource_path, method), exc_info=True)
                raise e
            _LOG.info('Method %s for resource %s created.', method,
                      resource_path)
        # create enable cors only after all methods in resource created
        if enable_cors:
            self.connection.enable_cors_for_resource(api_id, resource_id)
            _LOG.info('CORS enabled for resource %s', resource_path)

    def _create_method_from_metadata(
            self, api_id, resource_id, resource_path, method, method_meta,
            authorizers_mapping, enable_cors=False, api_resp=None,
            api_integration_resp=None,
            resources_statement_singleton: bool = False,
            methods_statement_singleton: bool = False):
        resources_statement_singleton = resources_statement_singleton or False
        methods_statement_singleton = methods_statement_singleton or False
        # init responses for method
        resp = self.init_method_responses(api_resp, method_meta)

        # init integration responses for method
        integr_resp = self.init_integration_method_responses(
            api_integration_resp, method_meta)

        # resolve authorizer if needed
        authorization_type = method_meta.get('authorization_type')
        if authorization_type not in ['NONE', 'AWS_IAM']:
            # type is authorizer, so add id to meta
            authorizer_id = authorizers_mapping.get(authorization_type)
            if not authorizer_id:
                raise AssertionError(
                    'Authorizer {0} does not exist'.format(authorization_type))
            method_meta['authorizer_id'] = authorizer_id
            authorizer = self.connection.get_authorizer(
                api_id, authorizer_id).get('type')
            if authorizer == _COGNITO_AUTHORIZER_TYPE:
                authorization_type = _COGNITO_AUTHORIZER_TYPE
            else:
                authorization_type = _CUSTOM_AUTHORIZER_TYPE
<<<<<<< HEAD
=======

        method_request_models = method_meta.get('method_request_models')
        if method_request_models:
            (content_type, name), = method_request_models.items()
            model = self.connection.get_model(api_id, name)
            method_request_models = model if not model else method_request_models

        request_validator_id = self._retrieve_request_validator_id(
            api_id, method_meta.get('request_validator'))
>>>>>>> b0c742c3

        self.connection.create_method(
            api_id, resource_id, method,
            authorization_type=authorization_type,
            authorizer_id=method_meta.get('authorizer_id'),
            api_key_required=method_meta.get('api_key_required'),
            request_parameters=method_meta.get('method_request_parameters'),
            request_models=method_request_models,
            request_validator=request_validator_id)
        # second step: create integration
        integration_type = method_meta.get('integration_type')
        # set up integration - lambda or aws service
        body_template = method_meta.get('integration_request_body_template')
        passthrough_behavior = method_meta.get(
            'integration_passthrough_behavior')
        request_parameters = method_meta.get('integration_request_parameters')
        # TODO split to map - func implementation
        if integration_type:
            if integration_type == 'lambda':
                lambda_name = method_meta['lambda_name']
                # alias has a higher priority than version in arn resolving
                lambda_version = method_meta.get('lambda_version')
                lambda_alias = method_meta.get('lambda_alias')
                lambda_arn = self.lambda_res. \
                    resolve_lambda_arn_by_version_and_alias(lambda_name,
                                                            lambda_version,
                                                            lambda_alias)
                enable_proxy = method_meta.get('enable_proxy')
                cache_configuration = method_meta.get('cache_configuration')
                cache_key_parameters = cache_configuration.get(
                    'cache_key_parameters') if cache_configuration else None
                self.connection.create_lambda_integration(
                    lambda_arn, api_id, resource_id, method, body_template,
                    passthrough_behavior, method_meta.get('lambda_region'),
                    enable_proxy=enable_proxy,
                    cache_key_parameters=cache_key_parameters)
                # add permissions to invoke
                # Allows to apply method or resource singleton of a policy
                # statement, setting wildcard on the respective scope.

                api_source_arn = f"arn:aws:execute-api:{self.region}:" \
                                 f"{self.account_id}:{api_id}/*"\
                                 "/{method}/{path}"

                _method, _path = method, resource_path.lstrip('/')
                if resources_statement_singleton:
                    _path = '*'
                if methods_statement_singleton:
                    _method = '*'

                api_source_arn = api_source_arn.format(
                    method=_method, path=_path
                )
                _id = f'{lambda_arn}-{api_source_arn}'
                statement_id = md5(_id.encode('utf-8')).hexdigest()
                response: dict = self.lambda_res.add_invocation_permission(
                    name=lambda_arn,
                    principal='apigateway.amazonaws.com',
                    source_arn=api_source_arn,
                    statement_id=statement_id,
                    exists_ok=True
                )
                if response is None:
                    message = f'Permission: \'{statement_id}\' attached to ' \
                              f'\'{lambda_arn}\' lambda to allow ' \
                              f'lambda:InvokeFunction for ' \
                              f'apigateway.amazonaws.com principal from ' \
                              f'\'{api_source_arn}\' SourceArn already exists.'
                    _LOG.warning(message+' Skipping.')

            elif integration_type == 'service':
                uri = method_meta.get('uri')
                role = method_meta.get('role')
                integration_method = method_meta.get('integration_method')
                self.connection.create_service_integration(self.account_id,
                                                           api_id,
                                                           resource_id,
                                                           method,
                                                           integration_method,
                                                           role, uri,
                                                           body_template,
                                                           passthrough_behavior,
                                                           request_parameters)
            elif integration_type == 'mock':
                self.connection.create_mock_integration(api_id, resource_id,
                                                        method,
                                                        body_template,
                                                        passthrough_behavior)
            elif integration_type == 'http':
                integration_method = method_meta.get('integration_method')
                uri = method_meta.get('uri')
                enable_proxy = method_meta.get('enable_proxy')
                self.connection.create_http_integration(api_id, resource_id,
                                                        method,
                                                        integration_method,
                                                        uri,
                                                        body_template,
                                                        passthrough_behavior,
                                                        enable_proxy)
            else:
                raise AssertionError('%s integration type does not exist.',
                                     integration_type)
        # third step: setup method responses
        if resp:
            for response in resp:
                self.connection.create_method_response(
                    api_id, resource_id, method, response.get('status_code'),
                    response.get('response_parameters'),
                    response.get('response_models'), enable_cors)
        else:
            self.connection.create_method_response(
                api_id, resource_id, method, enable_cors=enable_cors)
        # fourth step: setup integration responses
        if integr_resp:
            for each in integr_resp:
                self.connection.create_integration_response(
                    api_id, resource_id, method, each.get('status_code'),
                    each.get('error_regex'),
                    each.get('response_parameters'),
                    each.get('response_templates'), enable_cors)
        else:
            self.connection.create_integration_response(
                api_id, resource_id, method, enable_cors=enable_cors)

<<<<<<< HEAD
    @staticmethod
    def init_method_responses(api_resp, method_meta):
        method_responses = method_meta.get("responses")
        if method_responses:
            resp = method_responses
        elif api_resp:
            resp = api_resp
        else:
            resp = []
        return resp

    @staticmethod
    def init_integration_method_responses(api_integration_resp,
                                          method_meta):
        integration_method_responses = method_meta.get("integration_responses")
        if integration_method_responses:
            integration_resp = integration_method_responses
        elif api_integration_resp:
            integration_resp = api_integration_resp
        else:
            integration_resp = []
        return integration_resp

=======
>>>>>>> b0c742c3
    def _customize_gateway_responses(self, api_id):
        responses = self.connection.get_gateway_responses(api_id)
        response_types = [r['responseType'] for r in responses]
        for response_type in response_types:
            time.sleep(10)
            self.connection.add_header_to_gateway_response(api_id,
                                                           response_type,
                                                           _CORS_HEADER_NAME,
                                                           _CORS_HEADER_VALUE)

    @staticmethod
    def _get_lambdas_invoked_by_api_gw(resources_meta, retrieve_aliases=False):
        lambdas = set()
        for resource, meta in resources_meta.items():
            for method, description in meta.items():
                if method in SUPPORTED_METHODS:
                    lambda_ = description.get('lambda_name')
                    if lambda_:
                        if retrieve_aliases:
                            lambda_ = (lambda_,
                                       description.get('lambda_alias'))
                        lambdas.add(lambda_)
        return list(lambdas)

    def remove_api_gateways(self, args):
        for arg in args:
            self._remove_api_gateway(**arg)
            # wait for success deletion
            time.sleep(60)

    def _remove_invocation_permissions_from_lambdas(self, config):
        api_id = config['description']['id']
        _LOG.info(fr'Removing invocation permissions for api {api_id}')
        lambdas_aliases = self._get_lambdas_invoked_by_api_gw(
            config['resource_meta'].get('resources', {}),
            retrieve_aliases=True)
        for lambda_, alias in lambdas_aliases:
            _LOG.info(f'Removing invocation permissions for api {api_id} '
                      f'from lambda {lambda_} and alias {alias}')
            statements = self.lambda_res.get_invocation_permission(
                lambda_name=self.lambda_res.build_lambda_arn(lambda_),
                qualifier=alias
            ).get('Statement', [])
            ids_to_remove = [st.get('Sid') for st in statements if
                             api_id in st.get('Condition', {}).get(
                                 'ArnLike', {}).get('AWS:SourceArn', '')]
            self.lambda_res.remove_invocation_permissions(
                lambda_name=lambda_, qualifier=alias,
                ids_to_remove=ids_to_remove
            )

    def _remove_api_gateway(self, arn, config):
        api_id = config['description']['id']
        self._remove_invocation_permissions_from_lambdas(config)
        try:
            self.connection.remove_api(api_id)
            _LOG.info(f'API Gateway {api_id} was removed.')
        except ClientError as e:
            if e.response['Error']['Code'] == 'NotFoundException':
                _LOG.warn('API Gateway %s is not found', api_id)
            else:
                raise e

    @unpack_kwargs
    def _create_model_from_metadata(self, api_id, models):
        _LOG.info('Going to process API Gateway models')
        for name, model_data in models.items():
            description = model_data.get('description')
            schema = model_data.get('schema')
            if isinstance(schema, dict):
                schema = json.dumps(schema)
            content_type = model_data.get('content_type')
            self.connection.create_model(
                api_id, name, content_type, description, schema)<|MERGE_RESOLUTION|>--- conflicted
+++ resolved
@@ -35,8 +35,6 @@
 _CORS_HEADER_VALUE = "'*'"
 _COGNITO_AUTHORIZER_TYPE = 'COGNITO_USER_POOLS'
 _CUSTOM_AUTHORIZER_TYPE = 'CUSTOM'
-<<<<<<< HEAD
-=======
 
 POLICY_STATEMENT_SINGLETON = 'policy_statement_singleton'
 
@@ -62,7 +60,6 @@
         'id': None
     }
 }
->>>>>>> b0c742c3
 
 
 class ApiGatewayResource(BaseResource):
@@ -99,7 +96,8 @@
                 validate_request_parameters)
         for validators in _REQUEST_VALIDATORS.values():
             if (validators['validate_request_body'] == validate_request_body) \
-                    and (validators['validate_request_parameters'] == validate_request_parameters):
+                    and (validators[
+                             'validate_request_parameters'] == validate_request_parameters):
                 return validators['id']
 
     def api_resource_identifier(self, name, output=None):
@@ -139,7 +137,8 @@
                 existing_resources = api_output['description']['resources']
                 existing_paths = [i['path'] for i in existing_resources]
                 meta_api_resources = meta['resources']
-                resources_statement_singleton = meta.get(POLICY_STATEMENT_SINGLETON)
+                resources_statement_singleton = meta.get(
+                    POLICY_STATEMENT_SINGLETON)
                 api_resp = meta.get('api_method_responses')
                 api_integration_resp = meta.get(
                     'api_method_integration_responses')
@@ -254,14 +253,6 @@
         validate_params(name, meta, API_REQUIRED_PARAMS)
 
         api_resources = meta['resources']
-<<<<<<< HEAD
-
-        api_gw_describe = self.describe_api_resources(name, meta)
-        if api_gw_describe:
-            _LOG.info(f'Api gateway with name \'{name}\' exists. Returning')
-            return api_gw_describe
-        _LOG.info(f'Api gateway with name \'{name}\' does not exist. Creating')
-=======
         # whether to put a wildcard in lambda resource-based policy permissions
         resources_permission_singleton = meta.get(POLICY_STATEMENT_SINGLETON)
         # api_gw_describe = self.describe_api_resources(name, meta)
@@ -269,18 +260,14 @@
         #     _LOG.info(f'Api gateway with name \'{name}\' exists. Returning')
         #     return api_gw_describe
         # _LOG.info(f'Api gateway with name \'{name}\' does not exist. Creating')
->>>>>>> b0c742c3
         api_item = self.connection.create_rest_api(
             api_name=name,
             binary_media_types=meta.get('binary_media_types'))
         api_id = api_item['id']
 
-<<<<<<< HEAD
-=======
         # create default request validators
         self._create_default_validators(api_id)
 
->>>>>>> b0c742c3
         # set minimumCompressionSize if the param exists
         minimum_compression_size = meta.get('minimum_compression_size', None)
         if not minimum_compression_size:
@@ -323,14 +310,12 @@
                                                   'identity_source'),
                                               ttl=val.get('ttl'),
                                               provider_arns=provider_arns)
-<<<<<<< HEAD
-=======
 
         models = meta.get('models')
         if models:
-            args = [{'api_id': api_id, 'models': {k: v}} for k, v in models.items()]
+            args = [{'api_id': api_id, 'models': {k: v}} for k, v in
+                    models.items()]
             self.create_pool(self._create_model_from_metadata, args, 1)
->>>>>>> b0c742c3
         if api_resources:
             api_resp = meta.get('api_method_responses')
             api_integration_resp = meta.get('api_method_integration_responses')
@@ -508,7 +493,8 @@
         _LOG.info('Resource %s created.', resource_path)
         resource_id = self.connection.get_resource_id(api_id, resource_path)
         enable_cors = resource_meta.get('enable_cors')
-        methods_statement_singleton = resource_meta.get(POLICY_STATEMENT_SINGLETON)
+        methods_statement_singleton = resource_meta.get(
+            POLICY_STATEMENT_SINGLETON)
         for method in resource_meta:
             try:
                 if method == 'enable_cors' or method not in SUPPORTED_METHODS:
@@ -569,8 +555,6 @@
                 authorization_type = _COGNITO_AUTHORIZER_TYPE
             else:
                 authorization_type = _CUSTOM_AUTHORIZER_TYPE
-<<<<<<< HEAD
-=======
 
         method_request_models = method_meta.get('method_request_models')
         if method_request_models:
@@ -580,7 +564,6 @@
 
         request_validator_id = self._retrieve_request_validator_id(
             api_id, method_meta.get('request_validator'))
->>>>>>> b0c742c3
 
         self.connection.create_method(
             api_id, resource_id, method,
@@ -622,7 +605,7 @@
                 # statement, setting wildcard on the respective scope.
 
                 api_source_arn = f"arn:aws:execute-api:{self.region}:" \
-                                 f"{self.account_id}:{api_id}/*"\
+                                 f"{self.account_id}:{api_id}/*" \
                                  "/{method}/{path}"
 
                 _method, _path = method, resource_path.lstrip('/')
@@ -649,7 +632,7 @@
                               f'lambda:InvokeFunction for ' \
                               f'apigateway.amazonaws.com principal from ' \
                               f'\'{api_source_arn}\' SourceArn already exists.'
-                    _LOG.warning(message+' Skipping.')
+                    _LOG.warning(message + ' Skipping.')
 
             elif integration_type == 'service':
                 uri = method_meta.get('uri')
@@ -705,7 +688,6 @@
             self.connection.create_integration_response(
                 api_id, resource_id, method, enable_cors=enable_cors)
 
-<<<<<<< HEAD
     @staticmethod
     def init_method_responses(api_resp, method_meta):
         method_responses = method_meta.get("responses")
@@ -729,8 +711,6 @@
             integration_resp = []
         return integration_resp
 
-=======
->>>>>>> b0c742c3
     def _customize_gateway_responses(self, api_id):
         responses = self.connection.get_gateway_responses(api_id)
         response_types = [r['responseType'] for r in responses]
