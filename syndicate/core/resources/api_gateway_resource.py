--- conflicted
+++ resolved
@@ -34,7 +34,8 @@
 _COGNITO_AUTHORIZER_TYPE = 'COGNITO_USER_POOLS'
 _CUSTOM_AUTHORIZER_TYPE = 'CUSTOM'
 
-<<<<<<< HEAD
+POLICY_STATEMENT_SINGLETON = 'policy_statement_singleton'
+
 _REQUEST_VALIDATORS = {
     'Validate body': {
         'params': {'validate_request_body': True}, 'id': None},
@@ -44,9 +45,6 @@
         'params': {'validate_request_body': True,
                    'validate_request_parameters': True}, 'id': None}
 }
-=======
-POLICY_STATEMENT_SINGLETON = 'policy_statement_singleton'
->>>>>>> d3345bea
 
 
 class ApiGatewayResource(BaseResource):
