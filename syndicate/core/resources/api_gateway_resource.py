--- conflicted
+++ resolved
@@ -37,15 +37,6 @@
 POLICY_STATEMENT_SINGLETON = 'policy_statement_singleton'
 
 _REQUEST_VALIDATORS = {
-<<<<<<< HEAD
-    'Validate body': {
-        'params': {'validate_request_body': True}, 'id': None},
-    'Validate query string parameters and headers': {
-        'params': {'validate_request_parameters': True}, 'id': None},
-    'Validate body, query string parameters, and headers': {
-        'params': {'validate_request_body': True,
-                   'validate_request_parameters': True}, 'id': None}
-=======
     'NONE': {
         'validate_request_body': False,
         'validate_request_parameters': False,
@@ -66,7 +57,6 @@
         'validate_request_parameters': True,
         'id': None
     }
->>>>>>> 3f64f8c2
 }
 
 
@@ -81,29 +71,6 @@
         self.region = region
 
     def _create_default_validators(self, api_id):
-<<<<<<< HEAD
-        for validator in _REQUEST_VALIDATORS.values():
-            params = validator['params']
-            _id = self.connection.create_request_validator(api_id, params)
-            validator['id'] = _id
-
-    def _retrieve_request_validator_id(self, api_id, request_validator=None):
-        if not request_validator:
-            return None
-        if request_validator.get('name'):
-            _id = self.connection.create_request_validator(api_id,
-                                                           request_validator)
-            return _id
-        if ('validate_request_body', True) in request_validator.items():
-            return _REQUEST_VALIDATORS['Validate body']['id']
-        elif ('validate_request_parameters', True) in request_validator\
-                .items():
-            return _REQUEST_VALIDATORS[
-                'Validate query string parameters and headers']['id']
-        else:
-            return _REQUEST_VALIDATORS[
-                'Validate body, query string parameters, and headers']['id']
-=======
         for name, options in _REQUEST_VALIDATORS.items():
             _id = self.connection.create_request_validator(
                 api_id, name, options['validate_request_body'],
@@ -129,7 +96,6 @@
             if (validators['validate_request_body'] == validate_request_body) \
                     and (validators['validate_request_parameters'] == validate_request_parameters):
                 return validators['id']
->>>>>>> 3f64f8c2
 
     def api_resource_identifier(self, name, output=None):
         if output:
