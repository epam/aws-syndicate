--- conflicted
+++ resolved
@@ -15,11 +15,9 @@
 """
 import json
 import time
-<<<<<<< HEAD
-=======
+from pathlib import PurePath
 from typing import Optional
->>>>>>> b0c742c3
-from pathlib import PurePath
+
 from botocore.exceptions import ClientError
 
 from syndicate.commons.log_helper import get_logger, get_user_logger
@@ -184,7 +182,7 @@
                 'FunctionArn']
 
     def add_invocation_permission(self, name, principal, source_arn=None,
-                                  statement_id=None, exists_ok = False):
+                                  statement_id=None, exists_ok=False):
         return self.lambda_conn.add_invocation_permission(
             name=name,
             principal=principal,
@@ -192,21 +190,6 @@
             statement_id=statement_id,
             exists_ok=exists_ok
         )
-
-    def get_invocation_permission(self, lambda_name, qualifier):
-        policies = self.lambda_conn.get_policy(lambda_name=lambda_name,
-                                               qualifier=qualifier)
-        if not policies:
-            _LOG.warning(f'No invocation permissions were found in '
-                         f'lambda: {lambda_name} with qualifier: {qualifier}')
-            return {}
-        return json.loads(policies['Policy'])
-
-    def remove_invocation_permissions(self, lambda_name, qualifier,
-                                      ids_to_remove=None):
-        self.lambda_conn.remove_invocation_permission(
-            func_name=lambda_name, qualifier=qualifier,
-            ids_to_remove=ids_to_remove)
 
     def get_invocation_permission(self, lambda_name, qualifier):
         policies = self.lambda_conn.get_policy(lambda_name=lambda_name,
@@ -277,8 +260,8 @@
         if not self.s3_conn.is_file_exists(self.deploy_target_bucket,
                                            key_compound):
             raise AssertionError(f'Error while creating lambda: {name};'
-                f'Deployment package {key_compound} does not exist '
-                f'in {self.deploy_target_bucket} bucket')
+                                 f'Deployment package {key_compound} does not exist '
+                                 f'in {self.deploy_target_bucket} bucket')
 
         lambda_def = self.lambda_conn.get_function(name)
         if lambda_def:
@@ -290,14 +273,6 @@
         if not role_arn:
             raise AssertionError(f'Role {role_name} does not exist; '
                                  f'Lambda {name} failed to be configured.')
-<<<<<<< HEAD
-=======
-
-        dl_type = meta.get('dl_resource_type')
-        if dl_type:
-            dl_type = dl_type.lower()
-        dl_name = meta.get('dl_resource_name')
->>>>>>> b0c742c3
 
         dl_target_arn = self.get_dl_target_arn(meta=meta,
                                                region=self.region,
@@ -333,12 +308,8 @@
             tracing_mode=meta.get('tracing_mode'),
             publish_version=publish_version,
             layers=lambda_layers_arns,
-<<<<<<< HEAD
-            ephemeral_storage=ephemeral_storage
-=======
             ephemeral_storage=ephemeral_storage,
             snap_start=self._resolve_snap_start(meta=meta)
->>>>>>> b0c742c3
         )
         _LOG.debug('Lambda created %s', name)
         # AWS sometimes returns None after function creation, needs for
@@ -424,7 +395,8 @@
                                            key_compound):
             raise AssertionError(
                 'Deployment package {0} does not exist '
-                'in {1} bucket'.format(key_compound, self.deploy_target_bucket))
+                'in {1} bucket'.format(key_compound,
+                                       self.deploy_target_bucket))
 
         response = self.lambda_conn.get_function(name)
         if not response:
@@ -443,32 +415,23 @@
         role_arn = self.iam_conn.check_if_role_exists(role_name)
         if not role_arn:
             _LOG.warning('Execution role does not exist. Keeping the old one')
-<<<<<<< HEAD
-
-        handler = meta.get('func_name')
-        env_vars = meta.get('env_variables')
-        timeout = meta.get('timeout')
-        memory_size = meta.get('memory_size')
-        vpc_sub_nets = meta.get('subnet_ids')
-        vpc_security_group = meta.get('security_group_ids')
-        runtime = meta.get('runtime')
-        layers = meta.get('layers')
-=======
         role_arn = if_updated(role_arn, old_conf.get('Role'))
         handler = if_updated(meta.get('func_name'), old_conf.get('Handler'))
         env_vars = meta.get('env_variables')
         timeout = if_updated(meta.get('timeout'), old_conf.get('Timeout'))
-        memory_size = if_updated(meta.get('memory_size'), old_conf.get('MemorySize'))
-
-        old_subnets, old_security_groups, _ = self.lambda_conn.retrieve_vpc_config(old_conf)
-        vpc_subnets = if_updated(set(meta.get('subnet_ids') or []), old_subnets)
+        memory_size = if_updated(meta.get('memory_size'),
+                                 old_conf.get('MemorySize'))
+
+        old_subnets, old_security_groups, _ = self.lambda_conn.retrieve_vpc_config(
+            old_conf)
+        vpc_subnets = if_updated(set(meta.get('subnet_ids') or []),
+                                 old_subnets)
         vpc_security_group = if_updated(
             set(meta.get('security_group_ids') or []), old_security_groups)
         runtime = if_updated(meta.get('runtime'), old_conf.get('Runtime'))
         ephemeral_storage = if_updated(
             meta.get('ephemeral_storage'),
             self.lambda_conn.retrieve_ephemeral_storage(old_conf))
->>>>>>> b0c742c3
 
         dl_type = meta.get('dl_resource_type')
         if dl_type:
@@ -481,15 +444,6 @@
             self.account_id,
             dl_name) if dl_type and dl_name else None
 
-<<<<<<< HEAD
-        # update lambda layers version
-        if layers:
-            layers = [layer_arn for layer_arn, body in context.items()
-                      if body.get('resource_name') in layers]
-
-        ephemeral_storage = meta.get('ephemeral_storage', 512)
-
-=======
         lambda_layers_arns = []
         layer_meta = meta.get('layers')
         if layer_meta:
@@ -502,24 +456,10 @@
                 lambda_layers_arns.append(layer_arn)
 
         _LOG.info(f'Updating lambda {name} configuration')
->>>>>>> b0c742c3
         self.lambda_conn.update_lambda_configuration(
             lambda_name=name, role=role_arn, handler=handler,
             env_vars=env_vars,
             timeout=timeout, memory_size=memory_size, runtime=runtime,
-<<<<<<< HEAD
-            vpc_sub_nets=vpc_sub_nets, vpc_security_group=vpc_security_group,
-            dead_letter_arn=dl_target_arn, layers=layers,
-            ephemeral_storage=ephemeral_storage)
-
-        # AWS sometimes returns None after function creation, needs for
-        # stability
-        waiter = self.lambda_conn.get_waiter('function_updated_v2')
-        waiter.wait(FunctionName=name)
-
-        response = self.lambda_conn.get_function(name)
-        _LOG.debug(f'Lambda describe result: {response}')
-=======
             vpc_sub_nets=vpc_subnets, vpc_security_group=vpc_security_group,
             dead_letter_arn=dl_target_arn, layers=lambda_layers_arns,
             ephemeral_storage=ephemeral_storage,
@@ -537,7 +477,6 @@
 
         response = self.lambda_conn.get_function(name)
         _LOG.info(f'Lambda describe result: {response}')
->>>>>>> b0c742c3
         code_sha_256 = response['Configuration']['CodeSha256']
         publish_ver_response = self.lambda_conn.publish_version(
             function_name=name,
@@ -584,8 +523,6 @@
                 self.lambda_conn.delete_url_config(
                     function_name=name, qualifier=alias_name)
 
-<<<<<<< HEAD
-=======
         if meta.get('event_sources'):
             if alias_name:
                 _arn = self.build_lambda_arn_with_alias(response, alias_name)
@@ -596,9 +533,8 @@
                 func = self.CREATE_TRIGGER[trigger_type]
                 func(self, name, _arn, role_name, trigger_meta)
 
->>>>>>> b0c742c3
         req_max_concurrency = meta.get(LAMBDA_MAX_CONCURRENCY)
-        existing_max_concurrency = self.lambda_conn.\
+        existing_max_concurrency = self.lambda_conn. \
             describe_function_concurrency(name=name)
         if req_max_concurrency and existing_max_concurrency:
             if existing_max_concurrency != req_max_concurrency:
@@ -611,14 +547,11 @@
         self._manage_provisioned_concurrency_configuration(function_name=name,
                                                            meta=meta,
                                                            lambda_def=context)
-<<<<<<< HEAD
-=======
         _LOG.info(f'Updating has finished for lambda {name}')
->>>>>>> b0c742c3
         return self.describe_lambda(name, meta, response)
 
     def _set_function_concurrency(self, name, meta):
-        provisioned = self.lambda_conn.\
+        provisioned = self.lambda_conn. \
             describe_provisioned_concurrency_configs(name=name)
         if provisioned:
             self._delete_lambda_prov_concur_config(
@@ -629,7 +562,7 @@
     def _manage_provisioned_concurrency_configuration(self, function_name,
                                                       meta,
                                                       lambda_def=None):
-        existing_configs = self.lambda_conn.\
+        existing_configs = self.lambda_conn. \
             describe_provisioned_concurrency_configs(name=function_name)
         concurrency = meta.get(PROVISIONED_CONCURRENCY)
 
@@ -690,12 +623,6 @@
             lambda_def = self.lambda_conn.get_function(
                 lambda_name=function_name)
         qualifier = concurrency.get('qualifier')
-<<<<<<< HEAD
-        resolved_qualifier = self._resolve_requested_qualifier(
-            lambda_def=lambda_def,
-            meta=meta,
-            qualifier=qualifier)
-=======
         if not qualifier:
             raise AssertionError('Parameter `qualifier` is required for '
                                  'concurrency configuration but it is absent')
@@ -705,10 +632,9 @@
                 f'{_LAMBDA_PROV_CONCURRENCY_QUALIFIERS}, but it is equal '
                 f'to ${qualifier}')
 
-        resolved_qualified = self._resolve_requested_qualifier(lambda_def,
+        resolved_qualifier = self._resolve_requested_qualifier(lambda_def,
                                                                meta,
                                                                qualifier)
->>>>>>> b0c742c3
 
         requested_provisioned_level = concurrency.get('value')
         if not requested_provisioned_level:
@@ -718,7 +644,7 @@
         max_prov_limit = self.lambda_conn.describe_function_concurrency(
             name=function_name)
         if not max_prov_limit:
-            max_prov_limit = self.lambda_conn.\
+            max_prov_limit = self.lambda_conn. \
                 get_unresolved_concurrent_executions()
 
         if requested_provisioned_level > max_prov_limit:
@@ -840,12 +766,6 @@
         validate_params(lambda_name, trigger_meta,
                         CLOUD_WATCH_TRIGGER_REQUIRED_PARAMS)
         rule_name = trigger_meta['target_rule']
-<<<<<<< HEAD
-        rule_arn = self.cw_events_conn.get_rule_arn(rule_name)
-        targets = self.cw_events_conn.list_targets_by_rule(rule_name)
-        if lambda_arn not in map(lambda each: each.get('Arn'), targets):
-            self.cw_events_conn.add_rule_target(rule_name, lambda_arn)
-=======
         # TODO add InputPath & InputTransformer if needed
         input_dict = trigger_meta.get('input')
         rule_arn = self.cw_events_conn.get_rule_arn(rule_name)
@@ -855,8 +775,8 @@
 
         targets = self.cw_events_conn.list_targets_by_rule(rule_name)
         if lambda_arn not in map(lambda each: each.get('Arn'), targets):
-            self.cw_events_conn.add_rule_target(rule_name, lambda_arn, input_dict)
->>>>>>> b0c742c3
+            self.cw_events_conn.add_rule_target(rule_name, lambda_arn,
+                                                input_dict)
             self.lambda_conn.add_invocation_permission(lambda_arn,
                                                        'events.amazonaws.com',
                                                        rule_arn)
@@ -1015,13 +935,7 @@
         :return:
         """
         from syndicate.core import CONFIG
-<<<<<<< HEAD
         validate_params(name, meta, LAMBDA_LAYER_REQUIRED_PARAMS)
-=======
-        req_params = ['runtimes', 'deployment_package']
-
-        validate_params(name, meta, req_params)
->>>>>>> b0c742c3
 
         key = meta[S3_PATH_NAME]
         key_compound = PurePath(CONFIG.deploy_target_bucket_key_compound,
