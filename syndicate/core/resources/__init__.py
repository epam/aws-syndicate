--- conflicted
+++ resolved
@@ -27,13 +27,8 @@
                                                      remove_alarms,
                                                      describe_alarm)
 from syndicate.core.resources.api_gateway_resource import (
-<<<<<<< HEAD
-    api_resource_identifier, create_api_gateway, remove_api_gateways,
-    describe_api_resources)
-=======
     api_gateway_update_processor, api_resource_identifier, create_api_gateway,
-    remove_api_gateways)
->>>>>>> 9e57b123
+    remove_api_gateways, describe_api_resources)
 from syndicate.core.resources.cloud_watch_resource import (
     create_cloud_watch_rule, remove_cloud_watch_rules, describe_rule,
     describe_rule_from_meta)
