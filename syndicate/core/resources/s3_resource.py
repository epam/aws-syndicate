"""
    Copyright 2018 EPAM Systems, Inc.

    Licensed under the Apache License, Version 2.0 (the "License");
    you may not use this file except in compliance with the License.
    You may obtain a copy of the License at

    http://www.apache.org/licenses/LICENSE-2.0

    Unless required by applicable law or agreed to in writing, software
    distributed under the License is distributed on an "AS IS" BASIS,
    WITHOUT WARRANTIES OR CONDITIONS OF ANY KIND, either express or implied.
    See the License for the specific language governing permissions and
    limitations under the License.
"""
import ipaddress
import string
import re
<<<<<<< HEAD
=======
from typing import Optional
>>>>>>> b0c742c3

from syndicate.commons.log_helper import get_logger
from syndicate.core import ClientError
from syndicate.core.helper import unpack_kwargs
from syndicate.core.resources.base_resource import BaseResource
from syndicate.core.resources.helper import build_description_obj, chunks

_LOG = get_logger('syndicate.core.resources.s3_resource')


def validate_bucket_name(bucket_name: str):
    """Checks whether the given bucket name is valid.
    If the given name isn't valid, ValueError with an appropriate message
    is raised.
    :type bucket_name: str
    :param bucket_name: the name to check
    """
    bucket_name = bucket_name.strip()
    _LOG.info(f"Starting validating bucket name '{bucket_name}'")
    error = None
    if not bucket_name or not 3 <= len(bucket_name) <= 63:
        error = 'Bucket name must be between 3 and 63 characters long'
    else:
        invalid_characters = re.search('[^a-z0-9.-]', bucket_name)
        if invalid_characters:
            character = invalid_characters.group()
            if character in string.ascii_uppercase:
                error = 'Bucket name must not contain uppercase characters'
            else:
                error = f'Bucket name contains invalid characters: {character}'
        elif any(bucket_name.startswith(symbol) for symbol in '.-'):
            error = 'Bucket name must start with a lowercase letter or number'
        elif any(bucket_name.endswith(symbol) for symbol in '.-'):
            error = 'Bucket name must not end with dash or period'
        elif '..' in bucket_name:
            error = 'Bucket name must not contain two adjacent periods'
        elif '.-' in bucket_name or '-.' in bucket_name:
            error = 'Bucket name must not contain dash next to period'
        else:
            try:
                ipaddress.ip_address(bucket_name)
                error = 'Bucket name must not resemble an IP address'
            except ValueError:
                pass
    if error:
        _LOG.warning(error)
        raise ValueError(error)
    _LOG.info(f"Finished validating bucket name '{bucket_name}'")


class S3Resource(BaseResource):

    def __init__(self, s3_conn, account_id) -> None:
        self.s3_conn = s3_conn
        self.account_id = account_id

    def create_s3_bucket(self, args):
        return self.create_pool(self._create_s3_bucket_from_meta, args)

    def describe_bucket(self, name, meta):
        arn = self.get_bucket_arn(name)
        acl_response = self.s3_conn.get_bucket_acl(name)
        location_response = self.s3_conn.get_bucket_location(name)
        bucket_policy = self.s3_conn.get_bucket_policy(name)
        response = {
            'bucket_acl': acl_response,
            'location': location_response,
        }
        if bucket_policy:
            response['policy'] = bucket_policy
        return {
            arn: build_description_obj(response, name, meta)
        }

    @staticmethod
    def get_bucket_arn(name):
        return 'arn:aws:s3:::{0}'.format(name)

    @unpack_kwargs
    def _create_s3_bucket_from_meta(self, name, meta):
        if self.s3_conn.is_bucket_exists(name):
            _LOG.warn('{0} bucket exists.'.format(name))
            return self.describe_bucket(name, meta)
        self.s3_conn.create_bucket(name, meta.get('acl'), meta.get('location'))
        policy = meta.get('policy')
        if policy:
            self.s3_conn.add_bucket_policy(name, policy)
            _LOG.debug('Policy on {0} S3 bucket is set up.'.format(name))
        _LOG.info('Created S3 bucket {0}.'.format(name))
        rules = meta.get('LifecycleConfiguration')
        if rules:
            self.s3_conn.add_bucket_rule(name, rules)
            _LOG.debug('Rules on {0} S3 bucket are set up.'.format(name))
        cors_configuration = meta.get('cors')
        if cors_configuration:
            self.s3_conn.put_cors(bucket_name=name, rules=cors_configuration)
        public_access_block = meta.get('public_access_block', {})
        if not all([isinstance(param, bool) for param in
                    public_access_block.values()]):
            message = f'Parameters inside public_access_block should have ' \
                      f'bool type'
            _LOG.error(message)
            raise AssertionError(message)
        self.s3_conn.put_public_access_block(name,
                                             **public_access_block)
        return self.describe_bucket(name, meta)

    def _delete_objects(self, bucket_name, keys):
        response = self.s3_conn.delete_objects(bucket_name, keys)
        errors = response.get('Errors')
        if errors:
            error_keys = [{
                'Key': i['Key'],
                'VersionId': i['VersionId']
            } for i in errors]
            return error_keys
        else:
            return []

    def remove_buckets(self, args):
        self.create_pool(self._remove_bucket, args)

    @unpack_kwargs
    def _remove_bucket(self, arn, config):
        bucket_name = config['resource_name']
        try:
            errors = []
            keys = self.s3_conn.list_object_versions(bucket_name)
            if keys:
                for s3_keys in chunks(keys, 1000):
                    errors.extend(self._delete_objects(bucket_name, s3_keys))

            markers = self.s3_conn.list_object_markers(bucket_name)
            if markers:
                for s3_markers in chunks(markers, 1000):
                    errors.extend(
                        self._delete_objects(bucket_name, s3_markers))

            if errors:
                raise AssertionError('Error occurred while deleting S3 objects'
                                     ' from {0} bucket. Not deleted keys: '
                                     '{1}'.format(bucket_name, str(errors)))
            else:
                self.s3_conn.delete_bucket(bucket_name)
                _LOG.info('S3 bucket {0} was removed.'.format(bucket_name))
        except ClientError as e:
            if e.response['Error']['Code'] == 'NoSuchBucket':
                _LOG.warn('S3 bucket {0} is not found'.format(bucket_name))
            else:
                raise e
<<<<<<< HEAD
=======

    def build_bucket_arn(self, maybe_arn: str) -> Optional[str]:
        if not isinstance(maybe_arn, str):
            return
        if self.is_bucket_arn(maybe_arn):
            return maybe_arn
        return f'arn:aws:s3:::{maybe_arn}'

    @staticmethod
    def is_bucket_arn(maybe_arn: str) -> bool:
        # TODO add files keys support to regex
        return bool(re.match(r'^arn:aws:s3:::[a-z0-9.-]{3,63}/?$',
                             maybe_arn))
>>>>>>> b0c742c3
<|MERGE_RESOLUTION|>--- conflicted
+++ resolved
@@ -14,12 +14,9 @@
     limitations under the License.
 """
 import ipaddress
+import re
 import string
-import re
-<<<<<<< HEAD
-=======
 from typing import Optional
->>>>>>> b0c742c3
 
 from syndicate.commons.log_helper import get_logger
 from syndicate.core import ClientError
@@ -170,8 +167,6 @@
                 _LOG.warn('S3 bucket {0} is not found'.format(bucket_name))
             else:
                 raise e
-<<<<<<< HEAD
-=======
 
     def build_bucket_arn(self, maybe_arn: str) -> Optional[str]:
         if not isinstance(maybe_arn, str):
@@ -184,5 +179,4 @@
     def is_bucket_arn(maybe_arn: str) -> bool:
         # TODO add files keys support to regex
         return bool(re.match(r'^arn:aws:s3:::[a-z0-9.-]{3,63}/?$',
-                             maybe_arn))
->>>>>>> b0c742c3
+                             maybe_arn))