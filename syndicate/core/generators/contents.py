"""
    Copyright 2018 EPAM Systems, Inc.

    Licensed under the Apache License, Version 2.0 (the "License");
    you may not use this file except in compliance with the License.
    You may obtain a copy of the License at

    http://www.apache.org/licenses/LICENSE-2.0

    Unless required by applicable law or agreed to in writing, software
    distributed under the License is distributed on an "AS IS" BASIS,
    WITHOUT WARRANTIES OR CONDITIONS OF ANY KIND, either express or implied.
    See the License for the specific language governing permissions and
    limitations under the License.
"""
import json

from syndicate.core.conf.validator import LAMBDAS_ALIASES_NAME_CFG
from syndicate.core.generators import (_alias_variable,
                                       FILE_LAMBDA_HANDLER_NODEJS)

POLICY_LAMBDA_BASIC_EXECUTION = "lambda-basic-execution"

LAMBDA_ROLE_NAME_PATTERN = '{0}-role'  # 0 - lambda_name

SRC_MAIN_JAVA = 'jsrc/main/java'
FILE_POM = 'pom.xml'
CANCEL_MESSAGE = 'Creating of {} has been canceled.'

JAVA_LAMBDA_HANDLER_CLASS = """package {java_package_name};

import com.amazonaws.services.lambda.runtime.Context;
import com.amazonaws.services.lambda.runtime.RequestHandler;
import com.syndicate.deployment.annotations.lambda.LambdaHandler;

import java.util.HashMap;
import java.util.Map;

@LambdaHandler(lambdaName = "{lambda_name}",
	roleName = "{lambda_role_name}",
	isPublishVersion = true,
	aliasName = "${lambdas_alias_name}"
)
public class {lambda_class_name} implements RequestHandler<Object, Map<String, Object>> {

	public Map<String, Object> handleRequest(Object request, Context context) {
		System.out.println("Hello from lambda");
		Map<String, Object> resultMap = new HashMap<String, Object>();
		resultMap.put("statusCode", 200);
		resultMap.put("body", "Hello from Lambda");
		return resultMap;
	}
}
"""

JAVA_ROOT_POM_TEMPLATE = """<?xml version="1.0" encoding="UTF-8"?>
<project xmlns="http://maven.apache.org/POM/4.0.0"
         xmlns:xsi="http://www.w3.org/2001/XMLSchema-instance"
         xsi:schemaLocation="http://maven.apache.org/POM/4.0.0 http://maven.apache.org/xsd/maven-4.0.0.xsd">
    <modelVersion>4.0.0</modelVersion>

    <groupId>{project_name}-group</groupId>
    <artifactId>{project_name}</artifactId>
    <version>1.0.0</version>

    <properties>
        <maven-shade-plugin.version>3.2.0</maven-shade-plugin.version>
        <deployment-configuration-annotations.version>1.5.11</deployment-configuration-annotations.version>
        <maven.compiler.source>1.8</maven.compiler.source>
        <maven.compiler.target>1.8</maven.compiler.target>
        <project.build.sourceEncoding>UTF-8</project.build.sourceEncoding>
        <src.dir>jsrc/main/java</src.dir>
    </properties>

    <dependencies>
        <!-- AWS dependencies-->
        <dependency>
            <groupId>com.amazonaws</groupId>
            <artifactId>aws-lambda-java-core</artifactId>
            <version>1.2.0</version>
        </dependency>
        <!--Syndicate annotations-->
        <dependency>
            <groupId>net.sf.aws-syndicate</groupId>
            <artifactId>deployment-configuration-annotations</artifactId>
            <version>${deployment-configuration-annotations.version}</version>
        </dependency>
    </dependencies>

    <build>
        <sourceDirectory>${src.dir}</sourceDirectory>
        <plugins>
            <plugin>
                <groupId>net.sf.aws-syndicate</groupId>
                <artifactId>deployment-configuration-maven-plugin</artifactId>
                <version>${deployment-configuration-annotations.version}</version>
                <configuration>
                    <packages>
                        <!--packages to scan-->
                    </packages>
                    <fileName>${project.name}-${project.version}.jar</fileName>
                </configuration>
                <executions>
                    <execution>
                        <id>generate-config</id>
                        <phase>compile</phase>
                        <inherited>false</inherited>
                        <goals>
                            <goal>gen-deployment-config</goal>
                        </goals>
                    </execution>
                </executions>
            </plugin>
            <plugin>
                <groupId>org.apache.maven.plugins</groupId>
                <artifactId>maven-shade-plugin</artifactId>
                <version>${maven-shade-plugin.version}</version>
                <configuration>
                    <filters>
                        <filter>
                            <artifact>*:*</artifact>
                            <excludes>
                                <exclude>META-INF/*.SF</exclude>
                                <exclude>META-INF/*.DSA</exclude>
                                <exclude>META-INF/*.RSA</exclude>
                            </excludes>
                        </filter>
                    </filters>
                    <createDependencyReducedPom>false</createDependencyReducedPom>
                </configuration>
                <executions>
                    <execution>
                        <phase>package</phase>
                        <goals>
                            <goal>shade</goal>
                        </goals>
                    </execution>
                </executions>
            </plugin>
        </plugins>
    </build>

</project>
"""

PYTHON_LAMBDA_HANDLER_TEMPLATE = """from commons.log_helper import get_logger
from commons.abstract_lambda import AbstractLambda

_LOG = get_logger('LambdaName-handler')


class LambdaName(AbstractLambda):

    def validate_request(self, event) -> dict:
        pass
        
    def handle_request(self, event, context):
        \"\"\"
        Explain incoming event here
        \"\"\"
        # todo implement business logic
        return 200
    

HANDLER = LambdaName()


def lambda_handler(event, context):
    return HANDLER.lambda_handler(event=event, context=context)
"""

NODEJS_LAMBDA_HANDLER_TEMPLATE = """exports.handler = async (event) => {
    // TODO implement
    const response = {
        statusCode: 200,
        body: JSON.stringify('Hello from Lambda!'),
    };
    return response;
};
"""

GITIGNORE_CONTENT = """.syndicate
logs/
"""

CHANGELOG_TEMPLATE = """# Changelog
All notable changes to this project will be documented in this file.

The format is based on [Keep a Changelog](https://keepachangelog.com/en/1.0.0/),
and this project adheres to [Semantic Versioning](https://semver.org/spec/v2.0.0.html).

## [1.0.0] - yyyy-MM-dd
### Added
    -  Added items

### Changed
    -  Changed items 

### Removed
    -  Removed items 
"""

README_TEMPLATE = """# project_name

High level project overview - business value it brings, non-detailed technical overview.

### Notice
All the technical details described below are actual for the particular
version, or a range of versions of the software.
### Actual for versions: 1.0.0

## project_name diagram

![project_name](pics/project_name_diagram.png)

## Lambdas descriptions

### Lambda `lambda-name`
Lambda feature overview.

### Required configuration
#### Environment variables
* environment_variable_name: description

#### Trigger event
```buildoutcfg
{
    "key": "value",
    "key1": "value1",
    "key2": "value3"
}
```
* key: [Required] description of key
* key1: description of key1

#### Expected response
```buildoutcfg
{
    "status": 200,
    "message": "Operation succeeded"
}
```
---

## Deployment from scratch
1. action 1 to deploy the software
2. action 2
...

"""

ABSTRACT_LAMBDA_CONTENT = """from abc import abstractmethod

from commons import ApplicationException, build_response
from commons.log_helper import get_logger

_LOG = get_logger('abstract-lambda')


class AbstractLambda:

    @abstractmethod
    def validate_request(self, event) -> dict:
        \"\"\"
        Validates event attributes
        :param event: lambda incoming event
        :return: dict with attribute_name in key and error_message in value
        \"\"\"
        pass

    @abstractmethod
    def handle_request(self, event, context):
        \"\"\"
        Inherited lambda function code
        :param event: lambda event
        :param context: lambda context
        :return:
        \"\"\"
        pass

    def lambda_handler(self, event, context):
        try:
            _LOG.debug(f'Request: {event}')
            if event.get('warm_up'):
                return
            errors = self.validate_request(event=event)
            if errors:
                return build_response(code=400,
                                      content=errors)
            execution_result = self.handle_request(event=event,
                                                   context=context)
            _LOG.debug(f'Response: {execution_result}')
            return execution_result
        except ApplicationException as e:
            _LOG.error(f'Error occurred; Event: {event}; Error: {e}')
            return build_response(code=e.code,
                                  content=e.content)
        except Exception as e:
            _LOG.error(
                f'Unexpected error occurred; Event: {event}; Error: {e}')
            return build_response(code=500,
                                  content='Internal server error')
"""

INIT_CONTENT = """from commons.exception import ApplicationException

RESPONSE_BAD_REQUEST_CODE = 400
RESPONSE_UNAUTHORIZED = 401
RESPONSE_FORBIDDEN_CODE = 403
RESPONSE_RESOURCE_NOT_FOUND_CODE = 404
RESPONSE_OK_CODE = 200
RESPONSE_INTERNAL_SERVER_ERROR = 500
RESPONSE_NOT_IMPLEMENTED = 501
RESPONSE_SERVICE_UNAVAILABLE_CODE = 503


def build_response(content, code=200):
    if code == RESPONSE_OK_CODE:
        return {
            'code': code,
            'body': content
        }
    raise ApplicationException(
        code=code,
        content=content
    )


def raise_error_response(code, content):
    raise ApplicationException(code=code, content=content)
"""

EXCEPTION_CONTENT = """class ApplicationException(Exception):

    def __init__(self, code, content):
        self.code = code
        self.content = content

    def __str__(self):
        return f'{self.code}:{self.content}'
"""

LOG_HELPER_CONTENT = """import logging
import os
from sys import stdout

_name_to_level = {
    'CRITICAL': logging.CRITICAL,
    'FATAL': logging.FATAL,
    'ERROR': logging.ERROR,
    'WARNING': logging.WARNING,
    'INFO': logging.INFO,
    'DEBUG': logging.DEBUG
}

logger = logging.getLogger(__name__)
logger.propagate = False
console_handler = logging.StreamHandler(stream=stdout)
console_handler.setFormatter(
    logging.Formatter('%(asctime)s - %(levelname)s - %(name)s - %(message)s'))
logger.addHandler(console_handler)


log_level = _name_to_level.get(os.environ.get('log_level'))
if not log_level:
    log_level = logging.INFO
logging.captureWarnings(True)


def get_logger(log_name, level=log_level):
    module_logger = logger.getChild(log_name)
    if level:
        module_logger.setLevel(level)
    return module_logger
"""

PYTHON_TESTS_INIT_CONTENT = \
"""import sys
from pathlib import Path

SOURCE_FOLDER = 'src'


class ImportFromSourceContext:
    \"\"\"Context object to import lambdas and packages. It's necessary because
    root path is not the path to the syndicate project but the path where
    lambdas are accumulated - SOURCE_FOLDER \"\"\"

    def __init__(self, source_folder=SOURCE_FOLDER):
        self.source_folder = source_folder
        self.assert_source_path_exists()

    @property
    def project_path(self) -> Path:
        return Path(__file__).parent.parent

    @property
    def source_path(self) -> Path:
        return Path(self.project_path, self.source_folder)

    def assert_source_path_exists(self):
        source_path = self.source_path
        if not source_path.exists():
            print(f'Source path "{source_path}" does not exist.',
                  file=sys.stderr)
            sys.exit(1)

    def _add_source_to_path(self):
        source_path = str(self.source_path)
        if source_path not in sys.path:
            sys.path.append(source_path)

    def _remove_source_from_path(self):
        source_path = str(self.source_path)
        if source_path in sys.path:
            sys.path.remove(source_path)

    def __enter__(self):
        self._add_source_to_path()

    def __exit__(self, exc_type, exc_val, exc_tb):
        self._remove_source_from_path()

"""

PYTHON_TESTS_INIT_LAMBDA_TEMPLATE = \
"""import unittest
import importlib
from tests import ImportFromSourceContext

with ImportFromSourceContext():
    LAMBDA_HANDLER = importlib.import_module('lambdas.{lambda_name}.handler')


class {camel_lambda_name}LambdaTestCase(unittest.TestCase):
    \"\"\"Common setups for this lambda\"\"\"

    def setUp(self) -> None:
        self.HANDLER = LAMBDA_HANDLER.{camel_lambda_name}()

"""

PYTHON_TESTS_BASIC_TEST_CASE_TEMPLATE = \
"""from tests.{test_lambda_folder} import {camel_lambda_name}LambdaTestCase


class TestSuccess({camel_lambda_name}LambdaTestCase):

    def test_success(self):
        self.assertEqual(self.HANDLER.handle_request(dict(), dict()), 200)

"""

def _stringify(dict_content):
    return json.dumps(dict_content, indent=2)


def _generate_python_node_lambda_config(lambda_name, lambda_relative_path):
    return _stringify({
        'version': '1.0',
        'name': lambda_name,
        'func_name': 'handler.lambda_handler',
        'resource_type': 'lambda',
        'iam_role_name': LAMBDA_ROLE_NAME_PATTERN.format(lambda_name),
        'runtime': 'python3.7',
        'memory': 128,
        'timeout': 100,
        'lambda_path': lambda_relative_path,
        'dependencies': [],
        'event_sources': [],
        'env_variables': {},
        'publish_version': True,
        'alias': _alias_variable(LAMBDAS_ALIASES_NAME_CFG),
<<<<<<< HEAD
        'url_config': {}
=======
        'ephemeral_storage': 512
>>>>>>> 55cd3315
    })


def _generate_nodejs_node_lambda_config(lambda_name, lambda_relative_path):
    return _stringify({
        'version': '1.0',
        'name': lambda_name,
        'func_name': 'index.handler',
        'resource_type': 'lambda',
        'iam_role_name': LAMBDA_ROLE_NAME_PATTERN.format(lambda_name),
        'runtime': 'nodejs14.x',
        'memory': 128,
        'timeout': 100,
        'lambda_path': lambda_relative_path,
        'dependencies': [],
        'event_sources': [],
        'env_variables': {},
        'publish_version': True,
        'alias': _alias_variable(LAMBDAS_ALIASES_NAME_CFG),
<<<<<<< HEAD
        'url_config': {}
=======
        'ephemeral_storage': 512
>>>>>>> 55cd3315
    })


def _generate_package_nodejs_lambda(lambda_name):
    return _stringify({
        "name": lambda_name,
        "version": "1.0.0",
        "description": "",
        "main": FILE_LAMBDA_HANDLER_NODEJS,
        "scripts": {},
        "author": "",
        "license": "ISC",
        "dependencies": {
        }
    })


def _generate_package_lock_nodejs_lambda(lambda_name):
    return _stringify({
        "name": lambda_name,
        "version": "1.0.0",
        "lockfileVersion": 1,
        "requires": True,
        "dependencies": {}
    })


def _get_lambda_default_policy():
    return _stringify({
        POLICY_LAMBDA_BASIC_EXECUTION: {
            'policy_content': {
                "Statement": [
                    {
                        "Action": [
                            "logs:CreateLogGroup",
                            "logs:CreateLogStream",
                            "logs:PutLogEvents",
                            "dynamodb:GetItem",
                            "dynamodb:Query",
                            "dynamodb:PutItem",
                            "dynamodb:Batch*",
                            "dynamodb:DeleteItem",
                            "ssm:PutParameter",
                            "ssm:GetParameter",
                            "kms:Decrypt"
                        ],
                        "Effect": "Allow",
                        "Resource": "*"
                    }
                ],
                "Version": "2012-10-17"},
            "resource_type": "iam_policy"
        }
    })


def _generate_lambda_role_config(role_name, stringify=True):
    role_content = {
        role_name: {
            "predefined_policies": [],
            "principal_service": "lambda",
            "custom_policies": [
                POLICY_LAMBDA_BASIC_EXECUTION
            ],
            "resource_type": "iam_role",
            "allowed_accounts": [
                "${account_id}"
            ]
        }
    }
    return _stringify(role_content) if stringify else role_content<|MERGE_RESOLUTION|>--- conflicted
+++ resolved
@@ -471,11 +471,8 @@
         'env_variables': {},
         'publish_version': True,
         'alias': _alias_variable(LAMBDAS_ALIASES_NAME_CFG),
-<<<<<<< HEAD
-        'url_config': {}
-=======
+        'url_config': {},
         'ephemeral_storage': 512
->>>>>>> 55cd3315
     })
 
 
@@ -495,11 +492,8 @@
         'env_variables': {},
         'publish_version': True,
         'alias': _alias_variable(LAMBDAS_ALIASES_NAME_CFG),
-<<<<<<< HEAD
-        'url_config': {}
-=======
+        'url_config': {},
         'ephemeral_storage': 512
->>>>>>> 55cd3315
     })
 
 
