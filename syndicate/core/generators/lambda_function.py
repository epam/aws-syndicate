"""
    Copyright 2018 EPAM Systems, Inc.

    Licensed under the Apache License, Version 2.0 (the "License");
    you may not use this file except in compliance with the License.
    You may obtain a copy of the License at

    http://www.apache.org/licenses/LICENSE-2.0

    Unless required by applicable law or agreed to in writing, software
    distributed under the License is distributed on an "AS IS" BASIS,
    WITHOUT WARRANTIES OR CONDITIONS OF ANY KIND, either express or implied.
    See the License for the specific language governing permissions and
    limitations under the License.
"""
import json
import os

from syndicate.commons.log_helper import get_logger
from syndicate.core import ProjectState
from syndicate.core.generators import (_touch,
                                       _mkdir, _write_content_to_file,
                                       FILE_LAMBDA_HANDLER_PYTHON,
                                       FILE_LAMBDA_HANDLER_NODEJS,
                                       _read_content_from_file)
from syndicate.core.generators.contents import (
    NODEJS_LAMBDA_HANDLER_TEMPLATE,
    _generate_python_node_lambda_config,
    _generate_lambda_role_config, _generate_nodejs_node_lambda_config,
    CANCEL_MESSAGE, _generate_package_nodejs_lambda,
    _generate_package_lock_nodejs_lambda, JAVA_LAMBDA_HANDLER_CLASS,
<<<<<<< HEAD
    SRC_MAIN_JAVA, FILE_POM, PYTHON_LAMBDA_HANDLER_TEMPLATE, INIT_CONTENT,
    ABSTRACT_LAMBDA_CONTENT, EXCEPTION_CONTENT, LOG_HELPER_CONTENT)
from syndicate.core.generators.project import FOLDER_COMMONS
from syndicate.core.groups import (RUNTIME_JAVA, RUNTIME_NODEJS,
                                   RUNTIME_PYTHON)
=======
    SRC_MAIN_JAVA, FILE_POM)
from syndicate.core.groups import (RUNTIME_JAVA, RUNTIME_NODEJS,
                                   RUNTIME_PYTHON)
from syndicate.core.project_state import ProjectState
>>>>>>> d12c33bf

_LOG = get_logger('syndicate.core.generators.lambda_function')

SLASH_SYMBOL = '/'

FOLDER_LAMBDAS = '/lambdas'

FILE_README = '/README.md'
FILE_DEPLOYMENT_RESOURCES = '/deployment_resources.json'
FILE_INIT_PYTHON = '/__init__.py'
FILE_LAMBDA_CONFIG = '/lambda_config.json'
FILE_PACKAGE_LOCK = '/package-lock.json'
FILE_PACKAGE = '/package.json'

FILE_REQUIREMENTS = '/requirements.txt'
FILE_LOCAL_REQUIREMENTS = '/local_requirements.txt'

LAMBDA_ROLE_NAME_PATTERN = '{0}-role'  # 0 - lambda_name
POLICY_NAME_PATTERN = '{0}-policy'  # 0 - lambda_name

ABSTRACT_LAMBDA_NAME = 'abstract_lambda'

PROJECT_STATE_PARAM = 'project_state'
LAMBDAS_PATH_PARAM = 'lambdas_path'
LAMBDA_NAMES_PARAM = 'lambda_names'
PROJECT_NAME_PARAM = 'project_name'
PROJECT_PATH_PARAM = 'project_path'

PYTHON_LAMBDA_FILES = [
    FILE_INIT_PYTHON, FILE_LOCAL_REQUIREMENTS,
    FILE_REQUIREMENTS,
    FILE_DEPLOYMENT_RESOURCES,  # content
    FILE_LAMBDA_CONFIG  # content
]  # + handler content

NODEJS_LAMBDA_FILES = [
    FILE_PACKAGE,
    FILE_PACKAGE_LOCK,
    FILE_LAMBDA_CONFIG,
    FILE_LAMBDA_HANDLER_NODEJS,
    FILE_DEPLOYMENT_RESOURCES
]


<<<<<<< HEAD
def generate_commons_module(src_path, runtime):
=======
def generate_common_module(src_path, runtime):
>>>>>>> d12c33bf
    runtime_processor = COMMON_MODULE_PROCESSORS.get(runtime)
    if not runtime_processor:
        raise AssertionError(f'Unable to create a common module in {src_path}')
    runtime_processor(src_path=src_path)


<<<<<<< HEAD
def generate_lambda_function(project_path, runtime, lambda_names):
    if not os.path.exists(project_path):
        _LOG.info('Project "{}" you have provided does not exist'.format(
            project_path))
        return

    if not ProjectState.check_if_project_state_exists(
            project_path=project_path):
        _LOG.info(f'Seems that the path {project_path} is not a project')
        return

    project_state = ProjectState(project_path=project_path)
    src_path = os.path.join(project_path, 'src')
    if not project_state.lambdas:
        generate_commons_module(src_path=src_path,
                                runtime=runtime)
        project_state.add_project_build_mapping(runtime=runtime)

    processor = LAMBDAS_PROCESSORS.get(runtime)
    if not processor:
        raise RuntimeError('Wrong project language {0}'.format(
            runtime))

    lambdas_path = os.path.join(src_path, 'lambdas')

    processor(project_path=project_path, lambda_names=lambda_names,
              lambdas_path=lambdas_path, project_state=project_state)
    project_state.save()

=======
def generate_lambda_function(project_path, runtime,
                             lambda_names):
    if not os.path.exists(project_path):
        _LOG.info('Project "{}" you have provided does not exist'.format(
            project_path))
        return

    if not ProjectState.check_if_project_state_exists(
            project_path=project_path):
        _LOG.info(f'Seems that the path {project_path} is not a project')
        return

    project_state = ProjectState(project_path=project_path)
    if not project_state.lambdas:
        generate_common_module(src_path=os.path.join(project_path, 'src'),
                               runtime=runtime)

    # processor = LAMBDAS_PROCESSORS.get(project_language)
    # if not processor:
    #     raise RuntimeError('Wrong project language {0}'.format(
    #         project_language))
    #
    # lambdas_path = full_project_path + FOLDER_LAMBDAS
    #
    # processor(project_name=project_name, project_path=project_path,
    #           lambda_names=lambda_names, lambdas_path=lambdas_path)
>>>>>>> d12c33bf
    _LOG.info(f'Lambda generating have been successfully performed.')


def _generate_python_lambdas(**kwargs):
    lambdas_path = kwargs.get(LAMBDAS_PATH_PARAM)
    lambda_names = kwargs.get(LAMBDA_NAMES_PARAM)
    project_state = kwargs.get(PROJECT_STATE_PARAM)

    if not os.path.exists(lambdas_path):
        _mkdir(lambdas_path, exist_ok=True)

    init_file = os.path.join(lambdas_path, '__init__.py')
    _touch(init_file)
    for lambda_name in lambda_names:
        print(lambdas_path)
        lambda_folder = os.path.join(lambdas_path, lambda_name)

        answer = _mkdir(
            path=lambda_folder,
            fault_message=f'\nLambda {lambda_name} already exists.\nOverride the '
                          'Lambda function? [y/n]: ')
        if not answer:
            _LOG.info(CANCEL_MESSAGE.format(lambda_name))
            continue

        PYTHON_LAMBDA_FILES.append(
            FILE_LAMBDA_HANDLER_PYTHON)  # add lambda handler
        for file in PYTHON_LAMBDA_FILES:
            _touch(lambda_folder + file)

        # fill handler.py
<<<<<<< HEAD
        lambda_class_name = __lambda_name_to_class_name(
            lambda_name=lambda_name)
        python_lambda_handler_template = PYTHON_LAMBDA_HANDLER_TEMPLATE.replace(
            'LambdaName', lambda_class_name)
        _write_content_to_file(
            f'{lambda_folder}/{FILE_LAMBDA_HANDLER_PYTHON}',
            python_lambda_handler_template)

        # fill deployment_resources.json
        pattern_format = LAMBDA_ROLE_NAME_PATTERN.format(lambda_name)
        role_def = _generate_lambda_role_config(pattern_format)
=======
        _write_content_to_file(
            f'{lambda_folder}/{FILE_LAMBDA_HANDLER_PYTHON}',
            PYTHON_LAMBDA_HANDLER_TEMPLATE)

        # fill deployment_resources.json
        pattern_format = LAMBDA_ROLE_NAME_PATTERN.format(lambda_name)
        role_def = _generate_lambda_role_config(
            pattern_format)
>>>>>>> d12c33bf
        _write_content_to_file(
            f'{lambda_folder}/{FILE_DEPLOYMENT_RESOURCES}',
            role_def)

        # fill lambda_config.json
        lambda_def = _generate_python_node_lambda_config(
            lambda_name,
            f'{FOLDER_LAMBDAS}/{lambda_name}')
        _write_content_to_file(f'{lambda_folder}/{FILE_LAMBDA_CONFIG}',
                               lambda_def)

        # fill local_dependencies.txt
        _write_content_to_file(f'{lambda_folder}/{FILE_LOCAL_REQUIREMENTS}',
                               FOLDER_COMMONS)

        project_state.add_lambda(lambda_name=lambda_name, runtime='python')

        _LOG.info(f'Lambda {lambda_name} created')


def __lambda_name_to_class_name(lambda_name):
    class_name = lambda_name.split('-')
    if len(class_name) == 1:
        class_name = lambda_name.split('_')
    return ''.join([_.capitalize() for _ in class_name])


def _generate_java_lambdas(**kwargs):
    project_path = kwargs.get(PROJECT_PATH_PARAM)
    project_name = kwargs.get(PROJECT_NAME_PARAM)
    lambda_names = kwargs.get(LAMBDA_NAMES_PARAM, [])

    unified_lambda_name = _get_parts_split_by_chars(to_split=project_name,
                                                    chars=['-', '_'])
    java_package_name = unified_lambda_name.replace(' ', '')
    java_package_name = f'com.{java_package_name}'
    java_package_as_path = java_package_name.replace('.', '/')

    pom_file_path = f'{project_path}/{project_name}/{FILE_POM}'
    pom_xml_content = _read_content_from_file(pom_file_path)
    pom_xml_content = pom_xml_content.replace(
        '<!--packages to scan-->',
        f'<package>{java_package_name}</package>')
    _write_content_to_file(pom_file_path, pom_xml_content)

    full_package_path = f'{project_path}/{project_name}/{SRC_MAIN_JAVA}/' \
                        f'{java_package_as_path}'
    for lambda_name in lambda_names:
        if not os.path.exists(full_package_path):
            _mkdir(full_package_path, exist_ok=True)

        lambda_class_name = unified_lambda_name.title()
        lambda_class_name = lambda_class_name.replace(' ', '')
        java_handler_content = JAVA_LAMBDA_HANDLER_CLASS.replace(
            '{java_package_name}',
            java_package_name
        )
        java_handler_content = java_handler_content.replace(
            '{lambda_name}',
            lambda_name
        )
        java_handler_content = java_handler_content.replace(
            '{lambda_class_name}',
            lambda_class_name
        )
        lambda_role_name = LAMBDA_ROLE_NAME_PATTERN.format(lambda_name)
        java_handler_content = java_handler_content.replace(
            '{lambda_role_name}',
            lambda_role_name
        )
        java_handler_file_name = f'{project_path}/{project_name}/' \
                                 f'{SRC_MAIN_JAVA}/{java_package_as_path}/{lambda_class_name}.java'
        _write_content_to_file(
            java_handler_file_name,
            java_handler_content
        )

        # add role to deployment_resource.json

        dep_res_path = f'{project_path}/{project_name}' \
                       f'/{FILE_DEPLOYMENT_RESOURCES}'
        deployment_resources = json.loads(_read_content_from_file(
            dep_res_path
        ))
        deployment_resources.update(_generate_lambda_role_config(
            lambda_role_name, stringify=False))
        _write_content_to_file(dep_res_path,
                               json.dumps(deployment_resources, indent=2))

        _LOG.info(f'Lambda {lambda_name} created')


def _get_parts_split_by_chars(chars, to_split):
    result = to_split
    for char in chars:
        result = result.replace(char, ' ')
    return result


def _generate_nodejs_lambdas(**kwargs):
    lambdas_path = kwargs.get(LAMBDAS_PATH_PARAM)
    lambda_names = kwargs.get(LAMBDA_NAMES_PARAM, [])

    if not os.path.exists(lambdas_path):
        _mkdir(lambdas_path, exist_ok=True)
    for lambda_name in lambda_names:

        lambda_folder = os.path.join(lambdas_path, lambda_name)

        answer = _mkdir(
            path=lambda_folder,
            fault_message=f'\nLambda {lambda_name} already exists.\n'
                          f'Override the Lambda function? [y/n]: ')
        if not answer:
            _LOG.info(CANCEL_MESSAGE.format(lambda_name))
            continue

        for file in NODEJS_LAMBDA_FILES:
            _touch(lambda_folder + file)

        # fill index.js
        _write_content_to_file(
            f'{lambda_folder}/{FILE_LAMBDA_HANDLER_NODEJS}',
            NODEJS_LAMBDA_HANDLER_TEMPLATE)

        # fill package.json
        package_def = _generate_package_nodejs_lambda(lambda_name)
        _write_content_to_file(f'{lambda_folder}/'f'{FILE_PACKAGE}',
                               package_def)

        # fill package.json
        package_lock_def = _generate_package_lock_nodejs_lambda(
            lambda_name)
        _write_content_to_file(f'{lambda_folder}/'f'{FILE_PACKAGE_LOCK}',
                               package_lock_def)

        # fill deployment_resources.json
        role_def = _generate_lambda_role_config(
            LAMBDA_ROLE_NAME_PATTERN.format(lambda_name))
        _write_content_to_file(
            f'{lambda_folder}/{FILE_DEPLOYMENT_RESOURCES}',
            role_def)

        # fill lambda_config.json
        lambda_def = _generate_nodejs_node_lambda_config(
            lambda_name,
            f'{FOLDER_LAMBDAS}/{lambda_name}')
        _write_content_to_file(f'{lambda_folder}/{FILE_LAMBDA_CONFIG}',
                               lambda_def)
        _LOG.info(f'Lambda {lambda_name} created')


LAMBDAS_PROCESSORS = {
    RUNTIME_JAVA: _generate_java_lambdas,
    RUNTIME_NODEJS: _generate_nodejs_lambdas,
    RUNTIME_PYTHON: _generate_python_lambdas,
}


def _common_java_module(src_path):
    pass


def _common_nodejs_module(src_path):
    pass


def _common_python_module(src_path):
<<<<<<< HEAD
    common_module_path = os.path.join(src_path, FOLDER_COMMONS)
    _mkdir(path=common_module_path, exist_ok=True)

    init_path = os.path.join(common_module_path, '__init__.py')
    _touch(init_path)
    _write_content_to_file(file=init_path, content=INIT_CONTENT)

    abstract_lambda_path = os.path.join(common_module_path,
                                        'abstract_lambda.py')
    _touch(path=abstract_lambda_path)
    _write_content_to_file(file=abstract_lambda_path,
                           content=ABSTRACT_LAMBDA_CONTENT)

    logger_path = os.path.join(common_module_path, 'log_helper.py')
    _touch(path=logger_path)
    _write_content_to_file(file=logger_path, content=LOG_HELPER_CONTENT)

    exception_path = os.path.join(common_module_path, 'exception.py')
    _touch(path=exception_path)
    _write_content_to_file(file=exception_path, content=EXCEPTION_CONTENT)
=======
    common_module_path = os.path.join(src_path, 'common')
    _mkdir(path=common_module_path, exist_ok=True)
    _touch(os.path.join(common_module_path, '__init__.py'))
    abstract_lambda_path = os.path.join(common_module_path,
                                        'abstract_lambda.py')
    _touch(path=abstract_lambda_path)
    _write_content_to_file(file=abstract_lambda_path, content='#todo')
    logger_path = os.path.join(common_module_path, 'logger.py')
    _touch(path=logger_path)
    _write_content_to_file(file=logger_path, content='#todo')
>>>>>>> d12c33bf


COMMON_MODULE_PROCESSORS = {
    RUNTIME_JAVA: _common_java_module,
    RUNTIME_NODEJS: _common_nodejs_module,
    RUNTIME_PYTHON: _common_python_module
}<|MERGE_RESOLUTION|>--- conflicted
+++ resolved
@@ -29,24 +29,19 @@
     _generate_lambda_role_config, _generate_nodejs_node_lambda_config,
     CANCEL_MESSAGE, _generate_package_nodejs_lambda,
     _generate_package_lock_nodejs_lambda, JAVA_LAMBDA_HANDLER_CLASS,
-<<<<<<< HEAD
     SRC_MAIN_JAVA, FILE_POM, PYTHON_LAMBDA_HANDLER_TEMPLATE, INIT_CONTENT,
     ABSTRACT_LAMBDA_CONTENT, EXCEPTION_CONTENT, LOG_HELPER_CONTENT)
 from syndicate.core.generators.project import FOLDER_COMMONS
 from syndicate.core.groups import (RUNTIME_JAVA, RUNTIME_NODEJS,
                                    RUNTIME_PYTHON)
-=======
-    SRC_MAIN_JAVA, FILE_POM)
-from syndicate.core.groups import (RUNTIME_JAVA, RUNTIME_NODEJS,
-                                   RUNTIME_PYTHON)
 from syndicate.core.project_state import ProjectState
->>>>>>> d12c33bf
 
 _LOG = get_logger('syndicate.core.generators.lambda_function')
 
 SLASH_SYMBOL = '/'
 
 FOLDER_LAMBDAS = '/lambdas'
+FOLDER_COMMONS = '/commons'
 
 FILE_README = '/README.md'
 FILE_DEPLOYMENT_RESOURCES = '/deployment_resources.json'
@@ -85,19 +80,15 @@
 ]
 
 
-<<<<<<< HEAD
-def generate_commons_module(src_path, runtime):
-=======
 def generate_common_module(src_path, runtime):
->>>>>>> d12c33bf
     runtime_processor = COMMON_MODULE_PROCESSORS.get(runtime)
     if not runtime_processor:
         raise AssertionError(f'Unable to create a common module in {src_path}')
     runtime_processor(src_path=src_path)
 
 
-<<<<<<< HEAD
-def generate_lambda_function(project_path, runtime, lambda_names):
+def generate_lambda_function(project_path, runtime,
+                             lambda_names):
     if not os.path.exists(project_path):
         _LOG.info('Project "{}" you have provided does not exist'.format(
             project_path))
@@ -126,34 +117,6 @@
               lambdas_path=lambdas_path, project_state=project_state)
     project_state.save()
 
-=======
-def generate_lambda_function(project_path, runtime,
-                             lambda_names):
-    if not os.path.exists(project_path):
-        _LOG.info('Project "{}" you have provided does not exist'.format(
-            project_path))
-        return
-
-    if not ProjectState.check_if_project_state_exists(
-            project_path=project_path):
-        _LOG.info(f'Seems that the path {project_path} is not a project')
-        return
-
-    project_state = ProjectState(project_path=project_path)
-    if not project_state.lambdas:
-        generate_common_module(src_path=os.path.join(project_path, 'src'),
-                               runtime=runtime)
-
-    # processor = LAMBDAS_PROCESSORS.get(project_language)
-    # if not processor:
-    #     raise RuntimeError('Wrong project language {0}'.format(
-    #         project_language))
-    #
-    # lambdas_path = full_project_path + FOLDER_LAMBDAS
-    #
-    # processor(project_name=project_name, project_path=project_path,
-    #           lambda_names=lambda_names, lambdas_path=lambdas_path)
->>>>>>> d12c33bf
     _LOG.info(f'Lambda generating have been successfully performed.')
 
 
@@ -185,7 +148,6 @@
             _touch(lambda_folder + file)
 
         # fill handler.py
-<<<<<<< HEAD
         lambda_class_name = __lambda_name_to_class_name(
             lambda_name=lambda_name)
         python_lambda_handler_template = PYTHON_LAMBDA_HANDLER_TEMPLATE.replace(
@@ -197,16 +159,6 @@
         # fill deployment_resources.json
         pattern_format = LAMBDA_ROLE_NAME_PATTERN.format(lambda_name)
         role_def = _generate_lambda_role_config(pattern_format)
-=======
-        _write_content_to_file(
-            f'{lambda_folder}/{FILE_LAMBDA_HANDLER_PYTHON}',
-            PYTHON_LAMBDA_HANDLER_TEMPLATE)
-
-        # fill deployment_resources.json
-        pattern_format = LAMBDA_ROLE_NAME_PATTERN.format(lambda_name)
-        role_def = _generate_lambda_role_config(
-            pattern_format)
->>>>>>> d12c33bf
         _write_content_to_file(
             f'{lambda_folder}/{FILE_DEPLOYMENT_RESOURCES}',
             role_def)
@@ -375,7 +327,6 @@
 
 
 def _common_python_module(src_path):
-<<<<<<< HEAD
     common_module_path = os.path.join(src_path, FOLDER_COMMONS)
     _mkdir(path=common_module_path, exist_ok=True)
 
@@ -396,18 +347,6 @@
     exception_path = os.path.join(common_module_path, 'exception.py')
     _touch(path=exception_path)
     _write_content_to_file(file=exception_path, content=EXCEPTION_CONTENT)
-=======
-    common_module_path = os.path.join(src_path, 'common')
-    _mkdir(path=common_module_path, exist_ok=True)
-    _touch(os.path.join(common_module_path, '__init__.py'))
-    abstract_lambda_path = os.path.join(common_module_path,
-                                        'abstract_lambda.py')
-    _touch(path=abstract_lambda_path)
-    _write_content_to_file(file=abstract_lambda_path, content='#todo')
-    logger_path = os.path.join(common_module_path, 'logger.py')
-    _touch(path=logger_path)
-    _write_content_to_file(file=logger_path, content='#todo')
->>>>>>> d12c33bf
 
 
 COMMON_MODULE_PROCESSORS = {
