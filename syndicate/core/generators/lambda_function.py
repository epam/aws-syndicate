"""
    Copyright 2018 EPAM Systems, Inc.

    Licensed under the Apache License, Version 2.0 (the "License");
    you may not use this file except in compliance with the License.
    You may obtain a copy of the License at

    http://www.apache.org/licenses/LICENSE-2.0

    Unless required by applicable law or agreed to in writing, software
    distributed under the License is distributed on an "AS IS" BASIS,
    WITHOUT WARRANTIES OR CONDITIONS OF ANY KIND, either express or implied.
    See the License for the specific language governing permissions and
    limitations under the License.
"""
import json
import os
from pathlib import Path

from syndicate.exceptions import InvalidValueError
from syndicate.commons.log_helper import get_logger, get_user_logger
from syndicate.core import ProjectState
from syndicate.core.project_state.project_state import BUILD_MAPPINGS
from syndicate.core.generators import (_touch,
                                       _mkdir, _write_content_to_file,
                                       FILE_LAMBDA_HANDLER_PYTHON,
                                       FILE_LAMBDA_HANDLER_NODEJS,
                                       _read_content_from_file)
from syndicate.core.generators.project import _generate_java_project_hierarchy
from syndicate.core.generators.tests import _generate_python_tests
from syndicate.core.generators.contents import (
    NODEJS_LAMBDA_HANDLER_TEMPLATE,
    _generate_python_node_lambda_config,
    _generate_lambda_role_config, _generate_nodejs_node_lambda_config,
    CANCEL_MESSAGE, _generate_package_nodejs_lambda,
    _generate_package_lock_nodejs_lambda, JAVA_LAMBDA_HANDLER_CLASS,
    SRC_MAIN_JAVA, PYTHON_LAMBDA_HANDLER_TEMPLATE, INIT_CONTENT,
    ABSTRACT_LAMBDA_CONTENT, EXCEPTION_CONTENT, LOG_HELPER_CONTENT,
    _generate_python_node_layer_config, REQUIREMENTS_FILE_CONTENT,
    LOCAL_REQUIREMENTS_FILE_CONTENT, _generate_node_layer_package_file,
    _generate_node_layer_package_lock_file, JAVA_TAG_ANNOTATION_TEMPLATE,
    JAVA_TAGS_ANNOTATION_TEMPLATE, JAVA_TAGS_IMPORT,
    DOTNET_LAMBDA_HANDLER_TEMPLATE, DOTNET_LAMBDA_CSPROJ_TEMPLATE,
    _generate_dotnet_lambda_config, DOTNET_LAMBDA_LAYER_CSPROJ_TEMPLATE)
from syndicate.core.groups import (RUNTIME_JAVA, RUNTIME_NODEJS,
                                   RUNTIME_PYTHON, RUNTIME_PYTHON_LAYER,
                                   RUNTIME_NODEJS_LAYER, RUNTIME_DOTNET,
                                   RUNTIME_DOTNET_LAYER, LAYER_SUFFIX,
                                   RUNTIME_DOTNET_LAYER, PYTHON_ROOT_DIR_SRC)
from syndicate.core.constants import DEFAULT_JSON_INDENT


_LOG = get_logger(__name__)
USER_LOG = get_user_logger()

FOLDER_LAMBDAS = 'lambdas'
FOLDER_COMMONS = 'commons'
FOLDER_LAYERS = 'layers'

FILE_DEPLOYMENT_RESOURCES = 'deployment_resources.json'
FILE_INIT_PYTHON = '__init__.py'
FILE_LAMBDA_CONFIG = 'lambda_config.json'
FILE_PACKAGE_LOCK = 'package-lock.json'
FILE_PACKAGE = 'package.json'
FILE_LAYER_CONFIG = 'lambda_layer_config.json'

FILE_REQUIREMENTS = 'requirements.txt'
FILE_LOCAL_REQUIREMENTS = 'local_requirements.txt'

FILE_DOTNET_FUNCTION = 'Function.cs'
FILE_DOTNET_FUNCTION_CONFIG = 'Function.csproj'
FILE_DOTNET_LAYER_PACKAGES = 'packages.csproj'


LAMBDA_ROLE_NAME_PATTERN = '{0}-role'  # 0 - lambda_name
POLICY_NAME_PATTERN = '{0}-policy'  # 0 - lambda_name

ABSTRACT_LAMBDA_NAME = 'abstract_lambda'

PROJECT_PATH_PARAM = 'project_path'
RUNTIME_PARAM = 'runtime'

PYTHON_LAMBDA_FILES = [
    FILE_INIT_PYTHON, FILE_LOCAL_REQUIREMENTS,
    FILE_REQUIREMENTS,
    FILE_DEPLOYMENT_RESOURCES,  # content
    FILE_LAMBDA_CONFIG  # content
]  # + handler content

PYTHON_LAYER_FILES = [
    FILE_LOCAL_REQUIREMENTS,
    FILE_REQUIREMENTS,
    FILE_LAYER_CONFIG
]

NODEJS_LAMBDA_FILES = [
    FILE_PACKAGE,
    FILE_PACKAGE_LOCK,
    FILE_LAMBDA_CONFIG,
    FILE_LAMBDA_HANDLER_NODEJS,
    FILE_DEPLOYMENT_RESOURCES
]

NODEJS_LAYER_FILES = [
    FILE_PACKAGE,
    FILE_PACKAGE_LOCK,
    FILE_LAYER_CONFIG
]

DOTNET_LAMBDA_FILES = [
    FILE_DOTNET_FUNCTION,
    FILE_DOTNET_FUNCTION_CONFIG,
    FILE_LAMBDA_CONFIG,
    FILE_DEPLOYMENT_RESOURCES
]

DOTNET_LAYER_FILES = [
    FILE_LAYER_CONFIG,
    FILE_DOTNET_LAYER_PACKAGES
]


def generate_common_module(runtime_abs_path, runtime):
    runtime_processor = COMMON_MODULE_PROCESSORS.get(runtime)
    if not runtime_processor:
        raise InvalidValueError(
            f"Runtime '{runtime}' is not supported. "
            f"Currently available runtimes: '{list(COMMON_MODULE_PROCESSORS)}'"
        )
    runtime_processor(runtime_abs_path=runtime_abs_path)


def generate_lambda_function(
    project_path:str, 
    runtime: str, 
    lambda_names: list[str], 
    tags: dict[str, str],
) -> None:
    from syndicate.core import PROJECT_STATE

    if not os.path.exists(project_path):
        USER_LOG.info(
            f'Project "{project_path}" you '
            f'have provided does not exist',
        )
        return

    runtime_abs_path = os.path.join(project_path, BUILD_MAPPINGS[runtime])

    common_module_generator = COMMON_MODULE_PROCESSORS.get(runtime)
    if not common_module_generator:
        raise InvalidValueError(
            f"The runtime '{runtime}' is not currently supported to bootstrap "
            f"the project"
        )
    common_module_generator(runtime_abs_path=runtime_abs_path)
<<<<<<< HEAD
    PROJECT_STATE.add_project_build_mapping(runtime=runtime)
=======
    project_state.add_project_build_mapping(runtime=runtime)
>>>>>>> 13ec5113

    processor = LAMBDAS_PROCESSORS.get(runtime)
    if not processor:
        raise InvalidValueError(f"Wrong project runtime '{runtime}'")

    lambdas_path = os.path.join(runtime_abs_path, FOLDER_LAMBDAS)

    generated_lambdas = processor(
        project_path=project_path, lambda_names=lambda_names,
        lambdas_path=lambdas_path, project_state=PROJECT_STATE,
        tags=tags, runtime_abs_path=runtime_abs_path,
    )

    tests_generator = TESTS_MODULE_PROCESSORS.get(runtime)
    for lambda_name in lambda_names:
        tests_generator(
            runtime_abs_path=runtime_abs_path,
            lambda_name=lambda_name,
        )

    PROJECT_STATE.save()
    if len(generated_lambdas) == 1:
        USER_LOG.info(
            f'Lambda {generated_lambdas[0]} has been successfully '
            f'added to the project.',
        )
    elif len(generated_lambdas) > 1:
        generated_lambda_names = ', '.join(generated_lambdas)
        USER_LOG.info(
            f'The following lambdas have been successfully '
            f'added to the project: {generated_lambda_names}',
        )


def generate_lambda_layer(
    name: str,
    runtime: str,
    project_path: str,
    lambda_names: list[str] | None = None,
) -> None:
    from syndicate.core import PROJECT_STATE

    if not os.path.exists(project_path):
        USER_LOG.info(
            f'Project "{project_path}" you '
            f'have provided does not exist',
        )
        return
    
    runtime_abs_path = os.path.join(project_path, BUILD_MAPPINGS[runtime])
    common_module_generator = COMMON_MODULE_PROCESSORS.get(
        runtime + LAYER_SUFFIX
    )
    if not common_module_generator:
        raise InvalidValueError(
            f"The layer runtime '{runtime}' is not currently supported to "
            f"bootstrap the project"
        )
    common_module_generator(runtime_abs_path=runtime_abs_path)
    PROJECT_STATE.add_project_build_mapping(runtime=runtime)

    processor = LAYERS_PROCESSORS.get(runtime)
    if not processor:
        raise InvalidValueError(f"Wrong layer runtime '{runtime}'")

    layers_path = os.path.join(runtime_abs_path, FOLDER_LAMBDAS, FOLDER_LAYERS)

    result = processor(
        layer_name=name,
        layers_path=layers_path,
        runtime=runtime
    )

    PROJECT_STATE.save()

    if result is None:
        return

    USER_LOG.info(
        f'Layer \'{name}\' has been successfully '
        f'added to the project.'
    )

    if lambda_names:
        _LOG.debug(f'Going to link layer {name} with lambdas: {lambda_names}')
        project_lambdas = PROJECT_STATE.lambdas
        _link_layer_to_lambdas(
            lambda_names=lambda_names,
            layer_name=name,
            layer_runtime=runtime,
            existent_lambdas=project_lambdas,
            lambda_path=runtime_abs_path,
        )


def _generate_python_lambdas(
    runtime_abs_path: str,
    project_state: ProjectState,
    tags: dict[str, str],
    lambda_names: list[str],
    **kwargs,
) -> list[str]:
    generated_lambdas = []
    lambdas_path = os.path.join(
        runtime_abs_path, PYTHON_ROOT_DIR_SRC, FOLDER_LAMBDAS
    )

    if not os.path.exists(lambdas_path):
        _mkdir(lambdas_path, exist_ok=True)

    init_file = os.path.join(lambdas_path, '__init__.py')
    _touch(init_file)
    _LOG.info(f'Lambdas path: {lambdas_path}')
    for lambda_name in lambda_names:
        lambda_folder = os.path.join(lambdas_path, lambda_name)

        answer = _mkdir(
            path=lambda_folder,
            fault_message=f'\nLambda {lambda_name} already exists.\nOverride '
                          f'the Lambda function? [y/n]: ',
        )
        if not answer:
            USER_LOG.info(CANCEL_MESSAGE.format(lambda_name))
            continue

        PYTHON_LAMBDA_FILES.append(FILE_LAMBDA_HANDLER_PYTHON)
        for file in PYTHON_LAMBDA_FILES:
            _touch(os.path.join(lambda_folder, file))

        # fill handler.py
        lambda_class_name = __lambda_name_to_class_name(
            lambda_name=lambda_name
        )
        python_lambda_handler_template = PYTHON_LAMBDA_HANDLER_TEMPLATE. \
            replace('LambdaName', lambda_class_name)

        _write_content_to_file(
            os.path.join(lambda_folder, FILE_LAMBDA_HANDLER_PYTHON),
            python_lambda_handler_template,
        )

        # fill deployment_resources.json
        pattern_format = LAMBDA_ROLE_NAME_PATTERN.format(lambda_name)
        role_def = _generate_lambda_role_config(pattern_format, tags)
        _write_content_to_file(
            os.path.join(lambda_folder, FILE_DEPLOYMENT_RESOURCES),
            role_def,
        )

        # fill lambda_config.json
        lambda_def = _generate_python_node_lambda_config(
            lambda_name,
            os.path.join(FOLDER_LAMBDAS, lambda_name),
            tags,
        )
        _write_content_to_file(
            os.path.join(lambda_folder, FILE_LAMBDA_CONFIG),
            lambda_def,
        )

        # fill local_dependencies.txt
        _write_content_to_file(
            os.path.join(lambda_folder, FILE_LOCAL_REQUIREMENTS),
            FOLDER_COMMONS,
        )

        project_state.add_lambda(
            lambda_name=lambda_name,
            runtime=RUNTIME_PYTHON,
        )

        _LOG.info(f'Lambda {lambda_name} created')
        generated_lambdas.append(lambda_name)

    return generated_lambdas


def __lambda_name_to_class_name(lambda_name):
    class_name = lambda_name.split('-')
    if len(class_name) == 1:
        class_name = lambda_name.split('_')
    return ''.join([_.capitalize() for _ in class_name])


def _generate_java_lambdas(
    project_path: str,
    lambda_names: list[str],
    project_state: ProjectState,
    tags: dict[str, str],
    **kwargs,
) -> list[str]:
    from click import confirm as click_confirm
    project_name = project_state.name
    generated_lambdas = []

    java_project_path = os.path.join(project_path, BUILD_MAPPINGS[RUNTIME_JAVA])
    java_package_name = _generate_java_package_name(project_name)
    java_package_as_path = java_package_name.replace('.', '/')
    full_package_path = Path(
        java_project_path, SRC_MAIN_JAVA, java_package_as_path
    )

    _generate_java_project_hierarchy(
        project_name=project_name,
        java_package_name=java_package_name,
        java_project_path=java_project_path
    )
    
    for lambda_name in lambda_names:
        if not os.path.exists(full_package_path):
            _mkdir(full_package_path, exist_ok=True)

        lambda_class_name = _get_parts_split_by_chars(to_split=lambda_name,
                                                      chars=['-', '_']).title()
        lambda_class_name = lambda_class_name.replace(' ', '')
        lambda_role_name = LAMBDA_ROLE_NAME_PATTERN.format(lambda_name)
        lambda_tags_import, lambda_tags = _resolve_java_tags(tags)
        java_handler_content = (
            JAVA_LAMBDA_HANDLER_CLASS
            .replace('{java_package_name}', java_package_name)
            .replace('{lambda_name}', lambda_name)
            .replace('{lambda_class_name}', lambda_class_name)
            .replace('{lambda_role_name}', lambda_role_name)
            .replace('{tags_import}', lambda_tags_import)
            .replace('{tags}', lambda_tags)
        )

        java_handler_file_name = os.path.join(
            full_package_path, f'{lambda_class_name}.java'
        )
        if Path(str(java_handler_file_name)).is_file():
            if not click_confirm(
                    f'\nLambda {lambda_name} already exists.\nOverride '
                    f'the Lambda function?'):
                USER_LOG.info(CANCEL_MESSAGE.format(lambda_name))
                continue
        _write_content_to_file(
            java_handler_file_name,
            java_handler_content
        )

        # add role to deployment_resource.json

        dep_res_path = os.path.join(project_path,
                                    FILE_DEPLOYMENT_RESOURCES)
        if not Path(dep_res_path).is_file():
            _LOG.warning(
                'The project root \'deployment_resources.json\' file is '
                'absent. Creating...'
            )
            _touch(dep_res_path)
            deployment_resources = {}
        else:
            deployment_resources = json.loads(_read_content_from_file(
                dep_res_path
            ))
        deployment_resources.update(_generate_lambda_role_config(
            lambda_role_name, tags, stringify=False))
        _write_content_to_file(
            dep_res_path,
            json.dumps(deployment_resources, indent=DEFAULT_JSON_INDENT),
        )

        project_state.add_lambda(lambda_name=lambda_name, runtime=RUNTIME_JAVA)
        _LOG.info(f'Lambda {lambda_name} created')
        generated_lambdas.append(lambda_name)

    return generated_lambdas


def _generate_java_package_name(project_name):
    unified_package_name = _get_parts_split_by_chars(to_split=project_name,
                                                     chars=['-', '_'])
    java_package_name = unified_package_name.replace(' ', '')
    java_package_name = f'com.{java_package_name}'
    return java_package_name


def _resolve_java_tags(tags):
    if tags:
        tag_annotations = []
        for key, value in tags.items():
            tag_annotations.append(JAVA_TAG_ANNOTATION_TEMPLATE
                                   .replace('{key}', key)
                                   .replace('{value}', value))
        return (JAVA_TAGS_IMPORT,
                JAVA_TAGS_ANNOTATION_TEMPLATE.replace(
                    '{tags}', ',\n'.join(tag_annotations)))

    return '', ''


def _get_parts_split_by_chars(chars, to_split):
    result = to_split
    for char in chars:
        result = result.replace(char, ' ')
    return result


def _generate_nodejs_lambdas(
    lambdas_path: str,
    project_state: ProjectState,
    tags: dict[str, str],
    lambda_names: list[str],
    **kwargs,
) -> list[str]:
    generated_lambdas = []

    if not os.path.exists(lambdas_path):
        _mkdir(lambdas_path, exist_ok=True)

    for lambda_name in lambda_names:

        lambda_folder = os.path.join(lambdas_path, lambda_name)

        answer = _mkdir(
            path=lambda_folder,
            fault_message=f'\nLambda {lambda_name} already exists.\nOverride '
                          f'the Lambda function? [y/n]: '
        )
        if not answer:
            USER_LOG.info(CANCEL_MESSAGE.format(lambda_name))
            continue

        for file in NODEJS_LAMBDA_FILES:
            _touch(Path(lambda_folder, file))

        # fill index.js
        _write_content_to_file(
            os.path.join(lambda_folder, FILE_LAMBDA_HANDLER_NODEJS),
            NODEJS_LAMBDA_HANDLER_TEMPLATE,
        )

        # fill package.json
        package_def = _generate_package_nodejs_lambda(lambda_name)
        _write_content_to_file(
            os.path.join(lambda_folder, FILE_PACKAGE),
            package_def,
        )

        # fill package.json
        package_lock_def = _generate_package_lock_nodejs_lambda(
            lambda_name,
        )   
        _write_content_to_file(
            os.path.join(lambda_folder, FILE_PACKAGE_LOCK),
            package_lock_def,
        )

        # fill deployment_resources.json
        role_def = _generate_lambda_role_config(
            LAMBDA_ROLE_NAME_PATTERN.format(lambda_name), 
            tags,
        )
        _write_content_to_file(
            os.path.join(lambda_folder, FILE_DEPLOYMENT_RESOURCES),
            role_def,
        )

        # fill lambda_config.json
        lambda_def = _generate_nodejs_node_lambda_config(
            lambda_name,
            os.path.join(FOLDER_LAMBDAS, lambda_name),
            tags,
        )
        _write_content_to_file(
            os.path.join(lambda_folder, FILE_LAMBDA_CONFIG),
            lambda_def,
        )
        project_state.add_lambda(   
            lambda_name=lambda_name,
            runtime=RUNTIME_NODEJS,
        )
        _LOG.info(f'Lambda {lambda_name} created')
        generated_lambdas.append(lambda_name)

    return generated_lambdas


def _generate_dotnet_lambdas(
    lambdas_path: str,
    project_state: ProjectState,
    tags: dict[str, str],
    lambda_names: list[str],
    **kwargs,
) -> list[str]:
    generated_lambdas = []

    if not os.path.exists(lambdas_path):
        _mkdir(lambdas_path, exist_ok=True)

    for lambda_name in lambda_names:
        lambda_folder = os.path.join(lambdas_path, lambda_name)

        answer = _mkdir(
            path=lambda_folder,
            fault_message=f'\nLambda {lambda_name} already exists.\n'
                          f'Override the Lambda function? [y/n]: ',
        )
        if not answer:
            USER_LOG.info(CANCEL_MESSAGE.format(lambda_name))
            continue

        for file in DOTNET_LAMBDA_FILES:
            _touch(Path(lambda_folder, file))

        # fill Function.cs
        _write_content_to_file(
            os.path.join(lambda_folder, FILE_DOTNET_FUNCTION),
            DOTNET_LAMBDA_HANDLER_TEMPLATE,
        )

        # fill Function.csproj
        _write_content_to_file(os.path.join(
            lambda_folder, FILE_DOTNET_FUNCTION_CONFIG),
             DOTNET_LAMBDA_CSPROJ_TEMPLATE,
        )

        # fill deployment_resources.json
        role_def = _generate_lambda_role_config(
            LAMBDA_ROLE_NAME_PATTERN.format(lambda_name), 
            tags,
        )
        _write_content_to_file(
            os.path.join(lambda_folder, FILE_DEPLOYMENT_RESOURCES),
            role_def,
        )

        # fill lambda_config.json
        lambda_def = _generate_dotnet_lambda_config(
            lambda_name,
            os.path.join(FOLDER_LAMBDAS, lambda_name),
            tags,
        )
        _write_content_to_file(
            os.path.join(lambda_folder, FILE_LAMBDA_CONFIG),
            lambda_def
        )
        project_state.add_lambda(
            lambda_name=lambda_name,
            runtime=RUNTIME_DOTNET
        )
        _LOG.info(f'Lambda {lambda_name} created')
        generated_lambdas.append(lambda_name)

    return generated_lambdas


def _generate_python_layer(
    layer_name: str, 
    layers_path: str, 
    runtime: str
) -> str | None:
    layer_folder = os.path.join(layers_path, layer_name)
    answer = _mkdir(
        path=layer_folder,
        fault_message=f'\nLayer \'{layer_name}\' already exists.\n'
                      f'Override? [y/n]: ')

    if not answer:
        USER_LOG.info(f'Creation of the layer \'{layer_name}\' skipped')
        return

    for file in PYTHON_LAYER_FILES:
        _touch(Path(layer_folder, file))

    layer_config = _generate_python_node_layer_config(layer_name, runtime)
    _write_content_to_file(
        os.path.join(layer_folder, FILE_LAYER_CONFIG), 
        layer_config,
    )

    _write_content_to_file(
        os.path.join(layer_folder, FILE_REQUIREMENTS),
        REQUIREMENTS_FILE_CONTENT,
    )

    _write_content_to_file(
        os.path.join(layer_folder, FILE_LOCAL_REQUIREMENTS),
        LOCAL_REQUIREMENTS_FILE_CONTENT,
    )

    return layer_name


def _generate_nodejs_layer(
    layer_name: str, 
    layers_path: str, 
    runtime: str
) -> str | None:
    layer_folder = os.path.join(layers_path, layer_name)
    answer = _mkdir(
        path=layer_folder,
        fault_message=f'\nLayer \'{layer_name}\' already exists.\n'
                      f'Override? [y/n]: ')

    if not answer:
        USER_LOG.info(f'Creation of the layer \'{layer_name}\' skipped')
        return

    for file in NODEJS_LAYER_FILES:
        _touch(Path(layer_folder, file))

    layer_config = _generate_python_node_layer_config(layer_name, runtime)
    _write_content_to_file(
        os.path.join(layer_folder, FILE_LAYER_CONFIG),
        layer_config,
    )

    _write_content_to_file(
        os.path.join(layer_folder, FILE_PACKAGE),
        _generate_node_layer_package_file(layer_name),
    )

    _write_content_to_file(
        os.path.join(layer_folder, FILE_PACKAGE_LOCK),
        _generate_node_layer_package_lock_file(layer_name),
    )

    return layer_name


def _generate_dotnet_layer(
    layer_name: str, 
    layers_path: str, 
    runtime: str
) -> str | None:
    layer_folder = os.path.join(layers_path, layer_name)
    answer = _mkdir(
        path=layer_folder,
        fault_message=f'\nLayer \'{layer_name}\' already exists.\n'
                      f'Override? [y/n]: ')

    if not answer:
        USER_LOG.info(f'Creation of the layer \'{layer_name}\' skipped')
        return

    for file in DOTNET_LAYER_FILES:
        _touch(Path(layer_folder, file))

    layer_config = _generate_python_node_layer_config(layer_name, runtime)
    _write_content_to_file(
        os.path.join(layer_folder, FILE_LAYER_CONFIG),
        layer_config,
    )

    _write_content_to_file(
        os.path.join(layer_folder, FILE_DOTNET_LAYER_PACKAGES),
        DOTNET_LAMBDA_LAYER_CSPROJ_TEMPLATE,
    )

    return layer_name


def _link_layer_to_lambdas(
    lambda_names, layer_name, 
    layer_runtime, existent_lambdas, 
    lambda_path
) -> None:
    for lambda_name in lambda_names:
        if lambda_name not in existent_lambdas:
            USER_LOG.warning(
                f'The layer \'{layer_name}\' can\'t be linked with '
                f'lambda function \'{lambda_name}\' due to an '
                f'absence the function in the project.',
            )
            continue

        lambda_runtime = existent_lambdas[lambda_name][RUNTIME_PARAM]
        if lambda_runtime != layer_runtime:
            USER_LOG.warning(
                f'The layer \'{layer_name}\' with runtime '
                f'\'{layer_runtime}\' can\'t be linked with lambda '
                f'\'{lambda_name}\' with runtime '
                f'\'{lambda_runtime}\'',
            )
            continue

        config_file_path = Path(lambda_path, FOLDER_LAMBDAS,
                                lambda_name, FILE_LAMBDA_CONFIG)
        if not os.path.isfile(config_file_path):
            USER_LOG.warning(
                f'The layer \'{layer_name}\' can\'t be linked with '
                f'lambda function \'{lambda_name}\' due to an '
                f'absence the function config file.',
            )
            continue

        lambda_config = json.loads(_read_content_from_file(config_file_path))
        layers = lambda_config.get('layers')
        if isinstance(layers, list):
            layers.append(layer_name)
        else:
            layers = [layer_name]

        lambda_config['layers'] = list(set(layers))
        _write_content_to_file(
            config_file_path, 
            json.dumps(lambda_config),
        )
        USER_LOG.info(
            f'The layer \'{layer_name}\' was linked with '
            f'\'{lambda_name}\'',
        )


LAMBDAS_PROCESSORS = {
    RUNTIME_JAVA: _generate_java_lambdas,
    RUNTIME_NODEJS: _generate_nodejs_lambdas,
    RUNTIME_PYTHON: _generate_python_lambdas,
    RUNTIME_DOTNET: _generate_dotnet_lambdas
}

LAYERS_PROCESSORS = {
    RUNTIME_NODEJS: _generate_nodejs_layer,
    RUNTIME_PYTHON: _generate_python_layer,
    RUNTIME_DOTNET: _generate_dotnet_layer
}


def _common_java_module(runtime_abs_path: str) -> None:
    pass


def _common_nodejs_module(runtime_abs_path: str) -> None:
    pass


def _common_dotnet_module(runtime_abs_path: str) -> None:
    pass


def _common_python_module(runtime_abs_path: str) -> None:
    common_module_path = os.path.join(
        runtime_abs_path, PYTHON_ROOT_DIR_SRC, FOLDER_COMMONS
    )
    _mkdir(path=common_module_path, exist_ok=True)

    init_path = os.path.join(common_module_path, '__init__.py')
    if not os.path.exists(init_path):
        _touch(init_path)
        _write_content_to_file(file=init_path, content=INIT_CONTENT)

    abstract_lambda_path = os.path.join(common_module_path,
                                        'abstract_lambda.py')
    if not os.path.exists(abstract_lambda_path):
        _touch(path=abstract_lambda_path)
        _write_content_to_file(file=abstract_lambda_path,
                               content=ABSTRACT_LAMBDA_CONTENT)

    logger_path = os.path.join(common_module_path, 'log_helper.py')
    if not os.path.exists(logger_path):
        _touch(path=logger_path)
        _write_content_to_file(file=logger_path, content=LOG_HELPER_CONTENT)

    exception_path = os.path.join(common_module_path, 'exceptions.py')
    if not os.path.exists(exception_path):
        _touch(path=exception_path)
        _write_content_to_file(file=exception_path, content=EXCEPTION_CONTENT)


def resolve_lambda_path(project: Path, runtime: str, source: str) -> Path:
    _lambda = ''
    if runtime != RUNTIME_JAVA and runtime in LAMBDAS_PROCESSORS:
        _lambda = FOLDER_LAMBDAS

    return project/Path(source, _lambda)


def _common_python_nodejs_dotnet_layer_module(runtime_abs_path):
    layer_path = os.path.join(runtime_abs_path, FOLDER_LAMBDAS, FOLDER_LAYERS)
    _mkdir(path=layer_path, exist_ok=True)


COMMON_MODULE_PROCESSORS = {
    RUNTIME_JAVA: _common_java_module,
    RUNTIME_NODEJS: _common_nodejs_module,
    RUNTIME_PYTHON: _common_python_module,
    RUNTIME_DOTNET: _common_dotnet_module,
    RUNTIME_PYTHON_LAYER: _common_python_nodejs_dotnet_layer_module,
    RUNTIME_NODEJS_LAYER: _common_python_nodejs_dotnet_layer_module,
    RUNTIME_DOTNET_LAYER: _common_python_nodejs_dotnet_layer_module

}

TESTS_MODULE_PROCESSORS = {
    RUNTIME_JAVA: lambda runtime_abs_path, lambda_name: None,
    RUNTIME_NODEJS: lambda runtime_abs_path, lambda_name: None,
    RUNTIME_DOTNET: lambda runtime_abs_path, lambda_name: None,
    RUNTIME_PYTHON: _generate_python_tests,
}<|MERGE_RESOLUTION|>--- conflicted
+++ resolved
@@ -154,11 +154,8 @@
             f"the project"
         )
     common_module_generator(runtime_abs_path=runtime_abs_path)
-<<<<<<< HEAD
+
     PROJECT_STATE.add_project_build_mapping(runtime=runtime)
-=======
-    project_state.add_project_build_mapping(runtime=runtime)
->>>>>>> 13ec5113
 
     processor = LAMBDAS_PROCESSORS.get(runtime)
     if not processor:
