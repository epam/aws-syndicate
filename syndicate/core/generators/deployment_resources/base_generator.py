import glob
import json
import re
from pathlib import Path

import click
from syndicate.commons.log_helper import get_logger, get_user_logger
from syndicate.core.constants import RESOURCES_FILE_NAME
from syndicate.core.generators import (_read_content_from_file,
                                       _write_content_to_file)

_LOG = get_logger(
    'syndicate.core.generators.deployment_resources.base_generator')
USER_LOG = get_user_logger()


class BaseConfigurationGenerator:
    """Contains params and their values for the current entity:
    - if the value of param is None, the param will be set only if it's
      given. If it isn't given, will be omitted;
    - if the value of param is set, will be used as default in case user
      doesn't put it;
    - if the value is type (dict, list, bool), the value will be the object
      of the type;
    - if the value is a dict, it will be handled and resolved resursively.
    """
    CONFIGURATION: dict = {}

    def __init__(self, **kwargs):
        self._dict = dict(kwargs)
        self.project_path = self._dict.pop('project_path')

    def _resolve_configuration(self, defaults_dict=None) -> dict:
        """Returns a dict with resolved params for current entity based on
        given params"""
        defaults_dict = defaults_dict or self.CONFIGURATION
        _LOG.info(f"Resolving not required params...")
        result = {}
        for param_name, default_value in defaults_dict.items():
            given_value = self._dict.get(param_name)
            if given_value == None or given_value == ():  # click's nulls
                if isinstance(default_value, type):
                    to_assign = default_value()
                    _LOG.info(f"Setting default value - the object "
                              f"'{to_assign}' of the class '{default_value}' "
                              f"for param '{param_name}'")
                    result[param_name] = to_assign
                elif isinstance(default_value, dict):
                    result[param_name] = \
                        self._resolve_configuration(
                            defaults_dict=default_value)
                elif default_value != None:
                    _LOG.info(f"Setting default value '{default_value}' "
                              f"for param '{param_name}'")
                    result[param_name] = default_value
            else:
                _LOG.info(f"Setting given value '{given_value}' for "
                          f"param '{param_name}'")
                if isinstance(given_value, tuple):
                    result[param_name] = list(given_value)
                else:
                    result[param_name] = given_value
        return result

    def _get_deployment_resources_files(self) -> list:
        """Returns the list of paths to each deployment_resources.json file"""
        _LOG.info(f"Recursively getting all the deployment_resources.json with"
                  f" root '{self.project_path}'")
        dep_res_files = glob.glob(str(Path(self.project_path, "**",
                                           RESOURCES_FILE_NAME)),
                                  recursive=True)
        return dep_res_files

    def _find_resources_by_type(self, resources_type) -> dict:
        """Returns the dict, where key is a path to deployment_resources file
        and value is a set of entities' names with given resource_type"""
        dep_res_files = self._get_deployment_resources_files()
        resources = {}
        _LOG.info(f"Looking for resource '{resources_type}' in meta")
        for file in dep_res_files:
            data = json.loads(_read_content_from_file(file))
            resources[file] = set(filter(
                lambda name: data[name]['resource_type'] == resources_type,
                data))
        _LOG.info(f"Found '{resources}' inside with type '{resources_type}'")
        return resources

    def _get_resource_meta_paths(self, resource_name, resource_type):
        """Returns the list of paths to deployment resouces file, where the
        resouces with given name and type is declared. (In case of api gw you
        possibly may have two declarations of the same api in different files
        """
        available_resources = self._find_resources_by_type(resource_type)
        paths = []
        _LOG.info(f"Looking for {resource_type} '{resource_name}' in meta...")
        for path, resources in available_resources.items():
            if resource_name in resources:
                _LOG.info(f"Found '{resource_name}' in meta from '{path}'")
                paths.append(path)
        _LOG.info(f"Found {resource_type} '{resource_name}' in "
                  f"these files: '{paths}'")
        return paths

    def write(self):
        """The main method to write resouces"""
        raise NotImplementedError()


class BaseDeploymentResourceGenerator(BaseConfigurationGenerator):
    RESOURCE_TYPE: str = None

    def __init__(self, **kwargs):
        super().__init__(**kwargs)
        self.resource_name = self._dict.pop('resource_name').strip()
        self._validate_resource_name()

        if not self.RESOURCE_TYPE:
            message = f"RESOURCE_TYPE variable inside class " \
                      f"'{type(self).__name__}' must be specified"
            _LOG.error(message)
            raise AssertionError(message)

    def generate_deployment_resource(self) -> dict:
        """Generates resource meta for current object and returns it"""
        USER_LOG.info(f"Generating deployment resources for "
                      f"{self.RESOURCE_TYPE} '{self.resource_name}'")
        return {
            self.resource_name: self._generate_resource_configuration()
        }

    def _generate_resource_configuration(self) -> dict:
        """Return a dict with just resource configuration"""
        _LOG.info("Generating configuration for "
                  f"{self.RESOURCE_TYPE} '{self.resource_name}'")
        result = {
            "resource_type": self.RESOURCE_TYPE,
        }
        result.update(self._resolve_configuration())
        return result

    def write(self):
<<<<<<< HEAD
        """Writes generated meta to the highest, level-wise, deployment_resources, excluding the
        lambdas sub-folder. If resource with the name {self.resource_name} already exists, it'll ask a
=======
        """Writes generated meta to the highest, level-wise,
        deployment_resources, excluding the lambdas sub-folder. If resource
        with the name {self.resource_name} already exists, it'll ask a
>>>>>>> 83e738e8
        user whether overwrite it or not. If 'yes', resource meta will
        be written to the file, where the duplicate was found"""

        resources_file = next(
<<<<<<< HEAD
            iter(path for path in Path(self.project_path).rglob(RESOURCES_FILE_NAME) if 'lambdas' not in path.parts),
=======
            iter(path for path in Path(self.project_path).rglob(
                RESOURCES_FILE_NAME) if 'lambdas' not in path.parts),
>>>>>>> 83e738e8
            Path(self.project_path, RESOURCES_FILE_NAME)
        )

        if not resources_file.exists():
            USER_LOG.warning('Root "deployment_resources.json" wasn\'t found. '
                             'Creating the one...')
            _write_content_to_file(resources_file, json.dumps({}))
        duplicated_file = self._find_file_with_duplicate()
        if duplicated_file:
            message = f"Resource with name '{self.resource_name}' " \
                      f"was found in file '{duplicated_file}'."
            _LOG.warning(f"Found duplicate while generating meta. {message}")
            if click.confirm(f"{message} Overwrite?"):
                USER_LOG.warning(
                    f"Overwriting resource '{self.resource_name}'")
                resources_file = duplicated_file
            else:
                USER_LOG.warning(f"Skipping resource '{self.resource_name}'")
                raise RuntimeError

        deployment_resources = json.loads(_read_content_from_file(
            resources_file
        ))
        deployment_resources.update(self.generate_deployment_resource())
        USER_LOG.info(f"Writing deployment resources for "
                      f"{self.RESOURCE_TYPE} '{self.resource_name}' "
                      f"to the file '{resources_file}'")
        _write_content_to_file(resources_file,
                               json.dumps(deployment_resources, indent=2))

    def _find_file_with_duplicate(self):
        """Looks for self.resouce_name inside each deployment_resource.json.
        If a duplicate is found, returns the path to file with it."""
        paths = self._get_resource_meta_paths(self.resource_name,
                                              self.RESOURCE_TYPE)
        if paths:
            _LOG.warning(f"Duplicated {self.RESOURCE_TYPE} with name "
                         f"'{self.resource_name}' was found in: {paths}")
            return paths[0]
        _LOG.info(f"No duplicated {self.RESOURCE_TYPE} with "
                  f"name '{self.resource_name}' was found")

    def _validate_resource_name(self):
        """Validates self.resource_name"""
        to_validate: str = self.resource_name
        _LOG.info(f"Validating resource name: '{to_validate}'")
        error = None

        invalid_character = re.search("[^a-zA-Z0-9._-]", to_validate)
        if not 3 <= len(to_validate) <= 64:
            error = "resource name length must be between 3 and 64 characters"
        elif invalid_character:
            error = f"resource name cannot contain: " \
                    f"'{invalid_character.group()}'"
        elif any(to_validate.startswith(prefix) for prefix in '_.-'):
            error = "resource name cannot start with any of these: '_', '.', '-'"
        elif any(to_validate.endswith(suffix) for suffix in '_.-'):
            error = "resource name cannot end with any of these: '_', '.', '-'"
        if error:
            _LOG.error(f"Resource name validation error: {error}")
            raise click.BadParameter(error, param_hint="resource_name")
        _LOG.info(f"Resource name: '{to_validate}' passed the validation")<|MERGE_RESOLUTION|>--- conflicted
+++ resolved
@@ -139,24 +139,15 @@
         return result
 
     def write(self):
-<<<<<<< HEAD
-        """Writes generated meta to the highest, level-wise, deployment_resources, excluding the
-        lambdas sub-folder. If resource with the name {self.resource_name} already exists, it'll ask a
-=======
         """Writes generated meta to the highest, level-wise,
         deployment_resources, excluding the lambdas sub-folder. If resource
         with the name {self.resource_name} already exists, it'll ask a
->>>>>>> 83e738e8
         user whether overwrite it or not. If 'yes', resource meta will
         be written to the file, where the duplicate was found"""
 
         resources_file = next(
-<<<<<<< HEAD
-            iter(path for path in Path(self.project_path).rglob(RESOURCES_FILE_NAME) if 'lambdas' not in path.parts),
-=======
             iter(path for path in Path(self.project_path).rglob(
                 RESOURCES_FILE_NAME) if 'lambdas' not in path.parts),
->>>>>>> 83e738e8
             Path(self.project_path, RESOURCES_FILE_NAME)
         )
 
