--- conflicted
+++ resolved
@@ -30,10 +30,7 @@
 - Fixed an issue related to locking the state
 - Added empty deployment package handling for lambda layer
 - Fixed bug when meta output processor process the resource name incorrectly
-<<<<<<< HEAD
-=======
 - Fix `clean` command for `output` folder to correctly resolve ARN for Lambda and properly process and remove the `outputs` folder if Lambda is part of the deployment
->>>>>>> 209afc0a
 
 # [1.14.1] - 2024-10-08
 - Added support lambda layers with runtime DotNet
