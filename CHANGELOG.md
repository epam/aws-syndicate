# Changelog
All notable changes to this project will be documented in this file.

The format is based on [Keep a Changelog](https://keepachangelog.com/en/1.0.0/),
and this project adheres to [Semantic Versioning](https://semver.org/spec/v2.0.0.html).

<<<<<<< HEAD
# [1.13.2] - 2024-02-05
- Improve the CloudWatch log groups `POSSIBLE_RETENTION_DAYS` constant to
support all values.
- Update and fix retry decorator. If the maximum number of retries is reached,
an `Exception` is thrown with a detailed description of the function that failed
and the reason.
- Refactor the Lambda SQS Trigger Creation process to check for existing event
source mapping, and update or create as needed.
=======
# [1.14.0] - 2024-02-05
- Implemented API GateWay `Throttling` settings management

# [1.13.2] - 2024-02-05
- Added CloudWatch logs expiration management support to the Syndicate Java plugin 1.11.0
>>>>>>> 0f66b49c

# [1.13.1] - 2024-02-01
- Lambda parameter `architecture` changed to `architectures`, and the value of the key changed to a list of string
- Change the Java plugin @LambdaHandler annotation processor to produce the parameter `architectures` instead of `architecture`

# [1.13.0] - 2024-01-31
- Add support for OpenAPI v3 deploy, update and clean-up in API Gateway
- Implement permission setting for lambda functions in OpenAPI v3 implementations

# [1.12.2] - 2024-01-31
- Added validation for the configuration parameter `iam_suffix`
- Added warning to logs in case of unknown parameters in the configuration file

# [1.12.1] - 2024-01-30
- Fixed API Gateway deployment with the default value(300) of the `Cache time to live` parameter if the specified value is `0`

# [1.12.0] - 2024-01-30
### Added
- The @LambdaHandler annotation for Java plugin improved to support the lambda 'architecture' management
- The @LambdaLayer annotation for Java plugin improved to support the lambda 'architectures' management
- The Java example 'java-layer-url' extended to use Lambda architecture management
### Changed
- The deployment-configuration-processor version bumped to 1.11.0

# [1.11.0] - 2024-01-26
- Implemented lambda function processor architecture type management
- Implemented lambda layers compatible processor architecture types management

# [1.10.2] - 2024-01-19
- Add a feature in `syndicate update` command to update `logs_expiration`
parameter in `cloudWatch` logs group. For setting `logs_expiration`, refer to
`syndicate_aliases`.

# [1.10.1] - 2024-01-17
- Change from `error` to `warning` if integer not provided in allowed values for
`logs_expiration` values and set default to `30`.

# [1.10.0] - 2024-01-16
- Add parameter `logs_expiration` to `syndicate_aliases.yml` and `lambda_config.json`. 
The default value is set to "30 days". To ensure the logs expire after 10 years,
set the value to: `logs_expiration: 0`.

# [1.9.9] - 2024-01-15
- Fix dynamodb table capacity mode recognition during update

# [1.9.8] - 2024-01-15
- Add last exception raise in `connection/helper.py:retry()`

# [1.9.7] - 2024-01-12
- Changed required type for attribute `resources_requirements` from dict to list
in `batch_jobdef_validator.py`

# [1.9.6] - 2024-01-08
- Fixed an issue related to lambda generation with a name that contains underscores

# [1.9.5] - 2023-12-21
### Changed
- conf files handling library configobj replaced with built-in configparser package

# [1.9.4] - 2023-12-18
- Fixed an issue related to s3 bucket lifecycle policy deployment
### Changed
- Updating gsi capacity units when changing table capacity mode from on-demand 
to provisioned
### Removed
- Capacity units when updating global secondary indexes when 
table capacity mode is on-demand

# [1.9.3] - 2023-12-14
### Changed
- Updating `max_retry` attribute from $LATEST lambda version to alias only 

# [1.9.2] - 2023-12-13
### Added
- Default empty value for dynamodb's global secondary indexes 
when not declared in deployment_resources.json

# [1.9.1] - 2023-12-13
### Added
- `dynamodb_table` resource priority in `UPDATE_RESOURCE_TYPE_PRIORITY` constant

# [1.9.0] - 2023-12-12
### Added
- Ability to update `dynamodb_table` resource, specifically: 
table capacity, gsi capacity, table billing mode, table ttl, add or remove gsi 

# [1.8.0] - 2023-12-12
### Added
- A new Maven plugin goal 'assemble-lambda-layer-files' has been added to the 'deployment-configuration-processor' plugin
- A new Java lambda example with assembling layer files and url config has been added
- An example of adding custom SDK to layer and url config for lambda has been added to Java examples folder
### Changed
- The deployment-configuration-processor version bumped to 1.10.0

# [1.7.5] - 2023-12-11
- Fixed API Gateway service integration credentials building

# [1.7.4] - 2023-12-08
- Fixed lambda event invoke config creating and updating

# [1.7.3] - 2023-12-07
- Fixed lambda deployment in extended prefix mode

# [1.7.2] - 2023-11-14
- Fixed SNS subscription deletion with SNS topic deletion
- Fixed processing of retries for `InvalidParameterValueException`

# [1.7.1] - 2023-11-14
- Added waiting for IAM role creation

# [1.7.0] - 2023-11-10
- Implemented extended prefix mode

# [1.6.0] - 2023-12-07
- Added `max_retries` attribute setting for creating and updating 
lambda configuration

# [1.5.0] - 2023-11-08
### Added
- LambdaUrlConfig java annotation has been added to the aws-syndicate mvn plugin.
### Changed
- deployment-configuration-processor version bumped to 1.9.0.

# [1.4.0] - 2023-09-29
- Add EventBridge Scheduler support

# [1.3.4] - 2023-09-28
- replace ignored pip install parameter `--python` with `python-version`

# [1.3.3] - 2023-09-22
- Set default lambda Python runtime to 3.10
- Updated libraries to support Python 3.10 as a development tool:
  - `boto3` from 1.26.18 to 1.26.80
  - `botocore` from 1.29.18 to 1.29.80
  - `colorama` from 0.4.1 to 0.4.5
  - `configobj` from 5.0.6 to 5.0.8
  - `pyyaml` from 5.4 to 6.0.1
  - `requests` from 2.27.1 to 2.31.0
  - `tabulate` from 0.8.9 to 0.9.0
  - `tqdm` from 4.19.5 to 4.65.2

# [1.3.2] - 2023-09-20
- Fixed ignored request parameters when creating api gateway's resource method using lambda integration

# [1.3.1] - 2023-09-20
- Add support Python 3.10 and Python 3.11

# [1.3.0] - 2023-09-14
- Added ability to use SSO credentials
- Added parameter `aws_session_token` to `sdct.conf` for role assuming

# [1.2.4] - 2023-04-13
- Added `web_socker_api_gateway` resource type. Allows to deploy web-socket
  API with lambda integrations

# [1.2.3] - 2023-05-15
- Fixed resolving of available instance types for Windows

# [1.2.2] - 2023-05-05
- Resolve available instance types from `botocore` data

# [1.2.1] - 2023-05-04
- Added new supported EC2 instance types: `c7g`, `t4g`, `t3`

# [1.2.0] - 2023-04-13
- Added `transform` command that creates a CloudFormation or Terraform template based on the `build_meta` of your project


## [1.1.1] - 2023-04-11
- improve python artifacts building process. By default, 
  `manylinux2014_x86_64` is used for M1 and Windows. In case the platform 
  is set and pip installation fails, the Syndicate will try to install 
  a package the default way.

## [1.1.0] - 2022-12-07
### Added
- `snap_start` support of Java-based lambda configurations of 
`PublishedVersions` or `None` values.
- `resourceGroup` annotation parameter to Java-based lambda.
- Specify target AWS Lambda platform, python version and implementation to install dependencies


## [1.0.0] - 2021-06-11
### Changed
- `init` command was replaced with `generate config`
- Interface of command was improved, `access_key` and `secret_key` params made optional
- Removed `account_id` param and provided ability to resolve it by STS or instance profile
- `python_build_mapping`, `java_build_mapping`, `nodejs_build_mapping` was removed as they will be resolved using the `.syndicate` file
- `generate lambda` command was improved, `common` and `tests` module for python runtime is generated with the first lambda. They contain basic common class all lambdas and simple initial test case.
- Provided ability to add information about created lambda to `.syndicate` file
- Added `test` command that allows to run tests inside your python project
- Added `profiler` command that allows to display application Lambda metrics
- Fixed an issue in `clean` command, associated with API Gateway skipping removing Lambda trigger permissions
- Fixed an issued in `clean` command associated with removing EC2 instances
- Fixed an issue in `clean` command, associated with removing resources if they specified as excluded
- Add ANY, PATCH to supported methods in API Gateway
- Changed logs format. All the logs are saved up to the path from SDCT_CONF variable if it exists. Otherwise the logs are saved to user's home directory.
- Added validation of `bundle_bucket_name` when generating config
- Added prefix and suffix validation when generating config. Their length must be less or equal to 5
- Fixed bugs with no output from `update` command
- Unified datetime format to ISO8601
- Changed `.syndicate` events saving algorithm: 30-days old events are deleted after each updating of the file. But 20 events (or less if there aren't this many) will be kept anyway, so if some amount of events exist, it isn't possible to get them all deleted.
- Added `latest_event` field to `.syndicate` file to keep the latest action's info such as: operation type, `bundle_name`, `deploy_name`, performing time and other
- Fixed generating building and deploying java and nodejs lambdas. Updated `pom.xml` template according to the new version of `deployment-configuration-annotation` plugin
- Fixed an issue when build meta is validated before resolving aliases in it
- Added `minimum_compression_size` param to API gateway deployment_resource declaration. It enables payload compression for an API with given size;
- Added lambda URL support;
- Added lambda ephemeral storage support;
- Added an ability to create DynamoDB in on-demand mode if `read_capacity` 
  and `write_capacity` are not specified;
- Describe an existing Api Gateway instead of creating a new one;
- Added an ability to create models in API Gateway;
- Added AWS Kinesis Firehose support;
- Add lambda event-source-mapping filters support;
- Added an ability to build lambda layers (similarly to lambdas)


## [0.9.6] - 2021-04-29
### Changed
- Add AWS Batch support
- Add external resources support
- Add parameter binary_media_type for API Gateway resource type

## [0.9.5] - 2021-03-11
### Changed
- Updated Python project examples
- Added integration request parameters for API Gateway
- Added request validator for API Gateway
- Fixed a lost first zero issue due to incorrect work `syndicate init` command for AWS accounts, which start at zero.
- Added the ability to add `logs_expiration` parameter in lambda_config.json.
- Update Java version in Travis builds

## [0.9.4] - 2020-10-16
### Changed
- Fixed the error related with absent parameter `session_duration` in `sdct.conf` 


## [0.9.3] - 2020-10-13
### Changed
- Added parameter `session_duration` to `sdct.conf` for setting session duration while role assuming 


## [0.9.2] - 2020-07-28
### Changed
- Fixed DynamoDB LSI check while building bundle
- Fixed deployment of CloudWatch Rules


## [0.9.1] - 2020-07-20
### Added
- Add required mark (asterisk) for required parameters in 'Help' section for `syndicate generate lambda` and `syndicate generate project` commands
- Add validation for the empty `lambda_name` parameter in `syndicate generate lambda` command

### Changed
- Removed `traceback` from response after attempting to generate lambda without `project_path` parameter by `syndicate generate lambda` command
- Remove `traceback` from response after attempting to generate lambda for non exist project by `syndicate generate lambda` command

## [0.9.0] - 2020-04-06
### Added
- Syndicate now supports configurations in YAML: syndicate.yml and syndicate_aliases.yml; The old ones (sdct.conf, sdct_alises.conf) are still supported.
- Syndicate configuration generation. Command `syndicate init --help`
- Python/Java/NodeJS project generation. Command `syndicate generate project --help`
- Python/Java/NodeJS lambda generation. Command `syndicate generate lambda --help`
- All commands from group `generate` and the command `syndicate init` are able to be executed without provided `SDCT_CONF` variable

### Changed
- All bundles now are stored to `$SDCT_CONF/bundles`folder.


## [0.8.5] - 2020-03-18
### Added
- Version option. 'syndicate --version' is now available.
- Docs for commands.
### Changed
- fixed an issue of 'The role defined for the function cannot be assumed by Lambda' while creating lambda right after the role for the lambda was created. https://github.com/epam/aws-syndicate/issues/63


## [0.8.4] - 2020-03-06
### Added
- Lambda provisioned concurrency configuration.
- LambdaProvisionedConcurrency java annotation added aws-syndicate mvn plugin.
- deployment-configuration-processor version bump to 1.5.8.
### Changed
- Lambda concurrency configuration field renamed in lambda_config.json from concurrency to max_concurrency.

## [0.8.3] - 2019-06-12
### Added
- Generation meta for Lambda Layers.

### Changed
- Lambda layer attribute renamed: fileName -> deployment_package.
- Fixed filters for resources in the 'clean' command. 

### Removed
- The 'publish_lambda_version' command. 'update' should be used instead.

## [0.8.2] - 2019-22-10
### Added
- Command 'update'. Should be used for infrastructure update instead of 'publish_lambda_version'.
- The 'replace_output' flag to 'deploy' and 'update' commands.

### Changed
- The 'publish_lambda_version' command is not recommended to use.
- Add check for existing deploy name for commands 'deploy', 'update'.
- Improved log messages.

### Removed
- No removals

## [0.8.0] - 2019-22-10
### Added
- NodeJS runtime supported.
- Implemented Lambda Layers deployment from meta.
- The 'force' flag to 'upload_bundle', 'copy_bundle', 'build_bundle' commands. 

### Changed
- Lambda layers integration while lambda creation.
- Command renamed: mvn_compile_java -> assemble_java_mvn.

### Removed
- No removals

## [0.7.0] - 2019-02-1
Initial version. See README. <|MERGE_RESOLUTION|>--- conflicted
+++ resolved
@@ -4,8 +4,7 @@
 The format is based on [Keep a Changelog](https://keepachangelog.com/en/1.0.0/),
 and this project adheres to [Semantic Versioning](https://semver.org/spec/v2.0.0.html).
 
-<<<<<<< HEAD
-# [1.13.2] - 2024-02-05
+# [1.14.1] - 2024-02-05
 - Improve the CloudWatch log groups `POSSIBLE_RETENTION_DAYS` constant to
 support all values.
 - Update and fix retry decorator. If the maximum number of retries is reached,
@@ -13,13 +12,12 @@
 and the reason.
 - Refactor the Lambda SQS Trigger Creation process to check for existing event
 source mapping, and update or create as needed.
-=======
+
 # [1.14.0] - 2024-02-05
 - Implemented API GateWay `Throttling` settings management
 
 # [1.13.2] - 2024-02-05
 - Added CloudWatch logs expiration management support to the Syndicate Java plugin 1.11.0
->>>>>>> 0f66b49c
 
 # [1.13.1] - 2024-02-01
 - Lambda parameter `architecture` changed to `architectures`, and the value of the key changed to a list of string
