# Changelog
All notable changes to this project will be documented in this file.

The format is based on [Keep a Changelog](https://keepachangelog.com/en/1.0.0/),
and this project adheres to [Semantic Versioning](https://semver.org/spec/v2.0.0.html).

<<<<<<< HEAD
# [1.14.4] - 2024-02-13
- Actualized information in the file readme.md
- Actualized project examples

# [1.14.3] - 2024-02-09
=======
# [1.15.1] - 2024-02-15
- Refactor handling of duplicate resources for method `_check_duplicated_resources`

# [1.15.0] - 2024-02-14
- syndicate clean: add `--preserve_state` parameter to keep deploy output json file
- syndicate generate config: validate composite deploy_target_bucket (bucket+prefix)
- change location of the OpenAPI Specification to a separate `openapi_spec.json` file

- # [1.14.3] - 2024-02-09
>>>>>>> d7860d56
### Added
- added missed import into the Java lambda template

# [1.14.2] - 2024-02-06
- Add `api_source_arn` when creating permission for lambda authorizer.
- Change in `syndicate generate` command default value for `lambdas_alias_name`
from `prod` to `dev`.

# [1.14.1] - 2024-02-05
- Improve the CloudWatch log groups `POSSIBLE_RETENTION_DAYS` constant to
support all values.
- Update and fix retry decorator. If the maximum number of retries is reached,
an `Exception` is thrown with a detailed description of the function that failed
and the reason.
- Refactor the Lambda SQS Trigger Creation process to check for existing event
source mapping, and update or create as needed.

# [1.14.0] - 2024-02-05
- Implemented API GateWay `Throttling` settings management

# [1.13.2] - 2024-02-05
- Added CloudWatch logs expiration management support to the Syndicate Java plugin 1.11.0

# [1.13.1] - 2024-02-01
- Lambda parameter `architecture` changed to `architectures`, and the value of the key changed to a list of string
- Change the Java plugin @LambdaHandler annotation processor to produce the parameter `architectures` instead of `architecture`

# [1.13.0] - 2024-01-31
- Add support for OpenAPI v3 deploy, update and clean-up in API Gateway
- Implement permission setting for lambda functions in OpenAPI v3 implementations

# [1.12.2] - 2024-01-31
- Added validation for the configuration parameter `iam_suffix`
- Added warning to logs in case of unknown parameters in the configuration file

# [1.12.1] - 2024-01-30
- Fixed API Gateway deployment with the default value(300) of the `Cache time to live` parameter if the specified value is `0`

# [1.12.0] - 2024-01-30
### Added
- The @LambdaHandler annotation for Java plugin improved to support the lambda 'architecture' management
- The @LambdaLayer annotation for Java plugin improved to support the lambda 'architectures' management
- The Java example 'java-layer-url' extended to use Lambda architecture management
### Changed
- The deployment-configuration-processor version bumped to 1.11.0

# [1.11.0] - 2024-01-26
- Implemented lambda function processor architecture type management
- Implemented lambda layers compatible processor architecture types management

# [1.10.2] - 2024-01-19
- Add a feature in `syndicate update` command to update `logs_expiration`
parameter in `cloudWatch` logs group. For setting `logs_expiration`, refer to
`syndicate_aliases`.

# [1.10.1] - 2024-01-17
- Change from `error` to `warning` if integer not provided in allowed values for
`logs_expiration` values and set default to `30`.

# [1.10.0] - 2024-01-16
- Add parameter `logs_expiration` to `syndicate_aliases.yml` and `lambda_config.json`. 
The default value is set to "30 days". To ensure the logs expire after 10 years,
set the value to: `logs_expiration: 0`.

# [1.9.9] - 2024-01-15
- Fix dynamodb table capacity mode recognition during update

# [1.9.8] - 2024-01-15
- Add last exception raise in `connection/helper.py:retry()`

# [1.9.7] - 2024-01-12
- Changed required type for attribute `resources_requirements` from dict to list
in `batch_jobdef_validator.py`

# [1.9.6] - 2024-01-08
- Fixed an issue related to lambda generation with a name that contains underscores

# [1.9.5] - 2023-12-21
### Changed
- conf files handling library configobj replaced with built-in configparser package

# [1.9.4] - 2023-12-18
- Fixed an issue related to s3 bucket lifecycle policy deployment
### Changed
- Updating gsi capacity units when changing table capacity mode from on-demand 
to provisioned
### Removed
- Capacity units when updating global secondary indexes when 
table capacity mode is on-demand

# [1.9.3] - 2023-12-14
### Changed
- Updating `max_retry` attribute from $LATEST lambda version to alias only 

# [1.9.2] - 2023-12-13
### Added
- Default empty value for dynamodb's global secondary indexes 
when not declared in deployment_resources.json

# [1.9.1] - 2023-12-13
### Added
- `dynamodb_table` resource priority in `UPDATE_RESOURCE_TYPE_PRIORITY` constant

# [1.9.0] - 2023-12-12
### Added
- Ability to update `dynamodb_table` resource, specifically: 
table capacity, gsi capacity, table billing mode, table ttl, add or remove gsi 

# [1.8.0] - 2023-12-12
### Added
- A new Maven plugin goal 'assemble-lambda-layer-files' has been added to the 'deployment-configuration-processor' plugin
- A new Java lambda example with assembling layer files and url config has been added
- An example of adding custom SDK to layer and url config for lambda has been added to Java examples folder
### Changed
- The deployment-configuration-processor version bumped to 1.10.0

# [1.7.5] - 2023-12-11
- Fixed API Gateway service integration credentials building

# [1.7.4] - 2023-12-08
- Fixed lambda event invoke config creating and updating

# [1.7.3] - 2023-12-07
- Fixed lambda deployment in extended prefix mode

# [1.7.2] - 2023-11-14
- Fixed SNS subscription deletion with SNS topic deletion
- Fixed processing of retries for `InvalidParameterValueException`

# [1.7.1] - 2023-11-14
- Added waiting for IAM role creation

# [1.7.0] - 2023-11-10
- Implemented extended prefix mode

# [1.6.0] - 2023-12-07
- Added `max_retries` attribute setting for creating and updating 
lambda configuration

# [1.5.0] - 2023-11-08
### Added
- LambdaUrlConfig java annotation has been added to the aws-syndicate mvn plugin.
### Changed
- deployment-configuration-processor version bumped to 1.9.0.

# [1.4.0] - 2023-09-29
- Add EventBridge Scheduler support

# [1.3.4] - 2023-09-28
- replace ignored pip install parameter `--python` with `python-version`

# [1.3.3] - 2023-09-22
- Set default lambda Python runtime to 3.10
- Updated libraries to support Python 3.10 as a development tool:
  - `boto3` from 1.26.18 to 1.26.80
  - `botocore` from 1.29.18 to 1.29.80
  - `colorama` from 0.4.1 to 0.4.5
  - `configobj` from 5.0.6 to 5.0.8
  - `pyyaml` from 5.4 to 6.0.1
  - `requests` from 2.27.1 to 2.31.0
  - `tabulate` from 0.8.9 to 0.9.0
  - `tqdm` from 4.19.5 to 4.65.2

# [1.3.2] - 2023-09-20
- Fixed ignored request parameters when creating api gateway's resource method using lambda integration

# [1.3.1] - 2023-09-20
- Add support Python 3.10 and Python 3.11

# [1.3.0] - 2023-09-14
- Added ability to use SSO credentials
- Added parameter `aws_session_token` to `sdct.conf` for role assuming

# [1.2.4] - 2023-04-13
- Added `web_socker_api_gateway` resource type. Allows to deploy web-socket
  API with lambda integrations

# [1.2.3] - 2023-05-15
- Fixed resolving of available instance types for Windows

# [1.2.2] - 2023-05-05
- Resolve available instance types from `botocore` data

# [1.2.1] - 2023-05-04
- Added new supported EC2 instance types: `c7g`, `t4g`, `t3`

# [1.2.0] - 2023-04-13
- Added `transform` command that creates a CloudFormation or Terraform template based on the `build_meta` of your project


## [1.1.1] - 2023-04-11
- improve python artifacts building process. By default, 
  `manylinux2014_x86_64` is used for M1 and Windows. In case the platform 
  is set and pip installation fails, the Syndicate will try to install 
  a package the default way.

## [1.1.0] - 2022-12-07
### Added
- `snap_start` support of Java-based lambda configurations of 
`PublishedVersions` or `None` values.
- `resourceGroup` annotation parameter to Java-based lambda.
- Specify target AWS Lambda platform, python version and implementation to install dependencies


## [1.0.0] - 2021-06-11
### Changed
- `init` command was replaced with `generate config`
- Interface of command was improved, `access_key` and `secret_key` params made optional
- Removed `account_id` param and provided ability to resolve it by STS or instance profile
- `python_build_mapping`, `java_build_mapping`, `nodejs_build_mapping` was removed as they will be resolved using the `.syndicate` file
- `generate lambda` command was improved, `common` and `tests` module for python runtime is generated with the first lambda. They contain basic common class all lambdas and simple initial test case.
- Provided ability to add information about created lambda to `.syndicate` file
- Added `test` command that allows to run tests inside your python project
- Added `profiler` command that allows to display application Lambda metrics
- Fixed an issue in `clean` command, associated with API Gateway skipping removing Lambda trigger permissions
- Fixed an issued in `clean` command associated with removing EC2 instances
- Fixed an issue in `clean` command, associated with removing resources if they specified as excluded
- Add ANY, PATCH to supported methods in API Gateway
- Changed logs format. All the logs are saved up to the path from SDCT_CONF variable if it exists. Otherwise the logs are saved to user's home directory.
- Added validation of `bundle_bucket_name` when generating config
- Added prefix and suffix validation when generating config. Their length must be less or equal to 5
- Fixed bugs with no output from `update` command
- Unified datetime format to ISO8601
- Changed `.syndicate` events saving algorithm: 30-days old events are deleted after each updating of the file. But 20 events (or less if there aren't this many) will be kept anyway, so if some amount of events exist, it isn't possible to get them all deleted.
- Added `latest_event` field to `.syndicate` file to keep the latest action's info such as: operation type, `bundle_name`, `deploy_name`, performing time and other
- Fixed generating building and deploying java and nodejs lambdas. Updated `pom.xml` template according to the new version of `deployment-configuration-annotation` plugin
- Fixed an issue when build meta is validated before resolving aliases in it
- Added `minimum_compression_size` param to API gateway deployment_resource declaration. It enables payload compression for an API with given size;
- Added lambda URL support;
- Added lambda ephemeral storage support;
- Added an ability to create DynamoDB in on-demand mode if `read_capacity` 
  and `write_capacity` are not specified;
- Describe an existing Api Gateway instead of creating a new one;
- Added an ability to create models in API Gateway;
- Added AWS Kinesis Firehose support;
- Add lambda event-source-mapping filters support;
- Added an ability to build lambda layers (similarly to lambdas)


## [0.9.6] - 2021-04-29
### Changed
- Add AWS Batch support
- Add external resources support
- Add parameter binary_media_type for API Gateway resource type

## [0.9.5] - 2021-03-11
### Changed
- Updated Python project examples
- Added integration request parameters for API Gateway
- Added request validator for API Gateway
- Fixed a lost first zero issue due to incorrect work `syndicate init` command for AWS accounts, which start at zero.
- Added the ability to add `logs_expiration` parameter in lambda_config.json.
- Update Java version in Travis builds

## [0.9.4] - 2020-10-16
### Changed
- Fixed the error related with absent parameter `session_duration` in `sdct.conf` 


## [0.9.3] - 2020-10-13
### Changed
- Added parameter `session_duration` to `sdct.conf` for setting session duration while role assuming 


## [0.9.2] - 2020-07-28
### Changed
- Fixed DynamoDB LSI check while building bundle
- Fixed deployment of CloudWatch Rules


## [0.9.1] - 2020-07-20
### Added
- Add required mark (asterisk) for required parameters in 'Help' section for `syndicate generate lambda` and `syndicate generate project` commands
- Add validation for the empty `lambda_name` parameter in `syndicate generate lambda` command

### Changed
- Removed `traceback` from response after attempting to generate lambda without `project_path` parameter by `syndicate generate lambda` command
- Remove `traceback` from response after attempting to generate lambda for non exist project by `syndicate generate lambda` command

## [0.9.0] - 2020-04-06
### Added
- Syndicate now supports configurations in YAML: syndicate.yml and syndicate_aliases.yml; The old ones (sdct.conf, sdct_alises.conf) are still supported.
- Syndicate configuration generation. Command `syndicate init --help`
- Python/Java/NodeJS project generation. Command `syndicate generate project --help`
- Python/Java/NodeJS lambda generation. Command `syndicate generate lambda --help`
- All commands from group `generate` and the command `syndicate init` are able to be executed without provided `SDCT_CONF` variable

### Changed
- All bundles now are stored to `$SDCT_CONF/bundles`folder.


## [0.8.5] - 2020-03-18
### Added
- Version option. 'syndicate --version' is now available.
- Docs for commands.
### Changed
- fixed an issue of 'The role defined for the function cannot be assumed by Lambda' while creating lambda right after the role for the lambda was created. https://github.com/epam/aws-syndicate/issues/63


## [0.8.4] - 2020-03-06
### Added
- Lambda provisioned concurrency configuration.
- LambdaProvisionedConcurrency java annotation added aws-syndicate mvn plugin.
- deployment-configuration-processor version bump to 1.5.8.
### Changed
- Lambda concurrency configuration field renamed in lambda_config.json from concurrency to max_concurrency.

## [0.8.3] - 2019-06-12
### Added
- Generation meta for Lambda Layers.

### Changed
- Lambda layer attribute renamed: fileName -> deployment_package.
- Fixed filters for resources in the 'clean' command. 

### Removed
- The 'publish_lambda_version' command. 'update' should be used instead.

## [0.8.2] - 2019-22-10
### Added
- Command 'update'. Should be used for infrastructure update instead of 'publish_lambda_version'.
- The 'replace_output' flag to 'deploy' and 'update' commands.

### Changed
- The 'publish_lambda_version' command is not recommended to use.
- Add check for existing deploy name for commands 'deploy', 'update'.
- Improved log messages.

### Removed
- No removals

## [0.8.0] - 2019-22-10
### Added
- NodeJS runtime supported.
- Implemented Lambda Layers deployment from meta.
- The 'force' flag to 'upload_bundle', 'copy_bundle', 'build_bundle' commands. 

### Changed
- Lambda layers integration while lambda creation.
- Command renamed: mvn_compile_java -> assemble_java_mvn.

### Removed
- No removals

## [0.7.0] - 2019-02-1
Initial version. See README. <|MERGE_RESOLUTION|>--- conflicted
+++ resolved
@@ -4,13 +4,10 @@
 The format is based on [Keep a Changelog](https://keepachangelog.com/en/1.0.0/),
 and this project adheres to [Semantic Versioning](https://semver.org/spec/v2.0.0.html).
 
-<<<<<<< HEAD
-# [1.14.4] - 2024-02-13
+# [1.15.2] - 2024-02-16
 - Actualized information in the file readme.md
-- Actualized project examples
-
-# [1.14.3] - 2024-02-09
-=======
+- Actualized Python project examples
+
 # [1.15.1] - 2024-02-15
 - Refactor handling of duplicate resources for method `_check_duplicated_resources`
 
@@ -20,7 +17,6 @@
 - change location of the OpenAPI Specification to a separate `openapi_spec.json` file
 
 - # [1.14.3] - 2024-02-09
->>>>>>> d7860d56
 ### Added
 - added missed import into the Java lambda template
 
