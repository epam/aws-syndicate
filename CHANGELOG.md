# Changelog
All notable changes to this project will be documented in this file.

The format is based on [Keep a Changelog](https://keepachangelog.com/en/1.0.0/),
and this project adheres to [Semantic Versioning](https://semver.org/spec/v2.0.0.html).

## [0.9.5] - 2021-03-11
### Changed
- Updated Python project examples
- Added integration request parameters for API Gateway
- Added request validator for API Gateway
<<<<<<< HEAD
- Fixed a lost first zero issue due to incorrect work 'syndicate init' command for AWS accounts, which start at zero.
=======
- Added the ability to add `logs_expiration` parameter in lambda_config.json.
- Update Java version in Travis builds
>>>>>>> 6ccceec1

## [0.9.4] - 2020-10-16
### Changed
- Fixed the error related with absent parameter `session_duration` in `sdct.conf` 


## [0.9.3] - 2020-10-13
### Changed
- Added parameter `session_duration` to `sdct.conf` for setting session duration while role assuming 


## [0.9.2] - 2020-07-28
### Changed
- Fixed DynamoDB LSI check while building bundle
- Fixed deployment of CloudWatch Rules


## [0.9.1] - 2020-07-20
### Added
- Add required mark (asterisk) for required parameters in 'Help' section for `syndicate generate lambda` and `syndicate generate project` commands
- Add validation for the empty `lambda_name` parameter in `syndicate generate lambda` command

### Changed
- Removed `traceback` from response after attempting to generate lambda without `project_path` parameter by `syndicate generate lambda` command
- Remove `traceback` from response after attempting to generate lambda for non exist project by `syndicate generate lambda` command

## [0.9.0] - 2020-04-06
### Added
- Syndicate now supports configurations in YAML: syndicate.yml and syndicate_aliases.yml; The old ones (sdct.conf, sdct_alises.conf) are still supported.
- Syndicate configuration generation. Command `syndicate init --help`
- Python/Java/NodeJS project generation. Command `syndicate generate project --help`
- Python/Java/NodeJS lambda generation. Command `syndicate generate lambda --help`
- All commands from group `generate` and the command `syndicate init` are able to be executed without provided `SDCT_CONF` variable

### Changed
- All bundles now are stored to `$SDCT_CONF/bundles`folder.


## [0.8.5] - 2020-03-18
### Added
- Version option. 'syndicate --version' is now available.
- Docs for commands.
### Changed
- fixed an issue of 'The role defined for the function cannot be assumed by Lambda' while creating lambda right after the role for the lambda was created. https://github.com/epam/aws-syndicate/issues/63


## [0.8.4] - 2020-03-06
### Added
- Lambda provisioned concurrency configuration.
- LambdaProvisionedConcurrency java annotation added aws-syndicate mvn plugin.
- deployment-configuration-processor version bump to 1.5.8.
### Changed
- Lambda concurrency configuration field renamed in lambda_config.json from concurrency to max_concurrency.

## [0.8.3] - 2019-06-12
### Added
- Generation meta for Lambda Layers.

### Changed
- Lambda layer attribute renamed: fileName -> deployment_package.
- Fixed filters for resources in the 'clean' command. 

### Removed
- The 'publish_lambda_version' command. 'update' should be used instead.

## [0.8.2] - 2019-22-10
### Added
- Command 'update'. Should be used for infrastructure update instead of 'publish_lambda_version'.
- The 'replace_output' flag to 'deploy' and 'update' commands.

### Changed
- The 'publish_lambda_version' command is not recommended to use.
- Add check for existing deploy name for commands 'deploy', 'update'.
- Improved log messages.

### Removed
- No removals

## [0.8.0] - 2019-22-10
### Added
- NodeJS runtime supported.
- Implemented Lambda Layers deployment from meta.
- The 'force' flag to 'upload_bundle', 'copy_bundle', 'build_bundle' commands. 

### Changed
- Lambda layers integration while lambda creation.
- Command renamed: mvn_compile_java -> assemble_java_mvn.

### Removed
- No removals

## [0.7.0] - 2019-02-1
Initial version. See README. <|MERGE_RESOLUTION|>--- conflicted
+++ resolved
@@ -9,12 +9,9 @@
 - Updated Python project examples
 - Added integration request parameters for API Gateway
 - Added request validator for API Gateway
-<<<<<<< HEAD
-- Fixed a lost first zero issue due to incorrect work 'syndicate init' command for AWS accounts, which start at zero.
-=======
+- Fixed a lost first zero issue due to incorrect work `syndicate init` command for AWS accounts, which start at zero.
 - Added the ability to add `logs_expiration` parameter in lambda_config.json.
 - Update Java version in Travis builds
->>>>>>> 6ccceec1
 
 ## [0.9.4] - 2020-10-16
 ### Changed
