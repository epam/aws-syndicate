--- conflicted
+++ resolved
@@ -4,11 +4,11 @@
 The format is based on [Keep a Changelog](https://keepachangelog.com/en/1.0.0/),
 and this project adheres to [Semantic Versioning](https://semver.org/spec/v2.0.0.html).
 
-<<<<<<< HEAD
-## [0.9.6] - 2021-03-24
+## [0.9.6] - 2021-05-14
 ### Changed
 - Add AWS Batch support
 - Add external resources support
+- Add parameter binary_media_type for API Gateway resource type
 
 ## [0.9.5] - 2021-03-11
 ### Changed
@@ -18,12 +18,6 @@
 - Fixed a lost first zero issue due to incorrect work `syndicate init` command for AWS accounts, which start at zero.
 - Added the ability to add `logs_expiration` parameter in lambda_config.json.
 - Update Java version in Travis builds
-=======
-## [0.9.5] - 2021-02-09
-### Added
-- parameter binary_media_type for API Gateway resource type
-
->>>>>>> de4fe9f6
 
 ## [0.9.4] - 2020-10-16
 ### Changed
