--- conflicted
+++ resolved
@@ -6,12 +6,9 @@
 
 # [1.18.4] - 2025-10-09
 - Fixed an issue when failed 'update' overrides latest_deploy in state file.
-<<<<<<< HEAD
+- Fixed an issue when `syndicate build` reset indent to 0 in `appsync_config.json` file.
 - Added new resource name placeholder `$rn{}` to explicitly indicate the resource name part 
 (e.g., SQS queue URL: https://sqs.region.amazonaws.com/account_id/$rn{test_queue})
-=======
-- Fixed an issue when `syndicate build` reset indent to 0 in `appsync_config.json` file.
->>>>>>> b86c14a9
 
 # [1.18.3] - 2025-09-11
 - Fixed issue in the lambda function with the runtime Python template
