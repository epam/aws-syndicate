# Changelog
All notable changes to this project will be documented in this file.

The format is based on [Keep a Changelog](https://keepachangelog.com/en/1.0.0/),
and this project adheres to [Semantic Versioning](https://semver.org/spec/v2.0.0.html).

<<<<<<< HEAD
# [1.14.1] - 2024-08-08
- Added logging of resource names that cause errors to improve error diagnostics
- Fix the resource update issue that occurs when a deploy_name is specified by user (not default one) but deployment 
output for the latest deployment is empty
- Fixed an issue where updating only certain resources caused the deployment output to be overwritten with only these 
resources, instead of updating the existing meta
- Improved logging for the deletion of a resource that does not exist in the account

# [1.14.0] - 2024-07-25
=======
# [1.14.0] - 2024-08-07
>>>>>>> 29e00657
- The key `operation_status` in `latest_deploy` section of the syndicate state file(.syndicate) renamed to `is_succeeded`
- Changed deployment flow to work despite the latest deployment failed
- Changed deployment flow with the flag `--continue_deploy` to work despite the latest deployment being absent or succeeded
- Implemented rolling back on error mechanism(flag `--rollback_on_error`) for deployment flow with the flag `--continue_deploy`
- Added confirmation request mechanism for the `update` command in case the latest deployment failed
- Added the flag `--force` for the `update` command to run an update without confirmation request in case the latest deployment failed
- Added proper messages for commands `update` and `clean` if deployed resources are absent(output file not found)
- Fixed lock resolving issue
- Reworked lambda triggers update to compare local event sources meta with the previous remote one
- Reworked lambda triggers deletion to not list every resource of the trigger type to remove it from lambda (**EPMCEOOS-6112**)
- Fixed an issue related to bucket name resolving in the s3_bucket policy
- Added logging of resource names that cause errors to improve error diagnostics
- Fix the resource update issue that occurs when a deploy_name is specified without deployment output from the latest deployment
- Fixed an issue where updating only certain resources caused the deployment output to be overwritten with only these 
resources, instead of updating the existing meta

# [1.13.0] - 2024-07-10
- Added possibility to configure `FunctionResponseTypes` for lambda functions
- Updated maven plugin version to 1.12.0 with support of `FunctionResponseTypes`
- Added possibility to set up Cognito user pool ID in lambda function environment variable
- Added possibility to set up Cognito user pool client ID in lambda function environment variable
- Fix lambda triggers deletion when removed from meta
- Fix resources dependencies resolving
- Fix losing successfully deployed resources from the output file during deployment with the option `--continue_deploy`
- Fix API Gateway duplication in case of existing API Gateway with the same name
- Fix detection of usage `--rollback_on_error` option with an incompatible option `--continue_deploy`
- Changed datetime format for lock attributes in the `.syndicate` file to UTC format
- The Syndicate Java plugin version updated to 1.13.0 with changes:
  - The ResourceType enum for the @DependsOn annotation extended with new type ResourceType.COGNITO_USER_POOL
  - The @EnvironmentVariable annotation for the Syndicate Java plugin improved to support the value transformer
  - A new value transformer type created ValueTransformer.USER_POOL_NAME_TO_USER_POOL_ID
  - A new value transformer type created ValueTransformer.USER_POOL_NAME_TO_CLIENT_ID
- The generate Java lambda template changed to use the Syndicate Java plugin version 1.13.0

# [1.12.0] - 2024-06-20
- Added ability for `clean` command to automatically resolve if `--rollback` is needed.
- Fixed an issue related to `log group already exists` error while deploying or updating `lambda`.
- Updated `syndicate deploy --continue_deploy` command, now it can save output and actually continue deployment resources.
- Implemented `rollback_on_error` flag for `syndicate deploy` command. Is flag is `True`, all resources that have been deployed during deployment process, would be cleaned.
- Fixed an issue related to deploying multiple resources with same type, now it catches an `Exception` in case of a deployment error of one of the resources and returns it along with the outputs.
- Fixed `deploy` command responses.
- Added support of Python 3.12
- Fixed an issue related to ARNs resolving in case of empty resource name
- Fixed an issue related to improper filtering of resources in case of different types of filter usage
- Fixed an error related to SQS FIFO Queue availability regions
- Fixed an issue related to deploying SQS Queue with configured redrive_policy
- Fixed an issue when only the last s3 trigger was configured for the lambda
- Added `force_upload` action to all assemble commands

# [1.11.6] - 2024-05-24
- Added support of custom authorizer names in Open API specification security schemes
- Fixed quietness of errors while deploying/updating API Gateway via OpenAPI specification
- Fixed API GW deletion when openapi specification is invalid
- Fixed issue with the command `generate meta api_gateway_resource`
- Fixed lambda function deployment fails in case of matching any resource name with prefix or/and suffix

# [1.11.5] - 2024-05-09
- Syndicate Java plugin patched to version 1.11.1 to exclude extra dependencies
- Fixed an error related to export OpenAPI specification in extended prefix mode

# [1.11.4] - 2024-04-30
- Added support of EC2 Launch Templates(`ec2_launch_template`)
- Change log level (for non-last exceptions) in retry decorator from error to warning
- add `.syndicate-config-*/` to generated project gitignore
- Fixed an error in case of an attempt to delete a nonexistent API Gateway
- Add error log in case of invalid resource type
- Fixed an error in case of an attempt to delete a nonexistent IAM Policy
- Fixed an error in case of an attempt to delete a nonexistent SNS Topic
- Fixed an error related to `UpdateEventSourceMapping operation` during SQS trigger deployment

# [1.11.3] - 2024-04-16
- Added support of Python 3.12 lambda runtime
- Root account removed from trusted entities of autogenerated lambda’s role
- Improve bundle name validation: exclude folder path from length validation
- - Added an ability to build lambdas and lambda layers with local requirements (for `nodejs` runtime)
- Implemented subnet group deletion with deletion of the related DAX if the syndicate deployed it
- Fixed deploy target bucket key compound appending to artifact src in swagger ui resource
- Clarified the error message when copying NodeJS dependencies folder
- Changed the error log message to the warning when updating log group retention period
- Made a bunch of changes to the CloudWatch Alarm resource:
  * added the ability to add ALARM actions for Lambdas and System Manager (incident manager); 
  * added new parameters to the resource description in the deployment_resources: `description`, `datapoints`, `dimensions` and `evaluate_low_sample_count_percentile`;
  * added new parameters to the `syndicate generate meta cloudwatch_alarm` command: `description`, `datapoints` and `evaluate_low_sample_count_percentile`; 
  * added more values to the `comparison_operator` parameter: `LessThanLowerOrGreaterThanUpperThreshold`, `LessThanLowerThreshold`, `GreaterThanUpperThreshold`
- Fixed bug when lambda invocation permissions in lambda`s alias were not removed after the web_socket_api_gateway was destroyed
- Fixed displaying help messages with partially specified credentials
- Added more error logs in retry function which assumes aws credentials
- Added verbose mode (flag `--verbose|-v`)
- improved project lock logic to make it configurable and time-limited

# [1.11.2] - 2024-03-28
- Fix issue with syndicate not uploading deploy output on fail

# [1.11.1] - 2024-03-26
- Added clarification error message in case of deployment after failed deploy
- Fixed generation of tests when generating meta for a new lambda function
- Fixed a deployment error when `sqs|stream` lambda trigger `batch_size` value is greater than 10
- Fixed an error in case of an attempt to tag a resource of type `swagger_ui`
- Removed redundant dependencies from the Java plugin

# [1.11.0] - 2024-03-15
- Added new resource type `swagger_ui`
- Added support of Eventbridge rule
- Added generation of lambda layer meta, the command `syndicate generate lambda_layer`
- Added an ability to build and deploy lambda layers with `nodejs` runtime
- Added lambda function processor architecture type management
- Added lambda layers compatible processor architecture types management
- The @LambdaHandler annotation for Java plugin improved to support the lambda 'architecture' management
- The @LambdaLayer annotation for Java plugin improved to support the lambda 'architectures' management
- Added meta generation for  API gateway authorizer
- Added `api_source_arn` when creating permission for lambda authorizer.
- Added API Gateway `Throttling` settings management
- Added the feature "export api gateway OpenAPI spec"
- Added support for OpenAPI v3 deploy, update and clean-up in API Gateway
- Added lambda functions resource-based policy adjustment when integration with API Gateway defined with OpenAPI v3 spec
- Added Cognito User Pools ARNs resolving for OpenAPI specification via the key `x-syndicate-cognito-userpool-names` of the `x-amazon-apigateway-authorizer` extension
- Added S3 bucket deployment with configuration for static website hosting
- Added CloudWatch logs expiration management
- Added validation for the configuration parameter `iam_suffix`
- Added warning to logs in case of unknown parameters in the configuration file
- Added the parameter `--preserve_state` to the `syndicate clean` command to keep the deployment output file
- Added validation of composite deploy_target_bucket (bucket_name+prefix) to the command `syndicate generate config`
- Added ability to generate syndicate configs with temporary set of credentials
- Improved the Lambda SQS Trigger Creation process to check for existing event
source mapping, and update or create if needed.
- Change in `syndicate generate config` command default value for `lambdas_alias_name`
from `prod` to `dev`
- Fixed inconsistency of the project state in case of several deployments
- Fixed skipping deploy|update|clean resources with filtering by name when prefix and/or suffix specified in syndicate configuration
- Fixed a bug when an empty requirements.txt file with a newline would cause the project to fail to build
- Fixed API Gateway deployment with the default value(300) of the `Cache time to live` parameter if the specified value is `0`
- Fixed lambda authorization permissions
- Fixed AWS Batch Compute environment deployment issue in case of specifying the parameter `--allocation_strategy`
- Fixed DAX cluster deployment error when DAX Role is deploying on the fly
- Fixed Dax cluster meta generation error in case of specifying subnet group name and subnets IDs
- Fixed the help message for the parameter `--security_group_names` of the command `syndicate generate meta ec2_instance`
- Fixed a mechanism of linking API gateway resource methods with an authorizer
- Fixed an issue related to clean resources after a partial clean
- Fixed displaying help messages without configured SDCT_CONF environment variable
- Upgraded default Java Lambada runtime from Java 8 to Java 11
- Added support of Lambda runtime Java 17 and Java 21
- Upgraded default NodeJS lambda runtime version from 14.x to 20.x
- Updated available NodeJS lambda runtime versions from 10.x/12.x/14.x to 16.x/18.x/20.x
- Actualized Java project examples
- Actualized Python project examples
- Removed obsolete documentation (/docs)

# [1.10.2] - 2024-01-19
- Add a feature in `syndicate update` command to update `logs_expiration`
parameter in `cloudWatch` logs group. For setting `logs_expiration`, refer to
`syndicate_aliases`.

# [1.10.1] - 2024-01-17
- Change from `error` to `warning` if integer not provided in allowed values for
`logs_expiration` values and set default to `30`.

# [1.10.0] - 2024-01-16
- Add parameter `logs_expiration` to `syndicate_aliases.yml` and `lambda_config.json`. 
The default value is set to "30 days". To ensure the logs expire after 10 years,
set the value to: `logs_expiration: 0`.

# [1.9.9] - 2024-01-15
- Fix dynamodb table capacity mode recognition during update

# [1.9.8] - 2024-01-15
- Add last exception raise in `connection/helper.py:retry()`

# [1.9.7] - 2024-01-12
- Changed required type for attribute `resources_requirements` from dict to list
in `batch_jobdef_validator.py`

# [1.9.6] - 2024-01-08
- Fixed an issue related to lambda generation with a name that contains underscores

# [1.9.5] - 2023-12-21
### Changed
- conf files handling library configobj replaced with built-in configparser package

# [1.9.4] - 2023-12-18
- Fixed an issue related to s3 bucket lifecycle policy deployment
### Changed
- Updating gsi capacity units when changing table capacity mode from on-demand 
to provisioned
### Removed
- Capacity units when updating global secondary indexes when 
table capacity mode is on-demand

# [1.9.3] - 2023-12-14
### Changed
- Updating `max_retry` attribute from $LATEST lambda version to alias only 

# [1.9.2] - 2023-12-13
### Added
- Default empty value for dynamodb's global secondary indexes 
when not declared in deployment_resources.json

# [1.9.1] - 2023-12-13
### Added
- `dynamodb_table` resource priority in `UPDATE_RESOURCE_TYPE_PRIORITY` constant

# [1.9.0] - 2023-12-12
### Added
- Ability to update `dynamodb_table` resource, specifically: 
table capacity, gsi capacity, table billing mode, table ttl, add or remove gsi 

# [1.8.0] - 2023-12-12
### Added
- A new Maven plugin goal 'assemble-lambda-layer-files' has been added to the 'deployment-configuration-processor' plugin
- A new Java lambda example with assembling layer files and url config has been added
- An example of adding custom SDK to layer and url config for lambda has been added to Java examples folder
### Changed
- The deployment-configuration-processor version bumped to 1.10.0

# [1.7.5] - 2023-12-11
- Fixed API Gateway service integration credentials building

# [1.7.4] - 2023-12-08
- Fixed lambda event invoke config creating and updating

# [1.7.3] - 2023-12-07
- Fixed lambda deployment in extended prefix mode

# [1.7.2] - 2023-11-14
- Fixed SNS subscription deletion with SNS topic deletion
- Fixed processing of retries for `InvalidParameterValueException`

# [1.7.1] - 2023-11-14
- Added waiting for IAM role creation

# [1.7.0] - 2023-11-10
- Implemented extended prefix mode

# [1.6.0] - 2023-12-07
- Added `max_retries` attribute setting for creating and updating 
lambda configuration

# [1.5.0] - 2023-11-08
### Added
- LambdaUrlConfig java annotation has been added to the aws-syndicate mvn plugin.
### Changed
- deployment-configuration-processor version bumped to 1.9.0.

# [1.4.0] - 2023-09-29
- Add EventBridge Scheduler support

# [1.3.4] - 2023-09-28
- replace ignored pip install parameter `--python` with `python-version`

# [1.3.3] - 2023-09-22
- Set default lambda Python runtime to 3.10
- Updated libraries to support Python 3.10 as a development tool:
  - `boto3` from 1.26.18 to 1.26.80
  - `botocore` from 1.29.18 to 1.29.80
  - `colorama` from 0.4.1 to 0.4.5
  - `configobj` from 5.0.6 to 5.0.8
  - `pyyaml` from 5.4 to 6.0.1
  - `requests` from 2.27.1 to 2.31.0
  - `tabulate` from 0.8.9 to 0.9.0
  - `tqdm` from 4.19.5 to 4.65.2

# [1.3.2] - 2023-09-20
- Fixed ignored request parameters when creating api gateway's resource method using lambda integration

# [1.3.1] - 2023-09-20
- Add support Python 3.10 and Python 3.11

# [1.3.0] - 2023-09-14
- Added ability to use SSO credentials
- Added parameter `aws_session_token` to `sdct.conf` for role assuming

# [1.2.4] - 2023-04-13
- Added `web_socker_api_gateway` resource type. Allows to deploy web-socket
  API with lambda integrations

# [1.2.3] - 2023-05-15
- Fixed resolving of available instance types for Windows

# [1.2.2] - 2023-05-05
- Resolve available instance types from `botocore` data

# [1.2.1] - 2023-05-04
- Added new supported EC2 instance types: `c7g`, `t4g`, `t3`

# [1.2.0] - 2023-04-13
- Added `transform` command that creates a CloudFormation or Terraform template based on the `build_meta` of your project


## [1.1.1] - 2023-04-11
- improve python artifacts building process. By default, 
  `manylinux2014_x86_64` is used for M1 and Windows. In case the platform 
  is set and pip installation fails, the Syndicate will try to install 
  a package the default way.

## [1.1.0] - 2022-12-07
### Added
- `snap_start` support of Java-based lambda configurations of 
`PublishedVersions` or `None` values.
- `resourceGroup` annotation parameter to Java-based lambda.
- Specify target AWS Lambda platform, python version and implementation to install dependencies


## [1.0.0] - 2021-06-11
### Changed
- `init` command was replaced with `generate config`
- Interface of command was improved, `access_key` and `secret_key` params made optional
- Removed `account_id` param and provided ability to resolve it by STS or instance profile
- `python_build_mapping`, `java_build_mapping`, `nodejs_build_mapping` was removed as they will be resolved using the `.syndicate` file
- `generate lambda` command was improved, `common` and `tests` module for python runtime is generated with the first lambda. They contain basic common class all lambdas and simple initial test case.
- Provided ability to add information about created lambda to `.syndicate` file
- Added `test` command that allows to run tests inside your python project
- Added `profiler` command that allows to display application Lambda metrics
- Fixed an issue in `clean` command, associated with API Gateway skipping removing Lambda trigger permissions
- Fixed an issued in `clean` command associated with removing EC2 instances
- Fixed an issue in `clean` command, associated with removing resources if they specified as excluded
- Add ANY, PATCH to supported methods in API Gateway
- Changed logs format. All the logs are saved up to the path from SDCT_CONF variable if it exists. Otherwise the logs are saved to user's home directory.
- Added validation of `bundle_bucket_name` when generating config
- Added prefix and suffix validation when generating config. Their length must be less or equal to 5
- Fixed bugs with no output from `update` command
- Unified datetime format to ISO8601
- Changed `.syndicate` events saving algorithm: 30-days old events are deleted after each updating of the file. But 20 events (or less if there aren't this many) will be kept anyway, so if some amount of events exist, it isn't possible to get them all deleted.
- Added `latest_event` field to `.syndicate` file to keep the latest action's info such as: operation type, `bundle_name`, `deploy_name`, performing time and other
- Fixed generating building and deploying java and nodejs lambdas. Updated `pom.xml` template according to the new version of `deployment-configuration-annotation` plugin
- Fixed an issue when build meta is validated before resolving aliases in it
- Added `minimum_compression_size` param to API gateway deployment_resource declaration. It enables payload compression for an API with given size;
- Added lambda URL support;
- Added lambda ephemeral storage support;
- Added an ability to create DynamoDB in on-demand mode if `read_capacity` 
  and `write_capacity` are not specified;
- Describe an existing Api Gateway instead of creating a new one;
- Added an ability to create models in API Gateway;
- Added AWS Kinesis Firehose support;
- Add lambda event-source-mapping filters support;
- Added an ability to build lambda layers (similarly to lambdas)


## [0.9.6] - 2021-04-29
### Changed
- Add AWS Batch support
- Add external resources support
- Add parameter binary_media_type for API Gateway resource type

## [0.9.5] - 2021-03-11
### Changed
- Updated Python project examples
- Added integration request parameters for API Gateway
- Added request validator for API Gateway
- Fixed a lost first zero issue due to incorrect work `syndicate init` command for AWS accounts, which start at zero.
- Added the ability to add `logs_expiration` parameter in lambda_config.json.
- Update Java version in Travis builds

## [0.9.4] - 2020-10-16
### Changed
- Fixed the error related with absent parameter `session_duration` in `sdct.conf` 


## [0.9.3] - 2020-10-13
### Changed
- Added parameter `session_duration` to `sdct.conf` for setting session duration while role assuming 


## [0.9.2] - 2020-07-28
### Changed
- Fixed DynamoDB LSI check while building bundle
- Fixed deployment of CloudWatch Rules


## [0.9.1] - 2020-07-20
### Added
- Add required mark (asterisk) for required parameters in 'Help' section for `syndicate generate lambda` and `syndicate generate project` commands
- Add validation for the empty `lambda_name` parameter in `syndicate generate lambda` command

### Changed
- Removed `traceback` from response after attempting to generate lambda without `project_path` parameter by `syndicate generate lambda` command
- Remove `traceback` from response after attempting to generate lambda for non exist project by `syndicate generate lambda` command

## [0.9.0] - 2020-04-06
### Added
- Syndicate now supports configurations in YAML: syndicate.yml and syndicate_aliases.yml; The old ones (sdct.conf, sdct_alises.conf) are still supported.
- Syndicate configuration generation. Command `syndicate init --help`
- Python/Java/NodeJS project generation. Command `syndicate generate project --help`
- Python/Java/NodeJS lambda generation. Command `syndicate generate lambda --help`
- All commands from group `generate` and the command `syndicate init` are able to be executed without provided `SDCT_CONF` variable

### Changed
- All bundles now are stored to `$SDCT_CONF/bundles`folder.


## [0.8.5] - 2020-03-18
### Added
- Version option. 'syndicate --version' is now available.
- Docs for commands.
### Changed
- fixed an issue of 'The role defined for the function cannot be assumed by Lambda' while creating lambda right after the role for the lambda was created. https://github.com/epam/aws-syndicate/issues/63


## [0.8.4] - 2020-03-06
### Added
- Lambda provisioned concurrency configuration.
- LambdaProvisionedConcurrency java annotation added aws-syndicate mvn plugin.
- deployment-configuration-processor version bump to 1.5.8.
### Changed
- Lambda concurrency configuration field renamed in lambda_config.json from concurrency to max_concurrency.

## [0.8.3] - 2019-06-12
### Added
- Generation meta for Lambda Layers.

### Changed
- Lambda layer attribute renamed: fileName -> deployment_package.
- Fixed filters for resources in the 'clean' command. 

### Removed
- The 'publish_lambda_version' command. 'update' should be used instead.

## [0.8.2] - 2019-22-10
### Added
- Command 'update'. Should be used for infrastructure update instead of 'publish_lambda_version'.
- The 'replace_output' flag to 'deploy' and 'update' commands.

### Changed
- The 'publish_lambda_version' command is not recommended to use.
- Add check for existing deploy name for commands 'deploy', 'update'.
- Improved log messages.

### Removed
- No removals

## [0.8.0] - 2019-22-10
### Added
- NodeJS runtime supported.
- Implemented Lambda Layers deployment from meta.
- The 'force' flag to 'upload_bundle', 'copy_bundle', 'build_bundle' commands. 

### Changed
- Lambda layers integration while lambda creation.
- Command renamed: mvn_compile_java -> assemble_java_mvn.

### Removed
- No removals

## [0.7.0] - 2019-02-1
Initial version. See README. <|MERGE_RESOLUTION|>--- conflicted
+++ resolved
@@ -4,19 +4,7 @@
 The format is based on [Keep a Changelog](https://keepachangelog.com/en/1.0.0/),
 and this project adheres to [Semantic Versioning](https://semver.org/spec/v2.0.0.html).
 
-<<<<<<< HEAD
-# [1.14.1] - 2024-08-08
-- Added logging of resource names that cause errors to improve error diagnostics
-- Fix the resource update issue that occurs when a deploy_name is specified by user (not default one) but deployment 
-output for the latest deployment is empty
-- Fixed an issue where updating only certain resources caused the deployment output to be overwritten with only these 
-resources, instead of updating the existing meta
-- Improved logging for the deletion of a resource that does not exist in the account
-
-# [1.14.0] - 2024-07-25
-=======
-# [1.14.0] - 2024-08-07
->>>>>>> 29e00657
+# [1.14.0] - 2024-08-08
 - The key `operation_status` in `latest_deploy` section of the syndicate state file(.syndicate) renamed to `is_succeeded`
 - Changed deployment flow to work despite the latest deployment failed
 - Changed deployment flow with the flag `--continue_deploy` to work despite the latest deployment being absent or succeeded
@@ -27,11 +15,12 @@
 - Fixed lock resolving issue
 - Reworked lambda triggers update to compare local event sources meta with the previous remote one
 - Reworked lambda triggers deletion to not list every resource of the trigger type to remove it from lambda (**EPMCEOOS-6112**)
-- Fixed an issue related to bucket name resolving in the s3_bucket policy
 - Added logging of resource names that cause errors to improve error diagnostics
-- Fix the resource update issue that occurs when a deploy_name is specified without deployment output from the latest deployment
+- Fix the resource update issue that occurs when a deploy_name is specified by user (not default one) but deployment 
+output for the latest deployment is empty
 - Fixed an issue where updating only certain resources caused the deployment output to be overwritten with only these 
 resources, instead of updating the existing meta
+- Improved logging for the deletion of a resource that does not exist in the account
 
 # [1.13.0] - 2024-07-10
 - Added possibility to configure `FunctionResponseTypes` for lambda functions
