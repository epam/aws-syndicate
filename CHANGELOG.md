# Changelog
All notable changes to this project will be documented in this file.

The format is based on [Keep a Changelog](https://keepachangelog.com/en/1.0.0/),
and this project adheres to [Semantic Versioning](https://semver.org/spec/v2.0.0.html).

<<<<<<< HEAD
# [1.14.5] - 2024-02-14
### Change
- Move the OpenAPI Specification (OAS) to a separate `openapi_spec.json` file.

# [1.14.4] - 2024-02-09
=======
# [1.15.0] - 2024-02-14
- syndicate clean: add `--preserve_state` parameter to keep deploy output json file
- syndicate generate config: validate composite deploy_target_bucket (bucket+prefix)

- # [1.14.3] - 2024-02-09
>>>>>>> ab7df3dd
### Added
- added missed import into the Java lambda template

# [1.14.3] - 2024-02-08
- Refactor `clean` of API Gateway, now it serve one method instead of two
- Change in `get_existing_permissions` method `_LOG.warning` to `_LOG.debug`
and enhance message for it
- Fix in `describe_api_resources` method `_LOG.info` message
- Update python version in the `README.md` file

# [1.14.2] - 2024-02-06
- Add `api_source_arn` when creating permission for lambda authorizer.
- Change in `syndicate generate` command default value for `lambdas_alias_name`
from `prod` to `dev`.

# [1.14.1] - 2024-02-05
- Improve the CloudWatch log groups `POSSIBLE_RETENTION_DAYS` constant to
support all values.
- Update and fix retry decorator. If the maximum number of retries is reached,
an `Exception` is thrown with a detailed description of the function that failed
and the reason.
- Refactor the Lambda SQS Trigger Creation process to check for existing event
source mapping, and update or create as needed.

# [1.14.0] - 2024-02-05
- Implemented API GateWay `Throttling` settings management

# [1.13.2] - 2024-02-05
- Added CloudWatch logs expiration management support to the Syndicate Java plugin 1.11.0

# [1.13.1] - 2024-02-01
- Lambda parameter `architecture` changed to `architectures`, and the value of the key changed to a list of string
- Change the Java plugin @LambdaHandler annotation processor to produce the parameter `architectures` instead of `architecture`

# [1.13.0] - 2024-01-31
- Add support for OpenAPI v3 deploy, update and clean-up in API Gateway
- Implement permission setting for lambda functions in OpenAPI v3 implementations

# [1.12.2] - 2024-01-31
- Added validation for the configuration parameter `iam_suffix`
- Added warning to logs in case of unknown parameters in the configuration file

# [1.12.1] - 2024-01-30
- Fixed API Gateway deployment with the default value(300) of the `Cache time to live` parameter if the specified value is `0`

# [1.12.0] - 2024-01-30
### Added
- The @LambdaHandler annotation for Java plugin improved to support the lambda 'architecture' management
- The @LambdaLayer annotation for Java plugin improved to support the lambda 'architectures' management
- The Java example 'java-layer-url' extended to use Lambda architecture management
### Changed
- The deployment-configuration-processor version bumped to 1.11.0

# [1.11.0] - 2024-01-26
- Implemented lambda function processor architecture type management
- Implemented lambda layers compatible processor architecture types management

# [1.10.2] - 2024-01-19
- Add a feature in `syndicate update` command to update `logs_expiration`
parameter in `cloudWatch` logs group. For setting `logs_expiration`, refer to
`syndicate_aliases`.

# [1.10.1] - 2024-01-17
- Change from `error` to `warning` if integer not provided in allowed values for
`logs_expiration` values and set default to `30`.

# [1.10.0] - 2024-01-16
- Add parameter `logs_expiration` to `syndicate_aliases.yml` and `lambda_config.json`. 
The default value is set to "30 days". To ensure the logs expire after 10 years,
set the value to: `logs_expiration: 0`.

# [1.9.9] - 2024-01-15
- Fix dynamodb table capacity mode recognition during update

# [1.9.8] - 2024-01-15
- Add last exception raise in `connection/helper.py:retry()`

# [1.9.7] - 2024-01-12
- Changed required type for attribute `resources_requirements` from dict to list
in `batch_jobdef_validator.py`

# [1.9.6] - 2024-01-08
- Fixed an issue related to lambda generation with a name that contains underscores

# [1.9.5] - 2023-12-21
### Changed
- conf files handling library configobj replaced with built-in configparser package

# [1.9.4] - 2023-12-18
- Fixed an issue related to s3 bucket lifecycle policy deployment
### Changed
- Updating gsi capacity units when changing table capacity mode from on-demand 
to provisioned
### Removed
- Capacity units when updating global secondary indexes when 
table capacity mode is on-demand

# [1.9.3] - 2023-12-14
### Changed
- Updating `max_retry` attribute from $LATEST lambda version to alias only 

# [1.9.2] - 2023-12-13
### Added
- Default empty value for dynamodb's global secondary indexes 
when not declared in deployment_resources.json

# [1.9.1] - 2023-12-13
### Added
- `dynamodb_table` resource priority in `UPDATE_RESOURCE_TYPE_PRIORITY` constant

# [1.9.0] - 2023-12-12
### Added
- Ability to update `dynamodb_table` resource, specifically: 
table capacity, gsi capacity, table billing mode, table ttl, add or remove gsi 

# [1.8.0] - 2023-12-12
### Added
- A new Maven plugin goal 'assemble-lambda-layer-files' has been added to the 'deployment-configuration-processor' plugin
- A new Java lambda example with assembling layer files and url config has been added
- An example of adding custom SDK to layer and url config for lambda has been added to Java examples folder
### Changed
- The deployment-configuration-processor version bumped to 1.10.0

# [1.7.5] - 2023-12-11
- Fixed API Gateway service integration credentials building

# [1.7.4] - 2023-12-08
- Fixed lambda event invoke config creating and updating

# [1.7.3] - 2023-12-07
- Fixed lambda deployment in extended prefix mode

# [1.7.2] - 2023-11-14
- Fixed SNS subscription deletion with SNS topic deletion
- Fixed processing of retries for `InvalidParameterValueException`

# [1.7.1] - 2023-11-14
- Added waiting for IAM role creation

# [1.7.0] - 2023-11-10
- Implemented extended prefix mode

# [1.6.0] - 2023-12-07
- Added `max_retries` attribute setting for creating and updating 
lambda configuration

# [1.5.0] - 2023-11-08
### Added
- LambdaUrlConfig java annotation has been added to the aws-syndicate mvn plugin.
### Changed
- deployment-configuration-processor version bumped to 1.9.0.

# [1.4.0] - 2023-09-29
- Add EventBridge Scheduler support

# [1.3.4] - 2023-09-28
- replace ignored pip install parameter `--python` with `python-version`

# [1.3.3] - 2023-09-22
- Set default lambda Python runtime to 3.10
- Updated libraries to support Python 3.10 as a development tool:
  - `boto3` from 1.26.18 to 1.26.80
  - `botocore` from 1.29.18 to 1.29.80
  - `colorama` from 0.4.1 to 0.4.5
  - `configobj` from 5.0.6 to 5.0.8
  - `pyyaml` from 5.4 to 6.0.1
  - `requests` from 2.27.1 to 2.31.0
  - `tabulate` from 0.8.9 to 0.9.0
  - `tqdm` from 4.19.5 to 4.65.2

# [1.3.2] - 2023-09-20
- Fixed ignored request parameters when creating api gateway's resource method using lambda integration

# [1.3.1] - 2023-09-20
- Add support Python 3.10 and Python 3.11

# [1.3.0] - 2023-09-14
- Added ability to use SSO credentials
- Added parameter `aws_session_token` to `sdct.conf` for role assuming

# [1.2.4] - 2023-04-13
- Added `web_socker_api_gateway` resource type. Allows to deploy web-socket
  API with lambda integrations

# [1.2.3] - 2023-05-15
- Fixed resolving of available instance types for Windows

# [1.2.2] - 2023-05-05
- Resolve available instance types from `botocore` data

# [1.2.1] - 2023-05-04
- Added new supported EC2 instance types: `c7g`, `t4g`, `t3`

# [1.2.0] - 2023-04-13
- Added `transform` command that creates a CloudFormation or Terraform template based on the `build_meta` of your project


## [1.1.1] - 2023-04-11
- improve python artifacts building process. By default, 
  `manylinux2014_x86_64` is used for M1 and Windows. In case the platform 
  is set and pip installation fails, the Syndicate will try to install 
  a package the default way.

## [1.1.0] - 2022-12-07
### Added
- `snap_start` support of Java-based lambda configurations of 
`PublishedVersions` or `None` values.
- `resourceGroup` annotation parameter to Java-based lambda.
- Specify target AWS Lambda platform, python version and implementation to install dependencies


## [1.0.0] - 2021-06-11
### Changed
- `init` command was replaced with `generate config`
- Interface of command was improved, `access_key` and `secret_key` params made optional
- Removed `account_id` param and provided ability to resolve it by STS or instance profile
- `python_build_mapping`, `java_build_mapping`, `nodejs_build_mapping` was removed as they will be resolved using the `.syndicate` file
- `generate lambda` command was improved, `common` and `tests` module for python runtime is generated with the first lambda. They contain basic common class all lambdas and simple initial test case.
- Provided ability to add information about created lambda to `.syndicate` file
- Added `test` command that allows to run tests inside your python project
- Added `profiler` command that allows to display application Lambda metrics
- Fixed an issue in `clean` command, associated with API Gateway skipping removing Lambda trigger permissions
- Fixed an issued in `clean` command associated with removing EC2 instances
- Fixed an issue in `clean` command, associated with removing resources if they specified as excluded
- Add ANY, PATCH to supported methods in API Gateway
- Changed logs format. All the logs are saved up to the path from SDCT_CONF variable if it exists. Otherwise the logs are saved to user's home directory.
- Added validation of `bundle_bucket_name` when generating config
- Added prefix and suffix validation when generating config. Their length must be less or equal to 5
- Fixed bugs with no output from `update` command
- Unified datetime format to ISO8601
- Changed `.syndicate` events saving algorithm: 30-days old events are deleted after each updating of the file. But 20 events (or less if there aren't this many) will be kept anyway, so if some amount of events exist, it isn't possible to get them all deleted.
- Added `latest_event` field to `.syndicate` file to keep the latest action's info such as: operation type, `bundle_name`, `deploy_name`, performing time and other
- Fixed generating building and deploying java and nodejs lambdas. Updated `pom.xml` template according to the new version of `deployment-configuration-annotation` plugin
- Fixed an issue when build meta is validated before resolving aliases in it
- Added `minimum_compression_size` param to API gateway deployment_resource declaration. It enables payload compression for an API with given size;
- Added lambda URL support;
- Added lambda ephemeral storage support;
- Added an ability to create DynamoDB in on-demand mode if `read_capacity` 
  and `write_capacity` are not specified;
- Describe an existing Api Gateway instead of creating a new one;
- Added an ability to create models in API Gateway;
- Added AWS Kinesis Firehose support;
- Add lambda event-source-mapping filters support;
- Added an ability to build lambda layers (similarly to lambdas)


## [0.9.6] - 2021-04-29
### Changed
- Add AWS Batch support
- Add external resources support
- Add parameter binary_media_type for API Gateway resource type

## [0.9.5] - 2021-03-11
### Changed
- Updated Python project examples
- Added integration request parameters for API Gateway
- Added request validator for API Gateway
- Fixed a lost first zero issue due to incorrect work `syndicate init` command for AWS accounts, which start at zero.
- Added the ability to add `logs_expiration` parameter in lambda_config.json.
- Update Java version in Travis builds

## [0.9.4] - 2020-10-16
### Changed
- Fixed the error related with absent parameter `session_duration` in `sdct.conf` 


## [0.9.3] - 2020-10-13
### Changed
- Added parameter `session_duration` to `sdct.conf` for setting session duration while role assuming 


## [0.9.2] - 2020-07-28
### Changed
- Fixed DynamoDB LSI check while building bundle
- Fixed deployment of CloudWatch Rules


## [0.9.1] - 2020-07-20
### Added
- Add required mark (asterisk) for required parameters in 'Help' section for `syndicate generate lambda` and `syndicate generate project` commands
- Add validation for the empty `lambda_name` parameter in `syndicate generate lambda` command

### Changed
- Removed `traceback` from response after attempting to generate lambda without `project_path` parameter by `syndicate generate lambda` command
- Remove `traceback` from response after attempting to generate lambda for non exist project by `syndicate generate lambda` command

## [0.9.0] - 2020-04-06
### Added
- Syndicate now supports configurations in YAML: syndicate.yml and syndicate_aliases.yml; The old ones (sdct.conf, sdct_alises.conf) are still supported.
- Syndicate configuration generation. Command `syndicate init --help`
- Python/Java/NodeJS project generation. Command `syndicate generate project --help`
- Python/Java/NodeJS lambda generation. Command `syndicate generate lambda --help`
- All commands from group `generate` and the command `syndicate init` are able to be executed without provided `SDCT_CONF` variable

### Changed
- All bundles now are stored to `$SDCT_CONF/bundles`folder.


## [0.8.5] - 2020-03-18
### Added
- Version option. 'syndicate --version' is now available.
- Docs for commands.
### Changed
- fixed an issue of 'The role defined for the function cannot be assumed by Lambda' while creating lambda right after the role for the lambda was created. https://github.com/epam/aws-syndicate/issues/63


## [0.8.4] - 2020-03-06
### Added
- Lambda provisioned concurrency configuration.
- LambdaProvisionedConcurrency java annotation added aws-syndicate mvn plugin.
- deployment-configuration-processor version bump to 1.5.8.
### Changed
- Lambda concurrency configuration field renamed in lambda_config.json from concurrency to max_concurrency.

## [0.8.3] - 2019-06-12
### Added
- Generation meta for Lambda Layers.

### Changed
- Lambda layer attribute renamed: fileName -> deployment_package.
- Fixed filters for resources in the 'clean' command. 

### Removed
- The 'publish_lambda_version' command. 'update' should be used instead.

## [0.8.2] - 2019-22-10
### Added
- Command 'update'. Should be used for infrastructure update instead of 'publish_lambda_version'.
- The 'replace_output' flag to 'deploy' and 'update' commands.

### Changed
- The 'publish_lambda_version' command is not recommended to use.
- Add check for existing deploy name for commands 'deploy', 'update'.
- Improved log messages.

### Removed
- No removals

## [0.8.0] - 2019-22-10
### Added
- NodeJS runtime supported.
- Implemented Lambda Layers deployment from meta.
- The 'force' flag to 'upload_bundle', 'copy_bundle', 'build_bundle' commands. 

### Changed
- Lambda layers integration while lambda creation.
- Command renamed: mvn_compile_java -> assemble_java_mvn.

### Removed
- No removals

## [0.7.0] - 2019-02-1
Initial version. See README. <|MERGE_RESOLUTION|>--- conflicted
+++ resolved
@@ -4,30 +4,19 @@
 The format is based on [Keep a Changelog](https://keepachangelog.com/en/1.0.0/),
 and this project adheres to [Semantic Versioning](https://semver.org/spec/v2.0.0.html).
 
-<<<<<<< HEAD
-# [1.14.5] - 2024-02-14
+# [1.15.1] - 2024-02-14
 ### Change
 - Move the OpenAPI Specification (OAS) to a separate `openapi_spec.json` file.
 
-# [1.14.4] - 2024-02-09
-=======
 # [1.15.0] - 2024-02-14
 - syndicate clean: add `--preserve_state` parameter to keep deploy output json file
 - syndicate generate config: validate composite deploy_target_bucket (bucket+prefix)
 
 - # [1.14.3] - 2024-02-09
->>>>>>> ab7df3dd
 ### Added
 - added missed import into the Java lambda template
 
-# [1.14.3] - 2024-02-08
-- Refactor `clean` of API Gateway, now it serve one method instead of two
-- Change in `get_existing_permissions` method `_LOG.warning` to `_LOG.debug`
-and enhance message for it
-- Fix in `describe_api_resources` method `_LOG.info` message
-- Update python version in the `README.md` file
-
-# [1.14.2] - 2024-02-06
+- # [1.14.2] - 2024-02-06
 - Add `api_source_arn` when creating permission for lambda authorizer.
 - Change in `syndicate generate` command default value for `lambdas_alias_name`
 from `prod` to `dev`.
