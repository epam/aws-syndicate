--- conflicted
+++ resolved
@@ -4,9 +4,11 @@
 The format is based on [Keep a Changelog](https://keepachangelog.com/en/1.0.0/),
 and this project adheres to [Semantic Versioning](https://semver.org/spec/v2.0.0.html).
 
-<<<<<<< HEAD
-=======
-## [1.1.1] - 2023-04-13
+# [1.2.0] - 2023-04-13
+- Added `transform` command that creates a CloudFormation or Terraform template based on the `build_meta` of your project
+
+
+## [1.1.1] - 2023-04-11
 - improve python artifacts building process. By default, 
   `manylinux2014_x86_64` is used for M1 and Windows. In case the platform 
   is set and pip installation fails, the Syndicate will try to install 
@@ -20,7 +22,6 @@
 - Specify target AWS Lambda platform, python version and implementation to install dependencies
 
 
->>>>>>> b0c742c3
 ## [1.0.0] - 2021-06-11
 ### Changed
 - `init` command was replaced with `generate config`
@@ -31,10 +32,6 @@
 - Provided ability to add information about created lambda to `.syndicate` file
 - Added `test` command that allows to run tests inside your python project
 - Added `profiler` command that allows to display application Lambda metrics
-<<<<<<< HEAD
-- Added `transform` command that creates a CloudFormation or Terraform template based on the `build_meta` of your project
-=======
->>>>>>> b0c742c3
 - Fixed an issue in `clean` command, associated with API Gateway skipping removing Lambda trigger permissions
 - Fixed an issued in `clean` command associated with removing EC2 instances
 - Fixed an issue in `clean` command, associated with removing resources if they specified as excluded
@@ -50,12 +47,6 @@
 - Fixed an issue when build meta is validated before resolving aliases in it
 - Added `minimum_compression_size` param to API gateway deployment_resource declaration. It enables payload compression for an API with given size;
 - Added lambda URL support;
-<<<<<<< HEAD
-- Add lambda ephemeral storage support;
-- Added an ability to create DynamoDB in on-demand mode if `read_capacity` 
-  and `write_capacity` are not specified;
-- Describe an existing Api Gateway instead of creating a new one;
-=======
 - Added lambda ephemeral storage support;
 - Added an ability to create DynamoDB in on-demand mode if `read_capacity` 
   and `write_capacity` are not specified;
@@ -64,7 +55,6 @@
 - Added AWS Kinesis Firehose support;
 - Add lambda event-source-mapping filters support;
 - Added an ability to build lambda layers (similarly to lambdas)
->>>>>>> b0c742c3
 
 
 ## [0.9.6] - 2021-04-29
