--- conflicted
+++ resolved
@@ -4,23 +4,17 @@
 The format is based on [Keep a Changelog](https://keepachangelog.com/en/1.0.0/),
 and this project adheres to [Semantic Versioning](https://semver.org/spec/v2.0.0.html).
 
-<<<<<<< HEAD
-# [1.17.1] - 2025-03-19
-=======
+
 # [1.17.1] - 2025-03-25
->>>>>>> fb8223f6
 - Changed `--force_upload` parameter type for assemble commands from `string` to `flag`
 - Fixed logic of `--force_upload` flag in assemble commands
 - Added `--force_upload` flag to `assemble_appsync` and `assemble_swagger_ui` commands
 - Fixed issue if the last deploy output file was deleted from the s3 bucket, and it would result that lambda triggers not being able to update
 - Fixed subnet group deletion during a DAX cluster cleaning
-<<<<<<< HEAD
 - Fixed records duplication in the deployment output in case of deployment after changing `lambda` `alias` name and existence of the lambda
-=======
 - Fixed dynamic setting of active API link in Swagger UI json file
 - Adjusted the logic of `--clean_externals` parameter in `syndicate clean` command to clean not only external resources 
 but all filtered resources plus external resources which fit the filters
->>>>>>> fb8223f6
 
 # [1.17.0] - 2025-03-03
 - Added the possibility to generate meta for the resources `firehose` and `eventbridge_schedule`
