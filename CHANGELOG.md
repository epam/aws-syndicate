# Changelog
All notable changes to this project will be documented in this file.

The format is based on [Keep a Changelog](https://keepachangelog.com/en/1.0.0/),
and this project adheres to [Semantic Versioning](https://semver.org/spec/v2.0.0.html).

<<<<<<< HEAD
- # [1.14.4] - 2024-03-05
- update available NodeJS lambda versions from 10.x/12.x/14.x to 16.x/18.x/20.x
- upgrade default NodeJS lambda version from 14.x to 20.x
=======
# [1.15.8] - 2024-02-27
- Implemented Cognito User Pools ARNs resolving for OpenAPI specification via the key `x-syndicate-cognito-userpool-names` of the `x-amazon-apigateway-authorizer` extension

# [1.15.7] - 2024-02-23
- Implemented the feature "export api gateway OpenAPI spec"

# [1.15.6] - 2024-02-22
- Added support of Eventbridge rule
- Fixed DAX cluster deployment error when DAX Role is deploying on the fly
- Fixed Dax cluster meta generation error in case of specifying subnet group name and subnets IDs
- Fixed the help message for the parameter '--security_group_names' of the command `syndicate generate meta ec2_instance`
- The parameter "minv_cpus" was removed from a meta template generated for the Fargate type of AWS Batch Compute environment
- Fixed AWS Batch Compute environment deployment issue in case of specifying the parameter `--allocation_strategy`
- Changed an error message in case of unsupported resource type


# [1.15.5] - 2024-02-21
- Fix lambda authorization permissions

# [1.15.4] - 2024-02-20
### Changed
- Java lambda examples have been actualized for 1.11.0 version
### Added
- AWS EventBridge Rule support has been added to the Java plugin 1.11.0 version

# [1.15.3] - 2024-02-19
- Removed obsolete documentation (/docs)

# [1.15.2] - 2024-02-16
- Actualized information in the file readme.md
- Actualized Python project examples

# [1.15.1] - 2024-02-15
- Refactor handling of duplicate resources for method `_check_duplicated_resources`

# [1.15.0] - 2024-02-14
- syndicate clean: add `--preserve_state` parameter to keep deploy output json file
- syndicate generate config: validate composite deploy_target_bucket (bucket+prefix)
- change location of the OpenAPI Specification to a separate `openapi_spec.json` file
>>>>>>> 9eb1145f

- # [1.14.3] - 2024-02-09
### Added
- added missed import into the Java lambda template

# [1.14.2] - 2024-02-06
- Add `api_source_arn` when creating permission for lambda authorizer.
- Change in `syndicate generate` command default value for `lambdas_alias_name`
from `prod` to `dev`.

# [1.14.1] - 2024-02-05
- Improve the CloudWatch log groups `POSSIBLE_RETENTION_DAYS` constant to
support all values.
- Update and fix retry decorator. If the maximum number of retries is reached,
an `Exception` is thrown with a detailed description of the function that failed
and the reason.
- Refactor the Lambda SQS Trigger Creation process to check for existing event
source mapping, and update or create as needed.

# [1.14.0] - 2024-02-05
- Implemented API GateWay `Throttling` settings management

# [1.13.2] - 2024-02-05
- Added CloudWatch logs expiration management support to the Syndicate Java plugin 1.11.0

# [1.13.1] - 2024-02-01
- Lambda parameter `architecture` changed to `architectures`, and the value of the key changed to a list of string
- Change the Java plugin @LambdaHandler annotation processor to produce the parameter `architectures` instead of `architecture`

# [1.13.0] - 2024-01-31
- Add support for OpenAPI v3 deploy, update and clean-up in API Gateway
- Implement permission setting for lambda functions in OpenAPI v3 implementations

# [1.12.2] - 2024-01-31
- Added validation for the configuration parameter `iam_suffix`
- Added warning to logs in case of unknown parameters in the configuration file

# [1.12.1] - 2024-01-30
- Fixed API Gateway deployment with the default value(300) of the `Cache time to live` parameter if the specified value is `0`

# [1.12.0] - 2024-01-30
### Added
- The @LambdaHandler annotation for Java plugin improved to support the lambda 'architecture' management
- The @LambdaLayer annotation for Java plugin improved to support the lambda 'architectures' management
- The Java example 'java-layer-url' extended to use Lambda architecture management
### Changed
- The deployment-configuration-processor version bumped to 1.11.0

# [1.11.0] - 2024-01-26
- Implemented lambda function processor architecture type management
- Implemented lambda layers compatible processor architecture types management

# [1.10.2] - 2024-01-19
- Add a feature in `syndicate update` command to update `logs_expiration`
parameter in `cloudWatch` logs group. For setting `logs_expiration`, refer to
`syndicate_aliases`.

# [1.10.1] - 2024-01-17
- Change from `error` to `warning` if integer not provided in allowed values for
`logs_expiration` values and set default to `30`.

# [1.10.0] - 2024-01-16
- Add parameter `logs_expiration` to `syndicate_aliases.yml` and `lambda_config.json`. 
The default value is set to "30 days". To ensure the logs expire after 10 years,
set the value to: `logs_expiration: 0`.

# [1.9.9] - 2024-01-15
- Fix dynamodb table capacity mode recognition during update

# [1.9.8] - 2024-01-15
- Add last exception raise in `connection/helper.py:retry()`

# [1.9.7] - 2024-01-12
- Changed required type for attribute `resources_requirements` from dict to list
in `batch_jobdef_validator.py`

# [1.9.6] - 2024-01-08
- Fixed an issue related to lambda generation with a name that contains underscores

# [1.9.5] - 2023-12-21
### Changed
- conf files handling library configobj replaced with built-in configparser package

# [1.9.4] - 2023-12-18
- Fixed an issue related to s3 bucket lifecycle policy deployment
### Changed
- Updating gsi capacity units when changing table capacity mode from on-demand 
to provisioned
### Removed
- Capacity units when updating global secondary indexes when 
table capacity mode is on-demand

# [1.9.3] - 2023-12-14
### Changed
- Updating `max_retry` attribute from $LATEST lambda version to alias only 

# [1.9.2] - 2023-12-13
### Added
- Default empty value for dynamodb's global secondary indexes 
when not declared in deployment_resources.json

# [1.9.1] - 2023-12-13
### Added
- `dynamodb_table` resource priority in `UPDATE_RESOURCE_TYPE_PRIORITY` constant

# [1.9.0] - 2023-12-12
### Added
- Ability to update `dynamodb_table` resource, specifically: 
table capacity, gsi capacity, table billing mode, table ttl, add or remove gsi 

# [1.8.0] - 2023-12-12
### Added
- A new Maven plugin goal 'assemble-lambda-layer-files' has been added to the 'deployment-configuration-processor' plugin
- A new Java lambda example with assembling layer files and url config has been added
- An example of adding custom SDK to layer and url config for lambda has been added to Java examples folder
### Changed
- The deployment-configuration-processor version bumped to 1.10.0

# [1.7.5] - 2023-12-11
- Fixed API Gateway service integration credentials building

# [1.7.4] - 2023-12-08
- Fixed lambda event invoke config creating and updating

# [1.7.3] - 2023-12-07
- Fixed lambda deployment in extended prefix mode

# [1.7.2] - 2023-11-14
- Fixed SNS subscription deletion with SNS topic deletion
- Fixed processing of retries for `InvalidParameterValueException`

# [1.7.1] - 2023-11-14
- Added waiting for IAM role creation

# [1.7.0] - 2023-11-10
- Implemented extended prefix mode

# [1.6.0] - 2023-12-07
- Added `max_retries` attribute setting for creating and updating 
lambda configuration

# [1.5.0] - 2023-11-08
### Added
- LambdaUrlConfig java annotation has been added to the aws-syndicate mvn plugin.
### Changed
- deployment-configuration-processor version bumped to 1.9.0.

# [1.4.0] - 2023-09-29
- Add EventBridge Scheduler support

# [1.3.4] - 2023-09-28
- replace ignored pip install parameter `--python` with `python-version`

# [1.3.3] - 2023-09-22
- Set default lambda Python runtime to 3.10
- Updated libraries to support Python 3.10 as a development tool:
  - `boto3` from 1.26.18 to 1.26.80
  - `botocore` from 1.29.18 to 1.29.80
  - `colorama` from 0.4.1 to 0.4.5
  - `configobj` from 5.0.6 to 5.0.8
  - `pyyaml` from 5.4 to 6.0.1
  - `requests` from 2.27.1 to 2.31.0
  - `tabulate` from 0.8.9 to 0.9.0
  - `tqdm` from 4.19.5 to 4.65.2

# [1.3.2] - 2023-09-20
- Fixed ignored request parameters when creating api gateway's resource method using lambda integration

# [1.3.1] - 2023-09-20
- Add support Python 3.10 and Python 3.11

# [1.3.0] - 2023-09-14
- Added ability to use SSO credentials
- Added parameter `aws_session_token` to `sdct.conf` for role assuming

# [1.2.4] - 2023-04-13
- Added `web_socker_api_gateway` resource type. Allows to deploy web-socket
  API with lambda integrations

# [1.2.3] - 2023-05-15
- Fixed resolving of available instance types for Windows

# [1.2.2] - 2023-05-05
- Resolve available instance types from `botocore` data

# [1.2.1] - 2023-05-04
- Added new supported EC2 instance types: `c7g`, `t4g`, `t3`

# [1.2.0] - 2023-04-13
- Added `transform` command that creates a CloudFormation or Terraform template based on the `build_meta` of your project


## [1.1.1] - 2023-04-11
- improve python artifacts building process. By default, 
  `manylinux2014_x86_64` is used for M1 and Windows. In case the platform 
  is set and pip installation fails, the Syndicate will try to install 
  a package the default way.

## [1.1.0] - 2022-12-07
### Added
- `snap_start` support of Java-based lambda configurations of 
`PublishedVersions` or `None` values.
- `resourceGroup` annotation parameter to Java-based lambda.
- Specify target AWS Lambda platform, python version and implementation to install dependencies


## [1.0.0] - 2021-06-11
### Changed
- `init` command was replaced with `generate config`
- Interface of command was improved, `access_key` and `secret_key` params made optional
- Removed `account_id` param and provided ability to resolve it by STS or instance profile
- `python_build_mapping`, `java_build_mapping`, `nodejs_build_mapping` was removed as they will be resolved using the `.syndicate` file
- `generate lambda` command was improved, `common` and `tests` module for python runtime is generated with the first lambda. They contain basic common class all lambdas and simple initial test case.
- Provided ability to add information about created lambda to `.syndicate` file
- Added `test` command that allows to run tests inside your python project
- Added `profiler` command that allows to display application Lambda metrics
- Fixed an issue in `clean` command, associated with API Gateway skipping removing Lambda trigger permissions
- Fixed an issued in `clean` command associated with removing EC2 instances
- Fixed an issue in `clean` command, associated with removing resources if they specified as excluded
- Add ANY, PATCH to supported methods in API Gateway
- Changed logs format. All the logs are saved up to the path from SDCT_CONF variable if it exists. Otherwise the logs are saved to user's home directory.
- Added validation of `bundle_bucket_name` when generating config
- Added prefix and suffix validation when generating config. Their length must be less or equal to 5
- Fixed bugs with no output from `update` command
- Unified datetime format to ISO8601
- Changed `.syndicate` events saving algorithm: 30-days old events are deleted after each updating of the file. But 20 events (or less if there aren't this many) will be kept anyway, so if some amount of events exist, it isn't possible to get them all deleted.
- Added `latest_event` field to `.syndicate` file to keep the latest action's info such as: operation type, `bundle_name`, `deploy_name`, performing time and other
- Fixed generating building and deploying java and nodejs lambdas. Updated `pom.xml` template according to the new version of `deployment-configuration-annotation` plugin
- Fixed an issue when build meta is validated before resolving aliases in it
- Added `minimum_compression_size` param to API gateway deployment_resource declaration. It enables payload compression for an API with given size;
- Added lambda URL support;
- Added lambda ephemeral storage support;
- Added an ability to create DynamoDB in on-demand mode if `read_capacity` 
  and `write_capacity` are not specified;
- Describe an existing Api Gateway instead of creating a new one;
- Added an ability to create models in API Gateway;
- Added AWS Kinesis Firehose support;
- Add lambda event-source-mapping filters support;
- Added an ability to build lambda layers (similarly to lambdas)


## [0.9.6] - 2021-04-29
### Changed
- Add AWS Batch support
- Add external resources support
- Add parameter binary_media_type for API Gateway resource type

## [0.9.5] - 2021-03-11
### Changed
- Updated Python project examples
- Added integration request parameters for API Gateway
- Added request validator for API Gateway
- Fixed a lost first zero issue due to incorrect work `syndicate init` command for AWS accounts, which start at zero.
- Added the ability to add `logs_expiration` parameter in lambda_config.json.
- Update Java version in Travis builds

## [0.9.4] - 2020-10-16
### Changed
- Fixed the error related with absent parameter `session_duration` in `sdct.conf` 


## [0.9.3] - 2020-10-13
### Changed
- Added parameter `session_duration` to `sdct.conf` for setting session duration while role assuming 


## [0.9.2] - 2020-07-28
### Changed
- Fixed DynamoDB LSI check while building bundle
- Fixed deployment of CloudWatch Rules


## [0.9.1] - 2020-07-20
### Added
- Add required mark (asterisk) for required parameters in 'Help' section for `syndicate generate lambda` and `syndicate generate project` commands
- Add validation for the empty `lambda_name` parameter in `syndicate generate lambda` command

### Changed
- Removed `traceback` from response after attempting to generate lambda without `project_path` parameter by `syndicate generate lambda` command
- Remove `traceback` from response after attempting to generate lambda for non exist project by `syndicate generate lambda` command

## [0.9.0] - 2020-04-06
### Added
- Syndicate now supports configurations in YAML: syndicate.yml and syndicate_aliases.yml; The old ones (sdct.conf, sdct_alises.conf) are still supported.
- Syndicate configuration generation. Command `syndicate init --help`
- Python/Java/NodeJS project generation. Command `syndicate generate project --help`
- Python/Java/NodeJS lambda generation. Command `syndicate generate lambda --help`
- All commands from group `generate` and the command `syndicate init` are able to be executed without provided `SDCT_CONF` variable

### Changed
- All bundles now are stored to `$SDCT_CONF/bundles`folder.


## [0.8.5] - 2020-03-18
### Added
- Version option. 'syndicate --version' is now available.
- Docs for commands.
### Changed
- fixed an issue of 'The role defined for the function cannot be assumed by Lambda' while creating lambda right after the role for the lambda was created. https://github.com/epam/aws-syndicate/issues/63


## [0.8.4] - 2020-03-06
### Added
- Lambda provisioned concurrency configuration.
- LambdaProvisionedConcurrency java annotation added aws-syndicate mvn plugin.
- deployment-configuration-processor version bump to 1.5.8.
### Changed
- Lambda concurrency configuration field renamed in lambda_config.json from concurrency to max_concurrency.

## [0.8.3] - 2019-06-12
### Added
- Generation meta for Lambda Layers.

### Changed
- Lambda layer attribute renamed: fileName -> deployment_package.
- Fixed filters for resources in the 'clean' command. 

### Removed
- The 'publish_lambda_version' command. 'update' should be used instead.

## [0.8.2] - 2019-22-10
### Added
- Command 'update'. Should be used for infrastructure update instead of 'publish_lambda_version'.
- The 'replace_output' flag to 'deploy' and 'update' commands.

### Changed
- The 'publish_lambda_version' command is not recommended to use.
- Add check for existing deploy name for commands 'deploy', 'update'.
- Improved log messages.

### Removed
- No removals

## [0.8.0] - 2019-22-10
### Added
- NodeJS runtime supported.
- Implemented Lambda Layers deployment from meta.
- The 'force' flag to 'upload_bundle', 'copy_bundle', 'build_bundle' commands. 

### Changed
- Lambda layers integration while lambda creation.
- Command renamed: mvn_compile_java -> assemble_java_mvn.

### Removed
- No removals

## [0.7.0] - 2019-02-1
Initial version. See README. <|MERGE_RESOLUTION|>--- conflicted
+++ resolved
@@ -4,11 +4,10 @@
 The format is based on [Keep a Changelog](https://keepachangelog.com/en/1.0.0/),
 and this project adheres to [Semantic Versioning](https://semver.org/spec/v2.0.0.html).
 
-<<<<<<< HEAD
-- # [1.14.4] - 2024-03-05
-- update available NodeJS lambda versions from 10.x/12.x/14.x to 16.x/18.x/20.x
-- upgrade default NodeJS lambda version from 14.x to 20.x
-=======
+# [1.15.9] - 2024-03-05
+- Updated available NodeJS lambda versions from 10.x/12.x/14.x to 16.x/18.x/20.x
+- Upgraded default NodeJS lambda version from 14.x to 20.x
+
 # [1.15.8] - 2024-02-27
 - Implemented Cognito User Pools ARNs resolving for OpenAPI specification via the key `x-syndicate-cognito-userpool-names` of the `x-amazon-apigateway-authorizer` extension
 
@@ -48,7 +47,6 @@
 - syndicate clean: add `--preserve_state` parameter to keep deploy output json file
 - syndicate generate config: validate composite deploy_target_bucket (bucket+prefix)
 - change location of the OpenAPI Specification to a separate `openapi_spec.json` file
->>>>>>> 9eb1145f
 
 - # [1.14.3] - 2024-02-09
 ### Added
