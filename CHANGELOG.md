# Changelog
All notable changes to this project will be documented in this file.

The format is based on [Keep a Changelog](https://keepachangelog.com/en/1.0.0/),
and this project adheres to [Semantic Versioning](https://semver.org/spec/v2.0.0.html).

<<<<<<< HEAD
# [1.14.0] - 2024-08-12
- The key `operation_status` in `latest_deploy` section of the syndicate state file(.syndicate) renamed to `is_succeeded`
=======
# [1.14.0] - 2024-08-15
>>>>>>> 74a87238
- Changed deployment flow to work despite the latest deployment failed
- Changed deployment flow with the flag `--continue_deploy` to work despite the latest deployment being absent or succeeded
- Implemented rolling back on error mechanism(flag `--rollback_on_error`) for deployment flow with the flag `--continue_deploy`
- Added confirmation request mechanism for the `update` command in case the latest deployment failed
- Added the flag `--force` for the `update` command to run an update without confirmation request in case the latest deployment failed
- Added proper messages for commands `update` and `clean` if deployed resources are absent(output file not found)
- Added logging of resource names that cause errors to improve error diagnostics
- Added enhanced logging of the `build` command execution
- Reworked lambda triggers update to compare local event sources meta with the previous remote one
- Reworked lambda triggers deletion to not list every resource of the trigger type to remove it from lambda (**EPMCEOOS-6112**)
- The key `operation_status` in `latest_deploy` section of the syndicate state file(.syndicate) renamed to `is_succeeded`
- Fixed lock resolving issue
- Fixed an issue related to bucket name resolving in the s3_bucket policy
<<<<<<< HEAD
- Added logging of resource names that cause errors to improve error diagnostics
- Fix the resource update issue that occurs when a deploy_name is specified by user (not default one) but deployment 
output for the latest deployment is empty
=======
- Fix the resource update issue that occurs when a deploy_name is specified without deployment output from the latest deployment
>>>>>>> 74a87238
- Fixed an issue where updating only certain resources caused the deployment output to be overwritten with only these 
resources, instead of updating the existing meta
- Fixed deployment failure if resource name is the same as resource type
- Fixed an issue related to resource name resolving if ARN is a list item
- Fixed an issue related to name resolving if one resource name contains another resource name.
- Fixed an issue when a lambda deployment fails when a trigger defined in meta does not exist
- Improved logging for the deletion of a resource that does not exist in the account
- Fixed Lambda Layer packaging for the NodeJS runtime
- Fixed an issue where newly added resources (after deploy) were causing the update operation to fail
- Fixed a synchronization issue that prevented the batch job queue from being deleted before its state was fully updated
- Added validation for existence of bundle and deploy names

# [1.13.0] - 2024-07-10
- Added possibility to configure `FunctionResponseTypes` for lambda functions
- Updated maven plugin version to 1.12.0 with support of `FunctionResponseTypes`
- Added possibility to set up Cognito user pool ID in lambda function environment variable
- Added possibility to set up Cognito user pool client ID in lambda function environment variable
- Fix lambda triggers deletion when removed from meta
- Fix resources dependencies resolving
- Fix losing successfully deployed resources from the output file during deployment with the option `--continue_deploy`
- Fix API Gateway duplication in case of existing API Gateway with the same name
- Fix detection of usage `--rollback_on_error` option with an incompatible option `--continue_deploy`
- Changed datetime format for lock attributes in the `.syndicate` file to UTC format
- The Syndicate Java plugin version updated to 1.13.0 with changes:
  - The ResourceType enum for the @DependsOn annotation extended with new type ResourceType.COGNITO_USER_POOL
  - The @EnvironmentVariable annotation for the Syndicate Java plugin improved to support the value transformer
  - A new value transformer type created ValueTransformer.USER_POOL_NAME_TO_USER_POOL_ID
  - A new value transformer type created ValueTransformer.USER_POOL_NAME_TO_CLIENT_ID
- The generate Java lambda template changed to use the Syndicate Java plugin version 1.13.0

# [1.12.0] - 2024-06-20
- Added ability for `clean` command to automatically resolve if `--rollback` is needed.
- Fixed an issue related to `log group already exists` error while deploying or updating `lambda`.
- Updated `syndicate deploy --continue_deploy` command, now it can save output and actually continue deployment resources.
- Implemented `rollback_on_error` flag for `syndicate deploy` command. Is flag is `True`, all resources that have been deployed during deployment process, would be cleaned.
- Fixed an issue related to deploying multiple resources with same type, now it catches an `Exception` in case of a deployment error of one of the resources and returns it along with the outputs.
- Fixed `deploy` command responses.
- Added support of Python 3.12
- Fixed an issue related to ARNs resolving in case of empty resource name
- Fixed an issue related to improper filtering of resources in case of different types of filter usage
- Fixed an error related to SQS FIFO Queue availability regions
- Fixed an issue related to deploying SQS Queue with configured redrive_policy
- Fixed an issue when only the last s3 trigger was configured for the lambda
- Added `force_upload` action to all assemble commands

# [1.11.6] - 2024-05-24
- Added support of custom authorizer names in Open API specification security schemes
- Fixed quietness of errors while deploying/updating API Gateway via OpenAPI specification
- Fixed API GW deletion when openapi specification is invalid
- Fixed issue with the command `generate meta api_gateway_resource`
- Fixed lambda function deployment fails in case of matching any resource name with prefix or/and suffix

# [1.11.5] - 2024-05-09
- Syndicate Java plugin patched to version 1.11.1 to exclude extra dependencies
- Fixed an error related to export OpenAPI specification in extended prefix mode

# [1.11.4] - 2024-04-30
- Added support of EC2 Launch Templates(`ec2_launch_template`)
- Change log level (for non-last exceptions) in retry decorator from error to warning
- add `.syndicate-config-*/` to generated project gitignore
- Fixed an error in case of an attempt to delete a nonexistent API Gateway
- Add error log in case of invalid resource type
- Fixed an error in case of an attempt to delete a nonexistent IAM Policy
- Fixed an error in case of an attempt to delete a nonexistent SNS Topic
- Fixed an error related to `UpdateEventSourceMapping operation` during SQS trigger deployment

# [1.11.3] - 2024-04-16
- Added support of Python 3.12 lambda runtime
- Root account removed from trusted entities of autogenerated lambda’s role
- Improve bundle name validation: exclude folder path from length validation
- - Added an ability to build lambdas and lambda layers with local requirements (for `nodejs` runtime)
- Implemented subnet group deletion with deletion of the related DAX if the syndicate deployed it
- Fixed deploy target bucket key compound appending to artifact src in swagger ui resource
- Clarified the error message when copying NodeJS dependencies folder
- Changed the error log message to the warning when updating log group retention period
- Made a bunch of changes to the CloudWatch Alarm resource:
  * added the ability to add ALARM actions for Lambdas and System Manager (incident manager); 
  * added new parameters to the resource description in the deployment_resources: `description`, `datapoints`, `dimensions` and `evaluate_low_sample_count_percentile`;
  * added new parameters to the `syndicate generate meta cloudwatch_alarm` command: `description`, `datapoints` and `evaluate_low_sample_count_percentile`; 
  * added more values to the `comparison_operator` parameter: `LessThanLowerOrGreaterThanUpperThreshold`, `LessThanLowerThreshold`, `GreaterThanUpperThreshold`
- Fixed bug when lambda invocation permissions in lambda`s alias were not removed after the web_socket_api_gateway was destroyed
- Fixed displaying help messages with partially specified credentials
- Added more error logs in retry function which assumes aws credentials
- Added verbose mode (flag `--verbose|-v`)
- improved project lock logic to make it configurable and time-limited

# [1.11.2] - 2024-03-28
- Fix issue with syndicate not uploading deploy output on fail

# [1.11.1] - 2024-03-26
- Added clarification error message in case of deployment after failed deploy
- Fixed generation of tests when generating meta for a new lambda function
- Fixed a deployment error when `sqs|stream` lambda trigger `batch_size` value is greater than 10
- Fixed an error in case of an attempt to tag a resource of type `swagger_ui`
- Removed redundant dependencies from the Java plugin

# [1.11.0] - 2024-03-15
- Added new resource type `swagger_ui`
- Added support of Eventbridge rule
- Added generation of lambda layer meta, the command `syndicate generate lambda_layer`
- Added an ability to build and deploy lambda layers with `nodejs` runtime
- Added lambda function processor architecture type management
- Added lambda layers compatible processor architecture types management
- The @LambdaHandler annotation for Java plugin improved to support the lambda 'architecture' management
- The @LambdaLayer annotation for Java plugin improved to support the lambda 'architectures' management
- Added meta generation for  API gateway authorizer
- Added `api_source_arn` when creating permission for lambda authorizer.
- Added API Gateway `Throttling` settings management
- Added the feature "export api gateway OpenAPI spec"
- Added support for OpenAPI v3 deploy, update and clean-up in API Gateway
- Added lambda functions resource-based policy adjustment when integration with API Gateway defined with OpenAPI v3 spec
- Added Cognito User Pools ARNs resolving for OpenAPI specification via the key `x-syndicate-cognito-userpool-names` of the `x-amazon-apigateway-authorizer` extension
- Added S3 bucket deployment with configuration for static website hosting
- Added CloudWatch logs expiration management
- Added validation for the configuration parameter `iam_suffix`
- Added warning to logs in case of unknown parameters in the configuration file
- Added the parameter `--preserve_state` to the `syndicate clean` command to keep the deployment output file
- Added validation of composite deploy_target_bucket (bucket_name+prefix) to the command `syndicate generate config`
- Added ability to generate syndicate configs with temporary set of credentials
- Improved the Lambda SQS Trigger Creation process to check for existing event
source mapping, and update or create if needed.
- Change in `syndicate generate config` command default value for `lambdas_alias_name`
from `prod` to `dev`
- Fixed inconsistency of the project state in case of several deployments
- Fixed skipping deploy|update|clean resources with filtering by name when prefix and/or suffix specified in syndicate configuration
- Fixed a bug when an empty requirements.txt file with a newline would cause the project to fail to build
- Fixed API Gateway deployment with the default value(300) of the `Cache time to live` parameter if the specified value is `0`
- Fixed lambda authorization permissions
- Fixed AWS Batch Compute environment deployment issue in case of specifying the parameter `--allocation_strategy`
- Fixed DAX cluster deployment error when DAX Role is deploying on the fly
- Fixed Dax cluster meta generation error in case of specifying subnet group name and subnets IDs
- Fixed the help message for the parameter `--security_group_names` of the command `syndicate generate meta ec2_instance`
- Fixed a mechanism of linking API gateway resource methods with an authorizer
- Fixed an issue related to clean resources after a partial clean
- Fixed displaying help messages without configured SDCT_CONF environment variable
- Upgraded default Java Lambada runtime from Java 8 to Java 11
- Added support of Lambda runtime Java 17 and Java 21
- Upgraded default NodeJS lambda runtime version from 14.x to 20.x
- Updated available NodeJS lambda runtime versions from 10.x/12.x/14.x to 16.x/18.x/20.x
- Actualized Java project examples
- Actualized Python project examples
- Removed obsolete documentation (/docs)

# [1.10.2] - 2024-01-19
- Add a feature in `syndicate update` command to update `logs_expiration`
parameter in `cloudWatch` logs group. For setting `logs_expiration`, refer to
`syndicate_aliases`.

# [1.10.1] - 2024-01-17
- Change from `error` to `warning` if integer not provided in allowed values for
`logs_expiration` values and set default to `30`.

# [1.10.0] - 2024-01-16
- Add parameter `logs_expiration` to `syndicate_aliases.yml` and `lambda_config.json`. 
The default value is set to "30 days". To ensure the logs expire after 10 years,
set the value to: `logs_expiration: 0`.

# [1.9.9] - 2024-01-15
- Fix dynamodb table capacity mode recognition during update

# [1.9.8] - 2024-01-15
- Add last exception raise in `connection/helper.py:retry()`

# [1.9.7] - 2024-01-12
- Changed required type for attribute `resources_requirements` from dict to list
in `batch_jobdef_validator.py`

# [1.9.6] - 2024-01-08
- Fixed an issue related to lambda generation with a name that contains underscores

# [1.9.5] - 2023-12-21
### Changed
- conf files handling library configobj replaced with built-in configparser package

# [1.9.4] - 2023-12-18
- Fixed an issue related to s3 bucket lifecycle policy deployment
### Changed
- Updating gsi capacity units when changing table capacity mode from on-demand 
to provisioned
### Removed
- Capacity units when updating global secondary indexes when 
table capacity mode is on-demand

# [1.9.3] - 2023-12-14
### Changed
- Updating `max_retry` attribute from $LATEST lambda version to alias only 

# [1.9.2] - 2023-12-13
### Added
- Default empty value for dynamodb's global secondary indexes 
when not declared in deployment_resources.json

# [1.9.1] - 2023-12-13
### Added
- `dynamodb_table` resource priority in `UPDATE_RESOURCE_TYPE_PRIORITY` constant

# [1.9.0] - 2023-12-12
### Added
- Ability to update `dynamodb_table` resource, specifically: 
table capacity, gsi capacity, table billing mode, table ttl, add or remove gsi 

# [1.8.0] - 2023-12-12
### Added
- A new Maven plugin goal 'assemble-lambda-layer-files' has been added to the 'deployment-configuration-processor' plugin
- A new Java lambda example with assembling layer files and url config has been added
- An example of adding custom SDK to layer and url config for lambda has been added to Java examples folder
### Changed
- The deployment-configuration-processor version bumped to 1.10.0

# [1.7.5] - 2023-12-11
- Fixed API Gateway service integration credentials building

# [1.7.4] - 2023-12-08
- Fixed lambda event invoke config creating and updating

# [1.7.3] - 2023-12-07
- Fixed lambda deployment in extended prefix mode

# [1.7.2] - 2023-11-14
- Fixed SNS subscription deletion with SNS topic deletion
- Fixed processing of retries for `InvalidParameterValueException`

# [1.7.1] - 2023-11-14
- Added waiting for IAM role creation

# [1.7.0] - 2023-11-10
- Implemented extended prefix mode

# [1.6.0] - 2023-12-07
- Added `max_retries` attribute setting for creating and updating 
lambda configuration

# [1.5.0] - 2023-11-08
### Added
- LambdaUrlConfig java annotation has been added to the aws-syndicate mvn plugin.
### Changed
- deployment-configuration-processor version bumped to 1.9.0.

# [1.4.0] - 2023-09-29
- Add EventBridge Scheduler support

# [1.3.4] - 2023-09-28
- replace ignored pip install parameter `--python` with `python-version`

# [1.3.3] - 2023-09-22
- Set default lambda Python runtime to 3.10
- Updated libraries to support Python 3.10 as a development tool:
  - `boto3` from 1.26.18 to 1.26.80
  - `botocore` from 1.29.18 to 1.29.80
  - `colorama` from 0.4.1 to 0.4.5
  - `configobj` from 5.0.6 to 5.0.8
  - `pyyaml` from 5.4 to 6.0.1
  - `requests` from 2.27.1 to 2.31.0
  - `tabulate` from 0.8.9 to 0.9.0
  - `tqdm` from 4.19.5 to 4.65.2

# [1.3.2] - 2023-09-20
- Fixed ignored request parameters when creating api gateway's resource method using lambda integration

# [1.3.1] - 2023-09-20
- Add support Python 3.10 and Python 3.11

# [1.3.0] - 2023-09-14
- Added ability to use SSO credentials
- Added parameter `aws_session_token` to `sdct.conf` for role assuming

# [1.2.4] - 2023-04-13
- Added `web_socker_api_gateway` resource type. Allows to deploy web-socket
  API with lambda integrations

# [1.2.3] - 2023-05-15
- Fixed resolving of available instance types for Windows

# [1.2.2] - 2023-05-05
- Resolve available instance types from `botocore` data

# [1.2.1] - 2023-05-04
- Added new supported EC2 instance types: `c7g`, `t4g`, `t3`

# [1.2.0] - 2023-04-13
- Added `transform` command that creates a CloudFormation or Terraform template based on the `build_meta` of your project


## [1.1.1] - 2023-04-11
- improve python artifacts building process. By default, 
  `manylinux2014_x86_64` is used for M1 and Windows. In case the platform 
  is set and pip installation fails, the Syndicate will try to install 
  a package the default way.

## [1.1.0] - 2022-12-07
### Added
- `snap_start` support of Java-based lambda configurations of 
`PublishedVersions` or `None` values.
- `resourceGroup` annotation parameter to Java-based lambda.
- Specify target AWS Lambda platform, python version and implementation to install dependencies


## [1.0.0] - 2021-06-11
### Changed
- `init` command was replaced with `generate config`
- Interface of command was improved, `access_key` and `secret_key` params made optional
- Removed `account_id` param and provided ability to resolve it by STS or instance profile
- `python_build_mapping`, `java_build_mapping`, `nodejs_build_mapping` was removed as they will be resolved using the `.syndicate` file
- `generate lambda` command was improved, `common` and `tests` module for python runtime is generated with the first lambda. They contain basic common class all lambdas and simple initial test case.
- Provided ability to add information about created lambda to `.syndicate` file
- Added `test` command that allows to run tests inside your python project
- Added `profiler` command that allows to display application Lambda metrics
- Fixed an issue in `clean` command, associated with API Gateway skipping removing Lambda trigger permissions
- Fixed an issued in `clean` command associated with removing EC2 instances
- Fixed an issue in `clean` command, associated with removing resources if they specified as excluded
- Add ANY, PATCH to supported methods in API Gateway
- Changed logs format. All the logs are saved up to the path from SDCT_CONF variable if it exists. Otherwise the logs are saved to user's home directory.
- Added validation of `bundle_bucket_name` when generating config
- Added prefix and suffix validation when generating config. Their length must be less or equal to 5
- Fixed bugs with no output from `update` command
- Unified datetime format to ISO8601
- Changed `.syndicate` events saving algorithm: 30-days old events are deleted after each updating of the file. But 20 events (or less if there aren't this many) will be kept anyway, so if some amount of events exist, it isn't possible to get them all deleted.
- Added `latest_event` field to `.syndicate` file to keep the latest action's info such as: operation type, `bundle_name`, `deploy_name`, performing time and other
- Fixed generating building and deploying java and nodejs lambdas. Updated `pom.xml` template according to the new version of `deployment-configuration-annotation` plugin
- Fixed an issue when build meta is validated before resolving aliases in it
- Added `minimum_compression_size` param to API gateway deployment_resource declaration. It enables payload compression for an API with given size;
- Added lambda URL support;
- Added lambda ephemeral storage support;
- Added an ability to create DynamoDB in on-demand mode if `read_capacity` 
  and `write_capacity` are not specified;
- Describe an existing Api Gateway instead of creating a new one;
- Added an ability to create models in API Gateway;
- Added AWS Kinesis Firehose support;
- Add lambda event-source-mapping filters support;
- Added an ability to build lambda layers (similarly to lambdas)


## [0.9.6] - 2021-04-29
### Changed
- Add AWS Batch support
- Add external resources support
- Add parameter binary_media_type for API Gateway resource type

## [0.9.5] - 2021-03-11
### Changed
- Updated Python project examples
- Added integration request parameters for API Gateway
- Added request validator for API Gateway
- Fixed a lost first zero issue due to incorrect work `syndicate init` command for AWS accounts, which start at zero.
- Added the ability to add `logs_expiration` parameter in lambda_config.json.
- Update Java version in Travis builds

## [0.9.4] - 2020-10-16
### Changed
- Fixed the error related with absent parameter `session_duration` in `sdct.conf` 


## [0.9.3] - 2020-10-13
### Changed
- Added parameter `session_duration` to `sdct.conf` for setting session duration while role assuming 


## [0.9.2] - 2020-07-28
### Changed
- Fixed DynamoDB LSI check while building bundle
- Fixed deployment of CloudWatch Rules


## [0.9.1] - 2020-07-20
### Added
- Add required mark (asterisk) for required parameters in 'Help' section for `syndicate generate lambda` and `syndicate generate project` commands
- Add validation for the empty `lambda_name` parameter in `syndicate generate lambda` command

### Changed
- Removed `traceback` from response after attempting to generate lambda without `project_path` parameter by `syndicate generate lambda` command
- Remove `traceback` from response after attempting to generate lambda for non exist project by `syndicate generate lambda` command

## [0.9.0] - 2020-04-06
### Added
- Syndicate now supports configurations in YAML: syndicate.yml and syndicate_aliases.yml; The old ones (sdct.conf, sdct_alises.conf) are still supported.
- Syndicate configuration generation. Command `syndicate init --help`
- Python/Java/NodeJS project generation. Command `syndicate generate project --help`
- Python/Java/NodeJS lambda generation. Command `syndicate generate lambda --help`
- All commands from group `generate` and the command `syndicate init` are able to be executed without provided `SDCT_CONF` variable

### Changed
- All bundles now are stored to `$SDCT_CONF/bundles`folder.


## [0.8.5] - 2020-03-18
### Added
- Version option. 'syndicate --version' is now available.
- Docs for commands.
### Changed
- fixed an issue of 'The role defined for the function cannot be assumed by Lambda' while creating lambda right after the role for the lambda was created. https://github.com/epam/aws-syndicate/issues/63


## [0.8.4] - 2020-03-06
### Added
- Lambda provisioned concurrency configuration.
- LambdaProvisionedConcurrency java annotation added aws-syndicate mvn plugin.
- deployment-configuration-processor version bump to 1.5.8.
### Changed
- Lambda concurrency configuration field renamed in lambda_config.json from concurrency to max_concurrency.

## [0.8.3] - 2019-06-12
### Added
- Generation meta for Lambda Layers.

### Changed
- Lambda layer attribute renamed: fileName -> deployment_package.
- Fixed filters for resources in the 'clean' command. 

### Removed
- The 'publish_lambda_version' command. 'update' should be used instead.

## [0.8.2] - 2019-22-10
### Added
- Command 'update'. Should be used for infrastructure update instead of 'publish_lambda_version'.
- The 'replace_output' flag to 'deploy' and 'update' commands.

### Changed
- The 'publish_lambda_version' command is not recommended to use.
- Add check for existing deploy name for commands 'deploy', 'update'.
- Improved log messages.

### Removed
- No removals

## [0.8.0] - 2019-22-10
### Added
- NodeJS runtime supported.
- Implemented Lambda Layers deployment from meta.
- The 'force' flag to 'upload_bundle', 'copy_bundle', 'build_bundle' commands. 

### Changed
- Lambda layers integration while lambda creation.
- Command renamed: mvn_compile_java -> assemble_java_mvn.

### Removed
- No removals

## [0.7.0] - 2019-02-1
Initial version. See README. <|MERGE_RESOLUTION|>--- conflicted
+++ resolved
@@ -4,12 +4,7 @@
 The format is based on [Keep a Changelog](https://keepachangelog.com/en/1.0.0/),
 and this project adheres to [Semantic Versioning](https://semver.org/spec/v2.0.0.html).
 
-<<<<<<< HEAD
-# [1.14.0] - 2024-08-12
-- The key `operation_status` in `latest_deploy` section of the syndicate state file(.syndicate) renamed to `is_succeeded`
-=======
-# [1.14.0] - 2024-08-15
->>>>>>> 74a87238
+# [1.14.0] - 2024-08-16
 - Changed deployment flow to work despite the latest deployment failed
 - Changed deployment flow with the flag `--continue_deploy` to work despite the latest deployment being absent or succeeded
 - Implemented rolling back on error mechanism(flag `--rollback_on_error`) for deployment flow with the flag `--continue_deploy`
@@ -23,13 +18,9 @@
 - The key `operation_status` in `latest_deploy` section of the syndicate state file(.syndicate) renamed to `is_succeeded`
 - Fixed lock resolving issue
 - Fixed an issue related to bucket name resolving in the s3_bucket policy
-<<<<<<< HEAD
 - Added logging of resource names that cause errors to improve error diagnostics
 - Fix the resource update issue that occurs when a deploy_name is specified by user (not default one) but deployment 
 output for the latest deployment is empty
-=======
-- Fix the resource update issue that occurs when a deploy_name is specified without deployment output from the latest deployment
->>>>>>> 74a87238
 - Fixed an issue where updating only certain resources caused the deployment output to be overwritten with only these 
 resources, instead of updating the existing meta
 - Fixed deployment failure if resource name is the same as resource type
