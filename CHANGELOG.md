# Changelog
All notable changes to this project will be documented in this file.

The format is based on [Keep a Changelog](https://keepachangelog.com/en/1.0.0/),
and this project adheres to [Semantic Versioning](https://semver.org/spec/v2.0.0.html).


<<<<<<< HEAD
# [1.4.0] - 2023-09-22
- Add EventBridge Scheduler support
=======
# [1.3.4] - 2023-09-28
- replace ignored pip install parameter `--python` with `python-version`
>>>>>>> 0bd0ee7d

# [1.3.3] - 2023-09-22
- Set default lambda Python runtime to 3.10
- Updated libraries to support Python 3.10 as a development tool:
  - `boto3` from 1.26.18 to 1.26.80
  - `botocore` from 1.29.18 to 1.29.80
  - `colorama` from 0.4.1 to 0.4.5
  - `configobj` from 5.0.6 to 5.0.8
  - `pyyaml` from 5.4 to 6.0.1
  - `requests` from 2.27.1 to 2.31.0
  - `tabulate` from 0.8.9 to 0.9.0
  - `tqdm` from 4.19.5 to 4.65.2

# [1.3.2] - 2023-09-20
- Fixed ignored request parameters when creating api gateway's resource method using lambda integration

# [1.3.1] - 2023-09-20
- Add support Python 3.10 and Python 3.11

# [1.3.0] - 2023-09-14
- Added ability to use SSO credentials
- Added parameter `aws_session_token` to `sdct.conf` for role assuming

# [1.2.4] - 2023-04-13
- Added `web_socker_api_gateway` resource type. Allows to deploy web-socket
  API with lambda integrations

# [1.2.3] - 2023-05-15
- Fixed resolving of available instance types for Windows

# [1.2.2] - 2023-05-05
- Resolve available instance types from `botocore` data

# [1.2.1] - 2023-05-04
- Added new supported EC2 instance types: `c7g`, `t4g`, `t3`

# [1.2.0] - 2023-04-13
- Added `transform` command that creates a CloudFormation or Terraform template based on the `build_meta` of your project


## [1.1.1] - 2023-04-11
- improve python artifacts building process. By default, 
  `manylinux2014_x86_64` is used for M1 and Windows. In case the platform 
  is set and pip installation fails, the Syndicate will try to install 
  a package the default way.

## [1.1.0] - 2022-12-07
### Added
- `snap_start` support of Java-based lambda configurations of 
`PublishedVersions` or `None` values.
- `resourceGroup` annotation parameter to Java-based lambda.
- Specify target AWS Lambda platform, python version and implementation to install dependencies


## [1.0.0] - 2021-06-11
### Changed
- `init` command was replaced with `generate config`
- Interface of command was improved, `access_key` and `secret_key` params made optional
- Removed `account_id` param and provided ability to resolve it by STS or instance profile
- `python_build_mapping`, `java_build_mapping`, `nodejs_build_mapping` was removed as they will be resolved using the `.syndicate` file
- `generate lambda` command was improved, `common` and `tests` module for python runtime is generated with the first lambda. They contain basic common class all lambdas and simple initial test case.
- Provided ability to add information about created lambda to `.syndicate` file
- Added `test` command that allows to run tests inside your python project
- Added `profiler` command that allows to display application Lambda metrics
- Fixed an issue in `clean` command, associated with API Gateway skipping removing Lambda trigger permissions
- Fixed an issued in `clean` command associated with removing EC2 instances
- Fixed an issue in `clean` command, associated with removing resources if they specified as excluded
- Add ANY, PATCH to supported methods in API Gateway
- Changed logs format. All the logs are saved up to the path from SDCT_CONF variable if it exists. Otherwise the logs are saved to user's home directory.
- Added validation of `bundle_bucket_name` when generating config
- Added prefix and suffix validation when generating config. Their length must be less or equal to 5
- Fixed bugs with no output from `update` command
- Unified datetime format to ISO8601
- Changed `.syndicate` events saving algorithm: 30-days old events are deleted after each updating of the file. But 20 events (or less if there aren't this many) will be kept anyway, so if some amount of events exist, it isn't possible to get them all deleted.
- Added `latest_event` field to `.syndicate` file to keep the latest action's info such as: operation type, `bundle_name`, `deploy_name`, performing time and other
- Fixed generating building and deploying java and nodejs lambdas. Updated `pom.xml` template according to the new version of `deployment-configuration-annotation` plugin
- Fixed an issue when build meta is validated before resolving aliases in it
- Added `minimum_compression_size` param to API gateway deployment_resource declaration. It enables payload compression for an API with given size;
- Added lambda URL support;
- Added lambda ephemeral storage support;
- Added an ability to create DynamoDB in on-demand mode if `read_capacity` 
  and `write_capacity` are not specified;
- Describe an existing Api Gateway instead of creating a new one;
- Added an ability to create models in API Gateway;
- Added AWS Kinesis Firehose support;
- Add lambda event-source-mapping filters support;
- Added an ability to build lambda layers (similarly to lambdas)


## [0.9.6] - 2021-04-29
### Changed
- Add AWS Batch support
- Add external resources support
- Add parameter binary_media_type for API Gateway resource type

## [0.9.5] - 2021-03-11
### Changed
- Updated Python project examples
- Added integration request parameters for API Gateway
- Added request validator for API Gateway
- Fixed a lost first zero issue due to incorrect work `syndicate init` command for AWS accounts, which start at zero.
- Added the ability to add `logs_expiration` parameter in lambda_config.json.
- Update Java version in Travis builds

## [0.9.4] - 2020-10-16
### Changed
- Fixed the error related with absent parameter `session_duration` in `sdct.conf` 


## [0.9.3] - 2020-10-13
### Changed
- Added parameter `session_duration` to `sdct.conf` for setting session duration while role assuming 


## [0.9.2] - 2020-07-28
### Changed
- Fixed DynamoDB LSI check while building bundle
- Fixed deployment of CloudWatch Rules


## [0.9.1] - 2020-07-20
### Added
- Add required mark (asterisk) for required parameters in 'Help' section for `syndicate generate lambda` and `syndicate generate project` commands
- Add validation for the empty `lambda_name` parameter in `syndicate generate lambda` command

### Changed
- Removed `traceback` from response after attempting to generate lambda without `project_path` parameter by `syndicate generate lambda` command
- Remove `traceback` from response after attempting to generate lambda for non exist project by `syndicate generate lambda` command

## [0.9.0] - 2020-04-06
### Added
- Syndicate now supports configurations in YAML: syndicate.yml and syndicate_aliases.yml; The old ones (sdct.conf, sdct_alises.conf) are still supported.
- Syndicate configuration generation. Command `syndicate init --help`
- Python/Java/NodeJS project generation. Command `syndicate generate project --help`
- Python/Java/NodeJS lambda generation. Command `syndicate generate lambda --help`
- All commands from group `generate` and the command `syndicate init` are able to be executed without provided `SDCT_CONF` variable

### Changed
- All bundles now are stored to `$SDCT_CONF/bundles`folder.


## [0.8.5] - 2020-03-18
### Added
- Version option. 'syndicate --version' is now available.
- Docs for commands.
### Changed
- fixed an issue of 'The role defined for the function cannot be assumed by Lambda' while creating lambda right after the role for the lambda was created. https://github.com/epam/aws-syndicate/issues/63


## [0.8.4] - 2020-03-06
### Added
- Lambda provisioned concurrency configuration.
- LambdaProvisionedConcurrency java annotation added aws-syndicate mvn plugin.
- deployment-configuration-processor version bump to 1.5.8.
### Changed
- Lambda concurrency configuration field renamed in lambda_config.json from concurrency to max_concurrency.

## [0.8.3] - 2019-06-12
### Added
- Generation meta for Lambda Layers.

### Changed
- Lambda layer attribute renamed: fileName -> deployment_package.
- Fixed filters for resources in the 'clean' command. 

### Removed
- The 'publish_lambda_version' command. 'update' should be used instead.

## [0.8.2] - 2019-22-10
### Added
- Command 'update'. Should be used for infrastructure update instead of 'publish_lambda_version'.
- The 'replace_output' flag to 'deploy' and 'update' commands.

### Changed
- The 'publish_lambda_version' command is not recommended to use.
- Add check for existing deploy name for commands 'deploy', 'update'.
- Improved log messages.

### Removed
- No removals

## [0.8.0] - 2019-22-10
### Added
- NodeJS runtime supported.
- Implemented Lambda Layers deployment from meta.
- The 'force' flag to 'upload_bundle', 'copy_bundle', 'build_bundle' commands. 

### Changed
- Lambda layers integration while lambda creation.
- Command renamed: mvn_compile_java -> assemble_java_mvn.

### Removed
- No removals

## [0.7.0] - 2019-02-1
Initial version. See README. <|MERGE_RESOLUTION|>--- conflicted
+++ resolved
@@ -5,13 +5,11 @@
 and this project adheres to [Semantic Versioning](https://semver.org/spec/v2.0.0.html).
 
 
-<<<<<<< HEAD
 # [1.4.0] - 2023-09-22
 - Add EventBridge Scheduler support
-=======
+
 # [1.3.4] - 2023-09-28
 - replace ignored pip install parameter `--python` with `python-version`
->>>>>>> 0bd0ee7d
 
 # [1.3.3] - 2023-09-22
 - Set default lambda Python runtime to 3.10
