--- conflicted
+++ resolved
@@ -16,11 +16,9 @@
 - Added `profiler` command that allows to display application Lambda metrics
 - Fixed an issue in `clean` command, associated with API Gateway skipping removing Lambda trigger permissions
 - Add ANY, PATCH to supported methods in API Gateway
-<<<<<<< HEAD
 - Fixed an issue in `clean` command, associated with removing resources if they specified as excluded
-=======
 - Changed logs format. All the logs are saved up to the path from SDCT_CONF variable if it exists. Otherwise the logs are saved to user's home directory.
->>>>>>> 03a89b83
+
 
 ## [0.9.6] - 2021-04-29
 ### Changed
