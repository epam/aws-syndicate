# Changelog
All notable changes to this project will be documented in this file.

The format is based on [Keep a Changelog](https://keepachangelog.com/en/1.0.0/),
and this project adheres to [Semantic Versioning](https://semver.org/spec/v2.0.0.html).

<<<<<<< HEAD
# [1.2.4] - 2023-09-20
- Add support Python 3.10 and Python 3.11
=======
# [1.3.0] - 2023-09-14
- Added ability to use SSO credentials
- Added parameter `aws_session_token` to `sdct.conf` for role assuming
>>>>>>> 36020e67

# [1.2.3] - 2023-05-15
- Fixed resolving of available instance types for Windows

# [1.2.2] - 2023-05-05
- Resolve available instance types from `botocore` data

# [1.2.1] - 2023-05-04
- Added new supported EC2 instance types: `c7g`, `t4g`, `t3`

# [1.2.0] - 2023-04-13
- Added `transform` command that creates a CloudFormation or Terraform template based on the `build_meta` of your project


## [1.1.1] - 2023-04-11
- improve python artifacts building process. By default, 
  `manylinux2014_x86_64` is used for M1 and Windows. In case the platform 
  is set and pip installation fails, the Syndicate will try to install 
  a package the default way.

## [1.1.0] - 2022-12-07
### Added
- `snap_start` support of Java-based lambda configurations of 
`PublishedVersions` or `None` values.
- `resourceGroup` annotation parameter to Java-based lambda.
- Specify target AWS Lambda platform, python version and implementation to install dependencies


## [1.0.0] - 2021-06-11
### Changed
- `init` command was replaced with `generate config`
- Interface of command was improved, `access_key` and `secret_key` params made optional
- Removed `account_id` param and provided ability to resolve it by STS or instance profile
- `python_build_mapping`, `java_build_mapping`, `nodejs_build_mapping` was removed as they will be resolved using the `.syndicate` file
- `generate lambda` command was improved, `common` and `tests` module for python runtime is generated with the first lambda. They contain basic common class all lambdas and simple initial test case.
- Provided ability to add information about created lambda to `.syndicate` file
- Added `test` command that allows to run tests inside your python project
- Added `profiler` command that allows to display application Lambda metrics
- Fixed an issue in `clean` command, associated with API Gateway skipping removing Lambda trigger permissions
- Fixed an issued in `clean` command associated with removing EC2 instances
- Fixed an issue in `clean` command, associated with removing resources if they specified as excluded
- Add ANY, PATCH to supported methods in API Gateway
- Changed logs format. All the logs are saved up to the path from SDCT_CONF variable if it exists. Otherwise the logs are saved to user's home directory.
- Added validation of `bundle_bucket_name` when generating config
- Added prefix and suffix validation when generating config. Their length must be less or equal to 5
- Fixed bugs with no output from `update` command
- Unified datetime format to ISO8601
- Changed `.syndicate` events saving algorithm: 30-days old events are deleted after each updating of the file. But 20 events (or less if there aren't this many) will be kept anyway, so if some amount of events exist, it isn't possible to get them all deleted.
- Added `latest_event` field to `.syndicate` file to keep the latest action's info such as: operation type, `bundle_name`, `deploy_name`, performing time and other
- Fixed generating building and deploying java and nodejs lambdas. Updated `pom.xml` template according to the new version of `deployment-configuration-annotation` plugin
- Fixed an issue when build meta is validated before resolving aliases in it
- Added `minimum_compression_size` param to API gateway deployment_resource declaration. It enables payload compression for an API with given size;
- Added lambda URL support;
- Added lambda ephemeral storage support;
- Added an ability to create DynamoDB in on-demand mode if `read_capacity` 
  and `write_capacity` are not specified;
- Describe an existing Api Gateway instead of creating a new one;
- Added an ability to create models in API Gateway;
- Added AWS Kinesis Firehose support;
- Add lambda event-source-mapping filters support;
- Added an ability to build lambda layers (similarly to lambdas)


## [0.9.6] - 2021-04-29
### Changed
- Add AWS Batch support
- Add external resources support
- Add parameter binary_media_type for API Gateway resource type

## [0.9.5] - 2021-03-11
### Changed
- Updated Python project examples
- Added integration request parameters for API Gateway
- Added request validator for API Gateway
- Fixed a lost first zero issue due to incorrect work `syndicate init` command for AWS accounts, which start at zero.
- Added the ability to add `logs_expiration` parameter in lambda_config.json.
- Update Java version in Travis builds

## [0.9.4] - 2020-10-16
### Changed
- Fixed the error related with absent parameter `session_duration` in `sdct.conf` 


## [0.9.3] - 2020-10-13
### Changed
- Added parameter `session_duration` to `sdct.conf` for setting session duration while role assuming 


## [0.9.2] - 2020-07-28
### Changed
- Fixed DynamoDB LSI check while building bundle
- Fixed deployment of CloudWatch Rules


## [0.9.1] - 2020-07-20
### Added
- Add required mark (asterisk) for required parameters in 'Help' section for `syndicate generate lambda` and `syndicate generate project` commands
- Add validation for the empty `lambda_name` parameter in `syndicate generate lambda` command

### Changed
- Removed `traceback` from response after attempting to generate lambda without `project_path` parameter by `syndicate generate lambda` command
- Remove `traceback` from response after attempting to generate lambda for non exist project by `syndicate generate lambda` command

## [0.9.0] - 2020-04-06
### Added
- Syndicate now supports configurations in YAML: syndicate.yml and syndicate_aliases.yml; The old ones (sdct.conf, sdct_alises.conf) are still supported.
- Syndicate configuration generation. Command `syndicate init --help`
- Python/Java/NodeJS project generation. Command `syndicate generate project --help`
- Python/Java/NodeJS lambda generation. Command `syndicate generate lambda --help`
- All commands from group `generate` and the command `syndicate init` are able to be executed without provided `SDCT_CONF` variable

### Changed
- All bundles now are stored to `$SDCT_CONF/bundles`folder.


## [0.8.5] - 2020-03-18
### Added
- Version option. 'syndicate --version' is now available.
- Docs for commands.
### Changed
- fixed an issue of 'The role defined for the function cannot be assumed by Lambda' while creating lambda right after the role for the lambda was created. https://github.com/epam/aws-syndicate/issues/63


## [0.8.4] - 2020-03-06
### Added
- Lambda provisioned concurrency configuration.
- LambdaProvisionedConcurrency java annotation added aws-syndicate mvn plugin.
- deployment-configuration-processor version bump to 1.5.8.
### Changed
- Lambda concurrency configuration field renamed in lambda_config.json from concurrency to max_concurrency.

## [0.8.3] - 2019-06-12
### Added
- Generation meta for Lambda Layers.

### Changed
- Lambda layer attribute renamed: fileName -> deployment_package.
- Fixed filters for resources in the 'clean' command. 

### Removed
- The 'publish_lambda_version' command. 'update' should be used instead.

## [0.8.2] - 2019-22-10
### Added
- Command 'update'. Should be used for infrastructure update instead of 'publish_lambda_version'.
- The 'replace_output' flag to 'deploy' and 'update' commands.

### Changed
- The 'publish_lambda_version' command is not recommended to use.
- Add check for existing deploy name for commands 'deploy', 'update'.
- Improved log messages.

### Removed
- No removals

## [0.8.0] - 2019-22-10
### Added
- NodeJS runtime supported.
- Implemented Lambda Layers deployment from meta.
- The 'force' flag to 'upload_bundle', 'copy_bundle', 'build_bundle' commands. 

### Changed
- Lambda layers integration while lambda creation.
- Command renamed: mvn_compile_java -> assemble_java_mvn.

### Removed
- No removals

## [0.7.0] - 2019-02-1
Initial version. See README. <|MERGE_RESOLUTION|>--- conflicted
+++ resolved
@@ -4,14 +4,12 @@
 The format is based on [Keep a Changelog](https://keepachangelog.com/en/1.0.0/),
 and this project adheres to [Semantic Versioning](https://semver.org/spec/v2.0.0.html).
 
-<<<<<<< HEAD
-# [1.2.4] - 2023-09-20
+# [1.3.1] - 2023-09-20
 - Add support Python 3.10 and Python 3.11
-=======
+
 # [1.3.0] - 2023-09-14
 - Added ability to use SSO credentials
 - Added parameter `aws_session_token` to `sdct.conf` for role assuming
->>>>>>> 36020e67
 
 # [1.2.3] - 2023-05-15
 - Fixed resolving of available instance types for Windows
