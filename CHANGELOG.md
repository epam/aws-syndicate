--- conflicted
+++ resolved
@@ -4,10 +4,9 @@
 The format is based on [Keep a Changelog](https://keepachangelog.com/en/1.0.0/),
 and this project adheres to [Semantic Versioning](https://semver.org/spec/v2.0.0.html).
 
-<<<<<<< HEAD
-# [1.3.3] - 2023-09-28
+# [1.3.4] - 2023-09-28
 - replace ignored pip install parameter `--python` with `python-version`
-=======
+
 # [1.3.3] - 2023-09-22
 - Set default lambda Python runtime to 3.10
 - Updated libraries to support Python 3.10 as a development tool:
@@ -19,7 +18,6 @@
   - `requests` from 2.27.1 to 2.31.0
   - `tabulate` from 0.8.9 to 0.9.0
   - `tqdm` from 4.19.5 to 4.65.2
->>>>>>> c49b1eae
 
 # [1.3.2] - 2023-09-20
 - Fixed ignored request parameters when creating api gateway's resource method using lambda integration
