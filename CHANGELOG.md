--- conflicted
+++ resolved
@@ -4,13 +4,7 @@
 The format is based on [Keep a Changelog](https://keepachangelog.com/en/1.0.0/),
 and this project adheres to [Semantic Versioning](https://semver.org/spec/v2.0.0.html).
 
-<<<<<<< HEAD
-# [1.19.0] - 2025-10-06
-- Fixed an issue when failed 'update' overrides latest_deploy in state file.
-- Fixed an issue when `syndicate build` reset indent to 0 in `appsync_config.json` file.
-- Encapsulated Java in a dedicated `japp` runtime root directory (with `pom.xml` and related files), and added support for modular Java projects (`examples/java/demo-multi-module`).
-=======
-# [1.18.4] - 2025-10-13
+# [1.19.0] - 2025-10-17
 - Fixed an issue when failed 'update' overrides latest_deploy in state file.
 - Fixed an issue when `syndicate build` reset indent to 0 in `appsync_config.json` file.
 - Added new resource name placeholder `$rn{}` to explicitly indicate the resource name part 
@@ -18,7 +12,7 @@
 - Fixed dynamic resource aliases resolving when extended prefix mode is enabled
 - Fix `syndicate test` command for python runtime in case the project path contains spaces
 - Replaced deprecated usage of `datetime.utctnow()` with `datetime.now(timezone.utc)`
->>>>>>> 4f64186a
+- Encapsulated Java in a dedicated `japp` runtime root directory (with `pom.xml` and related files), and added support for modular Java projects (`examples/java/demo-multi-module`).
 
 # [1.18.3] - 2025-09-11
 - Fixed issue in the lambda function with the runtime Python template
