--- conflicted
+++ resolved
@@ -23,14 +23,11 @@
 resources, instead of updating the existing meta
 - Fixed deployment failure if resource name is the same as resource type
 - Fixed an issue related to resource name resolving if ARN is a list item
-<<<<<<< HEAD
+- Fixed an issue when a lambda deployment fails when a trigger defined in meta does not exist
 - Improved logging for the deletion of a resource that does not exist in the account
 - Fixed Lambda Layer packaging for the NodeJS runtime
 - Fixed an issue where newly added resources (after deploy) were causing the update operation to fail
 - Fixed a synchronization issue that prevented the batch job queue from being deleted before its state was fully updated
-=======
-- Fixed an issue when a lambda deployment fails when a trigger defined in meta does not exist
->>>>>>> 2990510d
 
 # [1.13.0] - 2024-07-10
 - Added possibility to configure `FunctionResponseTypes` for lambda functions
