# Changelog
All notable changes to this project will be documented in this file.

The format is based on [Keep a Changelog](https://keepachangelog.com/en/1.0.0/),
and this project adheres to [Semantic Versioning](https://semver.org/spec/v2.0.0.html).

<<<<<<< HEAD
# [1.16.0] - 2024-02-15
- Implemented API gateway openapi specification export, the command is `syndicate export openapi_spec`
=======
# [1.15.2] - 2024-02-16
- Actualized information in the file readme.md
- Actualized Python project examples

# [1.15.1] - 2024-02-15
- Refactor handling of duplicate resources for method `_check_duplicated_resources`
>>>>>>> e5ece304

# [1.15.0] - 2024-02-14
- syndicate clean: add `--preserve_state` parameter to keep deploy output json file
- syndicate generate config: validate composite deploy_target_bucket (bucket+prefix)
- change location of the OpenAPI Specification to a separate `openapi_spec.json` file

- # [1.14.3] - 2024-02-09
### Added
- added missed import into the Java lambda template

# [1.14.2] - 2024-02-06
- Add `api_source_arn` when creating permission for lambda authorizer.
- Change in `syndicate generate` command default value for `lambdas_alias_name`
from `prod` to `dev`.

# [1.14.1] - 2024-02-05
- Improve the CloudWatch log groups `POSSIBLE_RETENTION_DAYS` constant to
support all values.
- Update and fix retry decorator. If the maximum number of retries is reached,
an `Exception` is thrown with a detailed description of the function that failed
and the reason.
- Refactor the Lambda SQS Trigger Creation process to check for existing event
source mapping, and update or create as needed.

# [1.14.0] - 2024-02-05
- Implemented API GateWay `Throttling` settings management

# [1.13.2] - 2024-02-05
- Added CloudWatch logs expiration management support to the Syndicate Java plugin 1.11.0

# [1.13.1] - 2024-02-01
- Lambda parameter `architecture` changed to `architectures`, and the value of the key changed to a list of string
- Change the Java plugin @LambdaHandler annotation processor to produce the parameter `architectures` instead of `architecture`

# [1.13.0] - 2024-01-31
- Add support for OpenAPI v3 deploy, update and clean-up in API Gateway
- Implement permission setting for lambda functions in OpenAPI v3 implementations

# [1.12.2] - 2024-01-31
- Added validation for the configuration parameter `iam_suffix`
- Added warning to logs in case of unknown parameters in the configuration file

# [1.12.1] - 2024-01-30
- Fixed API Gateway deployment with the default value(300) of the `Cache time to live` parameter if the specified value is `0`

# [1.12.0] - 2024-01-30
### Added
- The @LambdaHandler annotation for Java plugin improved to support the lambda 'architecture' management
- The @LambdaLayer annotation for Java plugin improved to support the lambda 'architectures' management
- The Java example 'java-layer-url' extended to use Lambda architecture management
### Changed
- The deployment-configuration-processor version bumped to 1.11.0

# [1.11.0] - 2024-01-26
- Implemented lambda function processor architecture type management
- Implemented lambda layers compatible processor architecture types management

# [1.10.2] - 2024-01-19
- Add a feature in `syndicate update` command to update `logs_expiration`
parameter in `cloudWatch` logs group. For setting `logs_expiration`, refer to
`syndicate_aliases`.

# [1.10.1] - 2024-01-17
- Change from `error` to `warning` if integer not provided in allowed values for
`logs_expiration` values and set default to `30`.

# [1.10.0] - 2024-01-16
- Add parameter `logs_expiration` to `syndicate_aliases.yml` and `lambda_config.json`. 
The default value is set to "30 days". To ensure the logs expire after 10 years,
set the value to: `logs_expiration: 0`.

# [1.9.9] - 2024-01-15
- Fix dynamodb table capacity mode recognition during update

# [1.9.8] - 2024-01-15
- Add last exception raise in `connection/helper.py:retry()`

# [1.9.7] - 2024-01-12
- Changed required type for attribute `resources_requirements` from dict to list
in `batch_jobdef_validator.py`

# [1.9.6] - 2024-01-08
- Fixed an issue related to lambda generation with a name that contains underscores

# [1.9.5] - 2023-12-21
### Changed
- conf files handling library configobj replaced with built-in configparser package

# [1.9.4] - 2023-12-18
- Fixed an issue related to s3 bucket lifecycle policy deployment
### Changed
- Updating gsi capacity units when changing table capacity mode from on-demand 
to provisioned
### Removed
- Capacity units when updating global secondary indexes when 
table capacity mode is on-demand

# [1.9.3] - 2023-12-14
### Changed
- Updating `max_retry` attribute from $LATEST lambda version to alias only 

# [1.9.2] - 2023-12-13
### Added
- Default empty value for dynamodb's global secondary indexes 
when not declared in deployment_resources.json

# [1.9.1] - 2023-12-13
### Added
- `dynamodb_table` resource priority in `UPDATE_RESOURCE_TYPE_PRIORITY` constant

# [1.9.0] - 2023-12-12
### Added
- Ability to update `dynamodb_table` resource, specifically: 
table capacity, gsi capacity, table billing mode, table ttl, add or remove gsi 

# [1.8.0] - 2023-12-12
### Added
- A new Maven plugin goal 'assemble-lambda-layer-files' has been added to the 'deployment-configuration-processor' plugin
- A new Java lambda example with assembling layer files and url config has been added
- An example of adding custom SDK to layer and url config for lambda has been added to Java examples folder
### Changed
- The deployment-configuration-processor version bumped to 1.10.0

# [1.7.5] - 2023-12-11
- Fixed API Gateway service integration credentials building

# [1.7.4] - 2023-12-08
- Fixed lambda event invoke config creating and updating

# [1.7.3] - 2023-12-07
- Fixed lambda deployment in extended prefix mode

# [1.7.2] - 2023-11-14
- Fixed SNS subscription deletion with SNS topic deletion
- Fixed processing of retries for `InvalidParameterValueException`

# [1.7.1] - 2023-11-14
- Added waiting for IAM role creation

# [1.7.0] - 2023-11-10
- Implemented extended prefix mode

# [1.6.0] - 2023-12-07
- Added `max_retries` attribute setting for creating and updating 
lambda configuration

# [1.5.0] - 2023-11-08
### Added
- LambdaUrlConfig java annotation has been added to the aws-syndicate mvn plugin.
### Changed
- deployment-configuration-processor version bumped to 1.9.0.

# [1.4.0] - 2023-09-29
- Add EventBridge Scheduler support

# [1.3.4] - 2023-09-28
- replace ignored pip install parameter `--python` with `python-version`

# [1.3.3] - 2023-09-22
- Set default lambda Python runtime to 3.10
- Updated libraries to support Python 3.10 as a development tool:
  - `boto3` from 1.26.18 to 1.26.80
  - `botocore` from 1.29.18 to 1.29.80
  - `colorama` from 0.4.1 to 0.4.5
  - `configobj` from 5.0.6 to 5.0.8
  - `pyyaml` from 5.4 to 6.0.1
  - `requests` from 2.27.1 to 2.31.0
  - `tabulate` from 0.8.9 to 0.9.0
  - `tqdm` from 4.19.5 to 4.65.2

# [1.3.2] - 2023-09-20
- Fixed ignored request parameters when creating api gateway's resource method using lambda integration

# [1.3.1] - 2023-09-20
- Add support Python 3.10 and Python 3.11

# [1.3.0] - 2023-09-14
- Added ability to use SSO credentials
- Added parameter `aws_session_token` to `sdct.conf` for role assuming

# [1.2.4] - 2023-04-13
- Added `web_socker_api_gateway` resource type. Allows to deploy web-socket
  API with lambda integrations

# [1.2.3] - 2023-05-15
- Fixed resolving of available instance types for Windows

# [1.2.2] - 2023-05-05
- Resolve available instance types from `botocore` data

# [1.2.1] - 2023-05-04
- Added new supported EC2 instance types: `c7g`, `t4g`, `t3`

# [1.2.0] - 2023-04-13
- Added `transform` command that creates a CloudFormation or Terraform template based on the `build_meta` of your project


## [1.1.1] - 2023-04-11
- improve python artifacts building process. By default, 
  `manylinux2014_x86_64` is used for M1 and Windows. In case the platform 
  is set and pip installation fails, the Syndicate will try to install 
  a package the default way.

## [1.1.0] - 2022-12-07
### Added
- `snap_start` support of Java-based lambda configurations of 
`PublishedVersions` or `None` values.
- `resourceGroup` annotation parameter to Java-based lambda.
- Specify target AWS Lambda platform, python version and implementation to install dependencies


## [1.0.0] - 2021-06-11
### Changed
- `init` command was replaced with `generate config`
- Interface of command was improved, `access_key` and `secret_key` params made optional
- Removed `account_id` param and provided ability to resolve it by STS or instance profile
- `python_build_mapping`, `java_build_mapping`, `nodejs_build_mapping` was removed as they will be resolved using the `.syndicate` file
- `generate lambda` command was improved, `common` and `tests` module for python runtime is generated with the first lambda. They contain basic common class all lambdas and simple initial test case.
- Provided ability to add information about created lambda to `.syndicate` file
- Added `test` command that allows to run tests inside your python project
- Added `profiler` command that allows to display application Lambda metrics
- Fixed an issue in `clean` command, associated with API Gateway skipping removing Lambda trigger permissions
- Fixed an issued in `clean` command associated with removing EC2 instances
- Fixed an issue in `clean` command, associated with removing resources if they specified as excluded
- Add ANY, PATCH to supported methods in API Gateway
- Changed logs format. All the logs are saved up to the path from SDCT_CONF variable if it exists. Otherwise the logs are saved to user's home directory.
- Added validation of `bundle_bucket_name` when generating config
- Added prefix and suffix validation when generating config. Their length must be less or equal to 5
- Fixed bugs with no output from `update` command
- Unified datetime format to ISO8601
- Changed `.syndicate` events saving algorithm: 30-days old events are deleted after each updating of the file. But 20 events (or less if there aren't this many) will be kept anyway, so if some amount of events exist, it isn't possible to get them all deleted.
- Added `latest_event` field to `.syndicate` file to keep the latest action's info such as: operation type, `bundle_name`, `deploy_name`, performing time and other
- Fixed generating building and deploying java and nodejs lambdas. Updated `pom.xml` template according to the new version of `deployment-configuration-annotation` plugin
- Fixed an issue when build meta is validated before resolving aliases in it
- Added `minimum_compression_size` param to API gateway deployment_resource declaration. It enables payload compression for an API with given size;
- Added lambda URL support;
- Added lambda ephemeral storage support;
- Added an ability to create DynamoDB in on-demand mode if `read_capacity` 
  and `write_capacity` are not specified;
- Describe an existing Api Gateway instead of creating a new one;
- Added an ability to create models in API Gateway;
- Added AWS Kinesis Firehose support;
- Add lambda event-source-mapping filters support;
- Added an ability to build lambda layers (similarly to lambdas)


## [0.9.6] - 2021-04-29
### Changed
- Add AWS Batch support
- Add external resources support
- Add parameter binary_media_type for API Gateway resource type

## [0.9.5] - 2021-03-11
### Changed
- Updated Python project examples
- Added integration request parameters for API Gateway
- Added request validator for API Gateway
- Fixed a lost first zero issue due to incorrect work `syndicate init` command for AWS accounts, which start at zero.
- Added the ability to add `logs_expiration` parameter in lambda_config.json.
- Update Java version in Travis builds

## [0.9.4] - 2020-10-16
### Changed
- Fixed the error related with absent parameter `session_duration` in `sdct.conf` 


## [0.9.3] - 2020-10-13
### Changed
- Added parameter `session_duration` to `sdct.conf` for setting session duration while role assuming 


## [0.9.2] - 2020-07-28
### Changed
- Fixed DynamoDB LSI check while building bundle
- Fixed deployment of CloudWatch Rules


## [0.9.1] - 2020-07-20
### Added
- Add required mark (asterisk) for required parameters in 'Help' section for `syndicate generate lambda` and `syndicate generate project` commands
- Add validation for the empty `lambda_name` parameter in `syndicate generate lambda` command

### Changed
- Removed `traceback` from response after attempting to generate lambda without `project_path` parameter by `syndicate generate lambda` command
- Remove `traceback` from response after attempting to generate lambda for non exist project by `syndicate generate lambda` command

## [0.9.0] - 2020-04-06
### Added
- Syndicate now supports configurations in YAML: syndicate.yml and syndicate_aliases.yml; The old ones (sdct.conf, sdct_alises.conf) are still supported.
- Syndicate configuration generation. Command `syndicate init --help`
- Python/Java/NodeJS project generation. Command `syndicate generate project --help`
- Python/Java/NodeJS lambda generation. Command `syndicate generate lambda --help`
- All commands from group `generate` and the command `syndicate init` are able to be executed without provided `SDCT_CONF` variable

### Changed
- All bundles now are stored to `$SDCT_CONF/bundles`folder.


## [0.8.5] - 2020-03-18
### Added
- Version option. 'syndicate --version' is now available.
- Docs for commands.
### Changed
- fixed an issue of 'The role defined for the function cannot be assumed by Lambda' while creating lambda right after the role for the lambda was created. https://github.com/epam/aws-syndicate/issues/63


## [0.8.4] - 2020-03-06
### Added
- Lambda provisioned concurrency configuration.
- LambdaProvisionedConcurrency java annotation added aws-syndicate mvn plugin.
- deployment-configuration-processor version bump to 1.5.8.
### Changed
- Lambda concurrency configuration field renamed in lambda_config.json from concurrency to max_concurrency.

## [0.8.3] - 2019-06-12
### Added
- Generation meta for Lambda Layers.

### Changed
- Lambda layer attribute renamed: fileName -> deployment_package.
- Fixed filters for resources in the 'clean' command. 

### Removed
- The 'publish_lambda_version' command. 'update' should be used instead.

## [0.8.2] - 2019-22-10
### Added
- Command 'update'. Should be used for infrastructure update instead of 'publish_lambda_version'.
- The 'replace_output' flag to 'deploy' and 'update' commands.

### Changed
- The 'publish_lambda_version' command is not recommended to use.
- Add check for existing deploy name for commands 'deploy', 'update'.
- Improved log messages.

### Removed
- No removals

## [0.8.0] - 2019-22-10
### Added
- NodeJS runtime supported.
- Implemented Lambda Layers deployment from meta.
- The 'force' flag to 'upload_bundle', 'copy_bundle', 'build_bundle' commands. 

### Changed
- Lambda layers integration while lambda creation.
- Command renamed: mvn_compile_java -> assemble_java_mvn.

### Removed
- No removals

## [0.7.0] - 2019-02-1
Initial version. See README. <|MERGE_RESOLUTION|>--- conflicted
+++ resolved
@@ -4,17 +4,15 @@
 The format is based on [Keep a Changelog](https://keepachangelog.com/en/1.0.0/),
 and this project adheres to [Semantic Versioning](https://semver.org/spec/v2.0.0.html).
 
-<<<<<<< HEAD
-# [1.16.0] - 2024-02-15
+# [1.16.0] - 2024-02-19
 - Implemented API gateway openapi specification export, the command is `syndicate export openapi_spec`
-=======
+
 # [1.15.2] - 2024-02-16
 - Actualized information in the file readme.md
 - Actualized Python project examples
 
 # [1.15.1] - 2024-02-15
 - Refactor handling of duplicate resources for method `_check_duplicated_resources`
->>>>>>> e5ece304
 
 # [1.15.0] - 2024-02-14
 - syndicate clean: add `--preserve_state` parameter to keep deploy output json file
