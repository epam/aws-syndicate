--- conflicted
+++ resolved
@@ -4,13 +4,12 @@
 The format is based on [Keep a Changelog](https://keepachangelog.com/en/1.0.0/),
 and this project adheres to [Semantic Versioning](https://semver.org/spec/v2.0.0.html).
 
-# [1.16.2] - 2025-01-24
-<<<<<<< HEAD
+# [1.16.3] - 2025-01-24
 - The operation `partial_clean` added to the modification operations list
 - Fix typos in commands help messages
-=======
+
+# [1.16.2] - 2025-01-24
 - Fixed an issue related to modification operations event synchronization
->>>>>>> fd534ed7
 
 # [1.16.1] - 2025-01-21
 - Added sync project state to the project state initialization
