--- conflicted
+++ resolved
@@ -4,12 +4,11 @@
 The format is based on [Keep a Changelog](https://keepachangelog.com/en/1.0.0/),
 and this project adheres to [Semantic Versioning](https://semver.org/spec/v2.0.0.html).
 
-<<<<<<< HEAD
-# [1.13.0] - 2024-01-30
+# [1.13.0] - 2024-01-31
 - Upgrade `update` command: now includes support for modifications to API Gateway
 leveraging the OpenAPI v3 specification, allowing for seamless updates and more
 comprehensive management of API Gateway resources.
-=======
+
 # [1.12.1] - 2024-01-30
 - Fixed API Gateway deployment with the default value(300) of the `Cache time to live` parameter if the specified value is `0`
 
@@ -19,7 +18,6 @@
 - The Java example 'java-layer-url' extended to use Lambda architecture management
 ### Changed
 - The deployment-configuration-processor version bumped to 1.11.0
->>>>>>> cece8db6
 
 # [1.11.0] - 2024-01-26
 - Implemented lambda function processor architecture type management
