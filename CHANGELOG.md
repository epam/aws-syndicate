--- conflicted
+++ resolved
@@ -12,14 +12,11 @@
 - Fixed dynamic resource aliases resolving when extended prefix mode is enabled
 - Fix `syndicate test` command for python runtime in case the project path contains spaces
 - Replaced deprecated usage of `datetime.utctnow()` with `datetime.now(timezone.utc)`
-<<<<<<< HEAD
-- Unified JSON formatting by extracting indent into a global constant `DEFAULT_JSON_INDENT`
-=======
 - Root directory for Java runtime changed from `jsrc` to `japp`
 - Encapsulated Java in a dedicated `japp` runtime root directory (`pom.xml` and related files)
 - Added support for multi modular Java projects
 - Added example of Java multi module project (`examples/java/demo-multi-module`)
->>>>>>> a4bcef07
+- Unified JSON formatting by extracting indent into a global constant `DEFAULT_JSON_INDENT`
 
 # [1.18.3] - 2025-09-11
 - Fixed issue in the lambda function with the runtime Python template
