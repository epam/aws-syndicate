--- conflicted
+++ resolved
@@ -4,24 +4,17 @@
 The format is based on [Keep a Changelog](https://keepachangelog.com/en/1.0.0/),
 and this project adheres to [Semantic Versioning](https://semver.org/spec/v2.0.0.html).
 
-<<<<<<< HEAD
-# [1.18.2] - 2025-08-29
+# [1.18.2] - 2025-09-05
 - Added SQS queue to supported resource types for updating
-=======
-# [1.18.2] - 2025-09-04
->>>>>>> 50144704
 - Fixed an issue related to updating DynamoDB tables
 - Fixed an issue related to removing lambda layers from the output file after cleaning them
 - Fixed an issue that leads to the permanent warning in case of filtering resources by name during the `deploy`, `update`, and `clean` commands
 - Added information message with resource names to be processed to the user console log in case of filtering resources during the `deploy`, `update`, and `clean` commands
 - Added abortion of the `deploy`, `update`, and `clean` commands in case no resources to process after filtering
-<<<<<<< HEAD
-- Fixed displaying warning message about supported resource types to update only when non-supported types are specified
-=======
 - The Syndicate Java root pom template changed to use the Syndicate Java plugin version 1.17.1
 - The Java plugin version updated to 1.17.1 with changes:
   - Added embedded documentation for annotations: @LambdaLayer`, `@LambdaUrlConfig`
->>>>>>> 50144704
+- Fixed displaying warning message about supported resource types to update only when non-supported types are specified
 
 # [1.18.1] - 2025-08-20
 - Added warning message in case the resource that was specified using parameter `-resources` is not found in the build meta during the `syndicate deploy/update/clean` command execution
