# Changelog
All notable changes to this project will be documented in this file.

The format is based on [Keep a Changelog](https://keepachangelog.com/en/1.0.0/),
and this project adheres to [Semantic Versioning](https://semver.org/spec/v2.0.0.html).

<<<<<<< HEAD
# [1.8.0] - 2023-12-11
### Added
- A new Maven plugin goal 'assemble-lambda-layer-files' has been added to the 'deployment-configuration-processor' plugin
- A new Java lambda example with assembling layer files and url config has been added
- An example of adding custom SDK to layer and url config for lambda has been added to Java examples folder
### Changed
- The deployment-configuration-processor version bumped to 1.10.0
=======
# [1.7.5] - 2023-12-11
- Fixed API Gateway service integration credentials building
>>>>>>> 6b80e8be

# [1.7.4] - 2023-12-08
- Fixed lambda event invoke config creating and updating

# [1.7.3] - 2023-12-07
- Fixed lambda deployment in extended prefix mode

# [1.7.2] - 2023-11-14
- Fixed SNS subscription deletion with SNS topic deletion
- Fixed processing of retries for `InvalidParameterValueException`

# [1.7.1] - 2023-11-14
- Added waiting for IAM role creation

# [1.7.0] - 2023-11-10
- Implemented extended prefix mode

# [1.6.0] - 2023-12-07
- Added `max_retries` attribute setting for creating and updating 
lambda configuration

# [1.5.0] - 2023-11-08
### Added
- LambdaUrlConfig java annotation has been added to the aws-syndicate mvn plugin.
### Changed
- deployment-configuration-processor version bumped to 1.9.0.

# [1.4.0] - 2023-09-29
- Add EventBridge Scheduler support

# [1.3.4] - 2023-09-28
- replace ignored pip install parameter `--python` with `python-version`

# [1.3.3] - 2023-09-22
- Set default lambda Python runtime to 3.10
- Updated libraries to support Python 3.10 as a development tool:
  - `boto3` from 1.26.18 to 1.26.80
  - `botocore` from 1.29.18 to 1.29.80
  - `colorama` from 0.4.1 to 0.4.5
  - `configobj` from 5.0.6 to 5.0.8
  - `pyyaml` from 5.4 to 6.0.1
  - `requests` from 2.27.1 to 2.31.0
  - `tabulate` from 0.8.9 to 0.9.0
  - `tqdm` from 4.19.5 to 4.65.2

# [1.3.2] - 2023-09-20
- Fixed ignored request parameters when creating api gateway's resource method using lambda integration

# [1.3.1] - 2023-09-20
- Add support Python 3.10 and Python 3.11

# [1.3.0] - 2023-09-14
- Added ability to use SSO credentials
- Added parameter `aws_session_token` to `sdct.conf` for role assuming

# [1.2.4] - 2023-04-13
- Added `web_socker_api_gateway` resource type. Allows to deploy web-socket
  API with lambda integrations

# [1.2.3] - 2023-05-15
- Fixed resolving of available instance types for Windows

# [1.2.2] - 2023-05-05
- Resolve available instance types from `botocore` data

# [1.2.1] - 2023-05-04
- Added new supported EC2 instance types: `c7g`, `t4g`, `t3`

# [1.2.0] - 2023-04-13
- Added `transform` command that creates a CloudFormation or Terraform template based on the `build_meta` of your project


## [1.1.1] - 2023-04-11
- improve python artifacts building process. By default, 
  `manylinux2014_x86_64` is used for M1 and Windows. In case the platform 
  is set and pip installation fails, the Syndicate will try to install 
  a package the default way.

## [1.1.0] - 2022-12-07
### Added
- `snap_start` support of Java-based lambda configurations of 
`PublishedVersions` or `None` values.
- `resourceGroup` annotation parameter to Java-based lambda.
- Specify target AWS Lambda platform, python version and implementation to install dependencies


## [1.0.0] - 2021-06-11
### Changed
- `init` command was replaced with `generate config`
- Interface of command was improved, `access_key` and `secret_key` params made optional
- Removed `account_id` param and provided ability to resolve it by STS or instance profile
- `python_build_mapping`, `java_build_mapping`, `nodejs_build_mapping` was removed as they will be resolved using the `.syndicate` file
- `generate lambda` command was improved, `common` and `tests` module for python runtime is generated with the first lambda. They contain basic common class all lambdas and simple initial test case.
- Provided ability to add information about created lambda to `.syndicate` file
- Added `test` command that allows to run tests inside your python project
- Added `profiler` command that allows to display application Lambda metrics
- Fixed an issue in `clean` command, associated with API Gateway skipping removing Lambda trigger permissions
- Fixed an issued in `clean` command associated with removing EC2 instances
- Fixed an issue in `clean` command, associated with removing resources if they specified as excluded
- Add ANY, PATCH to supported methods in API Gateway
- Changed logs format. All the logs are saved up to the path from SDCT_CONF variable if it exists. Otherwise the logs are saved to user's home directory.
- Added validation of `bundle_bucket_name` when generating config
- Added prefix and suffix validation when generating config. Their length must be less or equal to 5
- Fixed bugs with no output from `update` command
- Unified datetime format to ISO8601
- Changed `.syndicate` events saving algorithm: 30-days old events are deleted after each updating of the file. But 20 events (or less if there aren't this many) will be kept anyway, so if some amount of events exist, it isn't possible to get them all deleted.
- Added `latest_event` field to `.syndicate` file to keep the latest action's info such as: operation type, `bundle_name`, `deploy_name`, performing time and other
- Fixed generating building and deploying java and nodejs lambdas. Updated `pom.xml` template according to the new version of `deployment-configuration-annotation` plugin
- Fixed an issue when build meta is validated before resolving aliases in it
- Added `minimum_compression_size` param to API gateway deployment_resource declaration. It enables payload compression for an API with given size;
- Added lambda URL support;
- Added lambda ephemeral storage support;
- Added an ability to create DynamoDB in on-demand mode if `read_capacity` 
  and `write_capacity` are not specified;
- Describe an existing Api Gateway instead of creating a new one;
- Added an ability to create models in API Gateway;
- Added AWS Kinesis Firehose support;
- Add lambda event-source-mapping filters support;
- Added an ability to build lambda layers (similarly to lambdas)


## [0.9.6] - 2021-04-29
### Changed
- Add AWS Batch support
- Add external resources support
- Add parameter binary_media_type for API Gateway resource type

## [0.9.5] - 2021-03-11
### Changed
- Updated Python project examples
- Added integration request parameters for API Gateway
- Added request validator for API Gateway
- Fixed a lost first zero issue due to incorrect work `syndicate init` command for AWS accounts, which start at zero.
- Added the ability to add `logs_expiration` parameter in lambda_config.json.
- Update Java version in Travis builds

## [0.9.4] - 2020-10-16
### Changed
- Fixed the error related with absent parameter `session_duration` in `sdct.conf` 


## [0.9.3] - 2020-10-13
### Changed
- Added parameter `session_duration` to `sdct.conf` for setting session duration while role assuming 


## [0.9.2] - 2020-07-28
### Changed
- Fixed DynamoDB LSI check while building bundle
- Fixed deployment of CloudWatch Rules


## [0.9.1] - 2020-07-20
### Added
- Add required mark (asterisk) for required parameters in 'Help' section for `syndicate generate lambda` and `syndicate generate project` commands
- Add validation for the empty `lambda_name` parameter in `syndicate generate lambda` command

### Changed
- Removed `traceback` from response after attempting to generate lambda without `project_path` parameter by `syndicate generate lambda` command
- Remove `traceback` from response after attempting to generate lambda for non exist project by `syndicate generate lambda` command

## [0.9.0] - 2020-04-06
### Added
- Syndicate now supports configurations in YAML: syndicate.yml and syndicate_aliases.yml; The old ones (sdct.conf, sdct_alises.conf) are still supported.
- Syndicate configuration generation. Command `syndicate init --help`
- Python/Java/NodeJS project generation. Command `syndicate generate project --help`
- Python/Java/NodeJS lambda generation. Command `syndicate generate lambda --help`
- All commands from group `generate` and the command `syndicate init` are able to be executed without provided `SDCT_CONF` variable

### Changed
- All bundles now are stored to `$SDCT_CONF/bundles`folder.


## [0.8.5] - 2020-03-18
### Added
- Version option. 'syndicate --version' is now available.
- Docs for commands.
### Changed
- fixed an issue of 'The role defined for the function cannot be assumed by Lambda' while creating lambda right after the role for the lambda was created. https://github.com/epam/aws-syndicate/issues/63


## [0.8.4] - 2020-03-06
### Added
- Lambda provisioned concurrency configuration.
- LambdaProvisionedConcurrency java annotation added aws-syndicate mvn plugin.
- deployment-configuration-processor version bump to 1.5.8.
### Changed
- Lambda concurrency configuration field renamed in lambda_config.json from concurrency to max_concurrency.

## [0.8.3] - 2019-06-12
### Added
- Generation meta for Lambda Layers.

### Changed
- Lambda layer attribute renamed: fileName -> deployment_package.
- Fixed filters for resources in the 'clean' command. 

### Removed
- The 'publish_lambda_version' command. 'update' should be used instead.

## [0.8.2] - 2019-22-10
### Added
- Command 'update'. Should be used for infrastructure update instead of 'publish_lambda_version'.
- The 'replace_output' flag to 'deploy' and 'update' commands.

### Changed
- The 'publish_lambda_version' command is not recommended to use.
- Add check for existing deploy name for commands 'deploy', 'update'.
- Improved log messages.

### Removed
- No removals

## [0.8.0] - 2019-22-10
### Added
- NodeJS runtime supported.
- Implemented Lambda Layers deployment from meta.
- The 'force' flag to 'upload_bundle', 'copy_bundle', 'build_bundle' commands. 

### Changed
- Lambda layers integration while lambda creation.
- Command renamed: mvn_compile_java -> assemble_java_mvn.

### Removed
- No removals

## [0.7.0] - 2019-02-1
Initial version. See README. <|MERGE_RESOLUTION|>--- conflicted
+++ resolved
@@ -4,18 +4,17 @@
 The format is based on [Keep a Changelog](https://keepachangelog.com/en/1.0.0/),
 and this project adheres to [Semantic Versioning](https://semver.org/spec/v2.0.0.html).
 
-<<<<<<< HEAD
-# [1.8.0] - 2023-12-11
+
+# [1.8.0] - 2023-12-12
 ### Added
 - A new Maven plugin goal 'assemble-lambda-layer-files' has been added to the 'deployment-configuration-processor' plugin
 - A new Java lambda example with assembling layer files and url config has been added
 - An example of adding custom SDK to layer and url config for lambda has been added to Java examples folder
 ### Changed
 - The deployment-configuration-processor version bumped to 1.10.0
-=======
+
 # [1.7.5] - 2023-12-11
 - Fixed API Gateway service integration credentials building
->>>>>>> 6b80e8be
 
 # [1.7.4] - 2023-12-08
 - Fixed lambda event invoke config creating and updating
