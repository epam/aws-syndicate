--- conflicted
+++ resolved
@@ -9,42 +9,6 @@
  */
 public final class ProjectUtils {
 
-<<<<<<< HEAD
-	public static final String SYNDICATE_BUILD_ID = "syndicate-build-id";
-	private static final String MAVEN_TARGET_FOLDER_NAME = "target";
-
-	public static String getTargetFolderPath(MavenProject project) {
-		return project.getBasedir().getAbsolutePath() + File.separator + MAVEN_TARGET_FOLDER_NAME;
-	}
-
-	public static String getRootDirPath(MavenProject project) {
-		return getRootProject(project).getBasedir().getAbsolutePath();
-	}
-
-	public static String getPropertyFromRootProject(MavenProject project, String propertyName) {
-		Object propertyValue = getRootProject(project).getProperties().getProperty(propertyName);
-		if (propertyValue != null) {
-			return propertyValue.toString();
-		}
-		return null;
-	}
-
-	public static void setPropertyToRootProject(MavenProject project, String propertyName, String propertyValue) {
-		getRootProject(project).getProperties().setProperty(propertyName, propertyValue);
-	}
-
-	private static MavenProject getRootProject(MavenProject project) {
-		MavenProject root = project.getParent();
-		if (root != null) {
-			while (root.getParent() != null) {
-				root = root.getParent();
-			}
-		} else {
-			return project;
-		}
-		return root;
-	}
-=======
     public static final String SYNDICATE_BUILD_ID = "syndicate-build-id";
     private static final String MAVEN_TARGET_FOLDER_NAME = "target";
 
@@ -76,5 +40,4 @@
         return root;
     }
 
->>>>>>> 37027c90
 }