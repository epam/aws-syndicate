<?xml version="1.0" encoding="UTF-8"?>
<project xmlns="http://maven.apache.org/POM/4.0.0"
         xmlns:xsi="http://www.w3.org/2001/XMLSchema-instance"
         xsi:schemaLocation="http://maven.apache.org/POM/4.0.0 http://maven.apache.org/xsd/maven-4.0.0.xsd">
    <modelVersion>4.0.0</modelVersion>

    <groupId>net.sf.aws-syndicate</groupId>
    <artifactId>deployment-configuration-processor</artifactId>
    <version>1.11.0</version>
    <packaging>pom</packaging>

    <name>aws-syndicate</name>
    <description>AWS deployment framework for serverless applications</description>
    <url>https://github.com/epam/aws-syndicate</url>

    <licenses>
        <license>
            <name>The Apache Software License, Version 2.0</name>
            <url>http://www.apache.org/licenses/LICENSE-2.0.txt</url>
        </license>
    </licenses>

    <developers>
        <developer>
            <name>Vladyslav Tereshchenko</name>
            <email>vladyslav_tereshchenko@epam.com</email>
            <organization>EPAM Systems</organization>
            <organizationUrl>https://github.com/epam</organizationUrl>
        </developer>
    </developers>

    <scm>
        <connection>scm:git:git://github.com/epam/aws-syndicate.git</connection>
        <developerConnection>scm:git:ssh://github.com:epam/aws-syndicate.git</developerConnection>
        <url>http://github.com/epam/aws-syndicate/tree/master</url>
    </scm>

    <distributionManagement>
        <repository>
            <id>ossrh</id>
            <url>https://oss.sonatype.org/service/local/staging/deploy/maven2</url>
        </repository>
        <snapshotRepository>
            <id>ossrh</id>
            <url>https://oss.sonatype.org/content/repositories/snapshots</url>
        </snapshotRepository>
    </distributionManagement>

    <properties>
        <project.build.sourceEncoding>UTF-8</project.build.sourceEncoding>
        <java.version>11</java.version>
<<<<<<< HEAD

        <jackson.core.version>2.6.6</jackson.core.version>
        <jackson.databind.version>2.6.6</jackson.databind.version>
        <maven-compiler-plugin.version>3.8.1</maven-compiler-plugin.version>
        <maven-deploy-plugin.version>3.1.1</maven-deploy-plugin.version>
        <maven-release-plugin.version>3.0.1</maven-release-plugin.version>
=======
        <jackson.core.version>2.16.1</jackson.core.version>
        <jackson.databind.version>2.16.1</jackson.databind.version>
        <maven-compiler-plugin.version>3.8.0</maven-compiler-plugin.version>
        <maven-deploy-plugin.version>2.8.2</maven-deploy-plugin.version>
>>>>>>> 4fa32017
        <maven-gpg-plugin.version>1.6</maven-gpg-plugin.version>
        <maven-javadoc-plugin.version>3.5.0</maven-javadoc-plugin.version>
        <maven-install-plugin.version>3.1.1</maven-install-plugin.version>
        <maven-source-plugin.version>3.3.0</maven-source-plugin.version>
        <nexus-staging-maven-plugin.version>1.6.13</nexus-staging-maven-plugin.version>
        <reflections.version>0.9.10</reflections.version>
    </properties>

    <modules>
        <module>deployment-configuration-maven-plugin</module>
        <module>deployment-configuration-annotations</module>
    </modules>

    <dependencies>
        <dependency>
            <groupId>org.apache.maven.plugins</groupId>
            <artifactId>maven-source-plugin</artifactId>
            <version>${maven-source-plugin.version}</version>
        </dependency>
        <dependency>
            <groupId>org.apache.maven.plugins</groupId>
            <artifactId>maven-javadoc-plugin</artifactId>
            <version>${maven-javadoc-plugin.version}</version>
        </dependency>
        <dependency>
            <groupId>org.apache.maven.plugins</groupId>
            <artifactId>maven-gpg-plugin</artifactId>
            <version>${maven-gpg-plugin.version}</version>
        </dependency>
        <dependency>
            <groupId>org.sonatype.plugins</groupId>
            <artifactId>nexus-staging-maven-plugin</artifactId>
            <version>${nexus-staging-maven-plugin.version}</version>
        </dependency>
    </dependencies>

    <profiles>
        <profile>
            <!-- release to maven central repository -->
            <id>release</id>
            <activation>
                <activeByDefault>false</activeByDefault>
            </activation>
            <build>
                <plugins>
                    <plugin>
                        <groupId>org.apache.maven.plugins</groupId>
                        <artifactId>maven-deploy-plugin</artifactId>
                        <configuration>
                            <skip>true</skip>
                        </configuration>
                    </plugin>

                    <plugin>
                        <groupId>org.apache.maven.plugins</groupId>
                        <artifactId>maven-source-plugin</artifactId>
                        <version>${maven-source-plugin.version}</version>
                        <executions>
                            <execution>
                                <id>attach-sources</id>
                                <goals>
                                    <goal>jar-no-fork</goal>
                                </goals>
                            </execution>
                        </executions>
                    </plugin>

                    <plugin>
                        <groupId>org.apache.maven.plugins</groupId>
                        <artifactId>maven-javadoc-plugin</artifactId>
                        <version>${maven-javadoc-plugin.version}</version>
                        <executions>
                            <execution>
                                <id>attach-javadocs</id>
                                <goals>
                                    <goal>jar</goal>
                                </goals>
                            </execution>
                        </executions>
                    </plugin>

                    <plugin>
                        <groupId>org.apache.maven.plugins</groupId>
                        <artifactId>maven-gpg-plugin</artifactId>
                        <version>${maven-gpg-plugin.version}</version>
                        <executions>
                            <execution>
                                <id>sign-artifacts</id>
                                <phase>verify</phase>
                                <goals>
                                    <goal>sign</goal>
                                </goals>
                            </execution>
                        </executions>
                    </plugin>

                    <plugin>
                        <groupId>org.apache.maven.plugins</groupId>
                        <artifactId>maven-install-plugin</artifactId>
                        <version>${maven-install-plugin.version}</version>
                    </plugin>

                    <plugin>
                        <groupId>org.sonatype.plugins</groupId>
                        <artifactId>nexus-staging-maven-plugin</artifactId>
                        <version>${nexus-staging-maven-plugin.version}</version>
                        <extensions>true</extensions>
                        <configuration>
                            <serverId>ossrh</serverId>
                            <nexusUrl>https://oss.sonatype.org</nexusUrl>
                            <autoReleaseAfterClose>true</autoReleaseAfterClose>
                        </configuration>
                    </plugin>

                    <plugin>
                        <groupId>org.apache.maven.plugins</groupId>
                        <artifactId>maven-release-plugin</artifactId>
                        <version>${maven-release-plugin.version}</version>
                        <configuration>
                            <autoVersionSubmodules>true</autoVersionSubmodules>
                            <useReleaseProfile>false</useReleaseProfile>
                            <releaseProfiles>release</releaseProfiles>
                            <goals>deploy nexus-staging:release</goals>
                        </configuration>
                    </plugin>

                </plugins>
            </build>
        </profile>
    </profiles>

    <build>
        <plugins>
            <plugin>
                <groupId>org.apache.maven.plugins</groupId>
                <artifactId>maven-compiler-plugin</artifactId>
                <version>${maven-compiler-plugin.version}</version>
                <configuration>
                    <release>${java.version}</release>
                </configuration>
            </plugin>
        </plugins>
        <pluginManagement>
           <plugins>
               <plugin>
                <groupId>org.apache.maven.plugins</groupId>
                <artifactId>maven-deploy-plugin</artifactId>
                <version>${maven-deploy-plugin.version}</version>
            </plugin>
           </plugins>
        </pluginManagement>
        <extensions>
            <extension>
                <groupId>com.github.seahen</groupId>
                <artifactId>maven-s3-wagon</artifactId>
                <version>1.3.3</version>
            </extension>
        </extensions>
    </build>
</project><|MERGE_RESOLUTION|>--- conflicted
+++ resolved
@@ -49,24 +49,14 @@
     <properties>
         <project.build.sourceEncoding>UTF-8</project.build.sourceEncoding>
         <java.version>11</java.version>
-<<<<<<< HEAD
-
-        <jackson.core.version>2.6.6</jackson.core.version>
-        <jackson.databind.version>2.6.6</jackson.databind.version>
-        <maven-compiler-plugin.version>3.8.1</maven-compiler-plugin.version>
-        <maven-deploy-plugin.version>3.1.1</maven-deploy-plugin.version>
-        <maven-release-plugin.version>3.0.1</maven-release-plugin.version>
-=======
         <jackson.core.version>2.16.1</jackson.core.version>
         <jackson.databind.version>2.16.1</jackson.databind.version>
         <maven-compiler-plugin.version>3.8.0</maven-compiler-plugin.version>
         <maven-deploy-plugin.version>2.8.2</maven-deploy-plugin.version>
->>>>>>> 4fa32017
         <maven-gpg-plugin.version>1.6</maven-gpg-plugin.version>
-        <maven-javadoc-plugin.version>3.5.0</maven-javadoc-plugin.version>
-        <maven-install-plugin.version>3.1.1</maven-install-plugin.version>
-        <maven-source-plugin.version>3.3.0</maven-source-plugin.version>
-        <nexus-staging-maven-plugin.version>1.6.13</nexus-staging-maven-plugin.version>
+        <maven-javadoc-plugin.version>3.0.1</maven-javadoc-plugin.version>
+        <maven-source-plugin.version>3.0.1</maven-source-plugin.version>
+        <nexus-staging-maven-plugin.version>1.6.8</nexus-staging-maven-plugin.version>
         <reflections.version>0.9.10</reflections.version>
     </properties>
 
@@ -114,7 +104,6 @@
                             <skip>true</skip>
                         </configuration>
                     </plugin>
-
                     <plugin>
                         <groupId>org.apache.maven.plugins</groupId>
                         <artifactId>maven-source-plugin</artifactId>
@@ -128,7 +117,6 @@
                             </execution>
                         </executions>
                     </plugin>
-
                     <plugin>
                         <groupId>org.apache.maven.plugins</groupId>
                         <artifactId>maven-javadoc-plugin</artifactId>
@@ -142,7 +130,6 @@
                             </execution>
                         </executions>
                     </plugin>
-
                     <plugin>
                         <groupId>org.apache.maven.plugins</groupId>
                         <artifactId>maven-gpg-plugin</artifactId>
@@ -157,13 +144,6 @@
                             </execution>
                         </executions>
                     </plugin>
-
-                    <plugin>
-                        <groupId>org.apache.maven.plugins</groupId>
-                        <artifactId>maven-install-plugin</artifactId>
-                        <version>${maven-install-plugin.version}</version>
-                    </plugin>
-
                     <plugin>
                         <groupId>org.sonatype.plugins</groupId>
                         <artifactId>nexus-staging-maven-plugin</artifactId>
@@ -175,19 +155,6 @@
                             <autoReleaseAfterClose>true</autoReleaseAfterClose>
                         </configuration>
                     </plugin>
-
-                    <plugin>
-                        <groupId>org.apache.maven.plugins</groupId>
-                        <artifactId>maven-release-plugin</artifactId>
-                        <version>${maven-release-plugin.version}</version>
-                        <configuration>
-                            <autoVersionSubmodules>true</autoVersionSubmodules>
-                            <useReleaseProfile>false</useReleaseProfile>
-                            <releaseProfiles>release</releaseProfiles>
-                            <goals>deploy nexus-staging:release</goals>
-                        </configuration>
-                    </plugin>
-
                 </plugins>
             </build>
         </profile>
