--- conflicted
+++ resolved
@@ -6,11 +6,7 @@
 
     <groupId>net.sf.aws-syndicate</groupId>
     <artifactId>deployment-configuration-processor</artifactId>
-<<<<<<< HEAD
-    <version>1.11.2</version>
-=======
-    <version>1.12.0</version>
->>>>>>> 672424f9
+    <version>1.12.1</version>
     <packaging>pom</packaging>
 
     <name>aws-syndicate</name>
