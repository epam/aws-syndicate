--- conflicted
+++ resolved
@@ -6,11 +6,7 @@
 
     <groupId>net.sf.aws-syndicate</groupId>
     <artifactId>deployment-configuration-processor</artifactId>
-<<<<<<< HEAD
-    <version>1.3</version>
-=======
     <version>1.2.0</version>
->>>>>>> 7e34d747
     <packaging>pom</packaging>
 
     <name>aws-syndicate</name>
