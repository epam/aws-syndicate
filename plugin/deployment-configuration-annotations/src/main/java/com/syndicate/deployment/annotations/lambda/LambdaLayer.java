/*
 * Copyright 2018 EPAM Systems, Inc.
 *
 * Licensed under the Apache License, Version 2.0 (the "License");
 * you may not use this file except in compliance with the License.
 * You may obtain a copy of the License at
 *
 * http://www.apache.org/licenses/LICENSE-2.0
 *
 * Unless required by applicable law or agreed to in writing, software
 * distributed under the License is distributed on an "AS IS" BASIS,
 * WITHOUT WARRANTIES OR CONDITIONS OF ANY KIND, either express or implied.
 * See the License for the specific language governing permissions and
 * limitations under the License.
 */

package com.syndicate.deployment.annotations.lambda;

import com.syndicate.deployment.annotations.DeploymentResource;
import com.syndicate.deployment.model.Architecture;
import com.syndicate.deployment.model.ArtifactExtension;
import com.syndicate.deployment.model.DeploymentRuntime;

import java.lang.annotation.ElementType;
import java.lang.annotation.Retention;
import java.lang.annotation.RetentionPolicy;
import java.lang.annotation.Target;

/**
 * Annotation for defining AWS Lambda layers.
 * <p>
 * Lambda layers provide a convenient way to package libraries, custom runtimes, or other function
 * dependencies that can be shared across multiple Lambda functions. Layers help reduce deployment
 * package sizes and promote code reuse.
 * </p>
 *
<<<<<<< HEAD
 * <h3>Usage Example:</h3>
=======
 * <h2>Usage Example:</h2>
>>>>>>> 750e1d6b
 * <pre>{@code
 * @LambdaLayer(
 *     layerName = "my-custom-libs",
 *     description = "Custom libraries layer",
 *     libraries = {"lib/gson-2.10.1.jar", "lib/commons-lang3-3.12.0.jar"},
 *     runtime = DeploymentRuntime.JAVA11,
 *     architectures = {Architecture.X86_64}
 * )
 * public class MyCustomLayer {
 * }
 * }</pre>
 *
<<<<<<< HEAD
 * <h3>Custom Libraries Integration:</h3>
=======
 * <h2>Custom Libraries Integration:</h2>
>>>>>>> 750e1d6b
 * <p>
 * The {@code libraries} parameter allows you to include custom JAR files that are not available
 * in Maven Central. These libraries should be placed in your project directory and referenced
 * by their relative paths.
 * </p>
 *
 * <p>
 * To use custom libraries in your Maven project, you can declare them as system dependencies:
 * </p>
 * <pre>{@code
 * <dependency>
 *     <groupId>demo.custom.sdk</groupId>
 *     <artifactId>gson-downloaded-library</artifactId>
 *     <version>2.10.1</version>
 *     <scope>system</scope>
 *     <systemPath>${basedir}/lib/gson-2.10.1.jar</systemPath>
 * </dependency>
 * }</pre>
 *
 * @see <a href="https://docs.aws.amazon.com/lambda/latest/dg/chapter-layers.html">AWS Lambda Layers</a>
 * @author Oleksandr Onsha
 * @since 2019-11-29
 */
@DeploymentResource
@Retention(RetentionPolicy.RUNTIME)
@Target(ElementType.TYPE)
public @interface LambdaLayer {

	/**
	 * The name of the Lambda layer.
	 * <p>
	 * Layer names must be unique within your AWS account and region. The name can contain
	 * letters, numbers, hyphens, and underscores, and must be between 1 and 140 characters.
	 * </p>
	 *
	 * @return the layer name
	 */
	String layerName();

	/**
	 * A description of the layer.
	 * <p>
	 * Provides additional information about the layer's purpose and contents.
	 * Maximum length is 256 characters.
	 * </p>
	 *
	 * @return the layer description, empty string by default
	 */
	String description() default  "";

	/**
	 * The filename for the layer artifact.
	 * <p>
	 * If not specified, the layer name will be used as the filename.
	 * </p>
	 *
	 * @return the layer filename, empty string by default
	 */
	String layerFileName() default "";

	/**
	 * An array of library file paths to include in the layer.
	 * <p>
	 * Specify relative paths to JAR files or other library files within your project.
	 * These files will be packaged into the layer and made available to Lambda functions
	 * that use this layer.
	 * </p>
	 *
	 * <h4>Examples:</h4>
	 * <ul>
	 *   <li>{@code "lib/gson-2.10.1.jar"} - Single custom library</li>
	 *   <li>{@code {"lib/gson-2.10.1.jar", "lib/commons-lang3-3.12.0.jar"}} - Multiple libraries</li>
	 *   <li>{@code "dependencies/"} - Include all files from a directory</li>
	 * </ul>
	 *
	 * <p>
	 * For Maven projects, these libraries can be declared as system dependencies to ensure
	 * proper compilation while keeping them separate from Maven Central dependencies.
	 * </p>
	 *
	 * @return array of library file paths, empty array by default
	 */
	String[] libraries() default {};

	/**
	 * The license information for the layer.
	 * <p>
	 * Specify license details for the libraries and code included in the layer.
	 * This is particularly important when distributing layers with third-party libraries.
	 * </p>
	 *
	 * @return the license information, empty string by default
	 */
	String licence() default "";

	/**
	 * The artifact extension for the layer package.
	 * <p>
	 * Determines the format of the layer package. ZIP is the most common format
	 * for Lambda layers and is supported by all runtimes.
	 * </p>
	 *
	 * @return the artifact extension, ZIP by default
	 */
	ArtifactExtension artifactExtension() default ArtifactExtension.ZIP;

	/**
	 * The runtime environment for the layer.
	 * <p>
	 * Specifies the Lambda runtime that this layer is compatible with.
	 * Layers are runtime-specific, so choose the appropriate runtime for your use case.
	 * </p>
	 *
	 * @return the deployment runtime, JAVA11 by default
	 */
	DeploymentRuntime runtime() default DeploymentRuntime.JAVA11;

	/**
	 * The processor architectures supported by this layer.
	 * <p>
	 * Lambda supports both x86_64 and arm64 architectures. Specify the architectures
	 * that your layer supports. If not specified, the layer will support the default
	 * architecture for your account.
	 * </p>
	 *
	 * @return array of supported architectures, empty array by default
	 */
	Architecture[] architectures() default {};

}<|MERGE_RESOLUTION|>--- conflicted
+++ resolved
@@ -34,11 +34,7 @@
  * package sizes and promote code reuse.
  * </p>
  *
-<<<<<<< HEAD
- * <h3>Usage Example:</h3>
-=======
  * <h2>Usage Example:</h2>
->>>>>>> 750e1d6b
  * <pre>{@code
  * @LambdaLayer(
  *     layerName = "my-custom-libs",
@@ -51,11 +47,7 @@
  * }
  * }</pre>
  *
-<<<<<<< HEAD
- * <h3>Custom Libraries Integration:</h3>
-=======
  * <h2>Custom Libraries Integration:</h2>
->>>>>>> 750e1d6b
  * <p>
  * The {@code libraries} parameter allows you to include custom JAR files that are not available
  * in Maven Central. These libraries should be placed in your project directory and referenced
