"""
    Copyright 2018 EPAM Systems, Inc.

    Licensed under the Apache License, Version 2.0 (the "License");
    you may not use this file except in compliance with the License.
    You may obtain a copy of the License at

    http://www.apache.org/licenses/LICENSE-2.0

    Unless required by applicable law or agreed to in writing, software
    distributed under the License is distributed on an "AS IS" BASIS,
    WITHOUT WARRANTIES OR CONDITIONS OF ANY KIND, either express or implied.
    See the License for the specific language governing permissions and
    limitations under the License.
"""
from setuptools import find_packages, setup
from os import path

SYNDICATE_DESCRIPTION = ('AWS-syndicate is an Amazon Web Services deployment '
                         'framework written in Python, which allows to '
                         'easily deploy serverless applications using '
                         'resource descriptions.')

this_directory = path.abspath(path.dirname(__file__))
with open(path.join(this_directory, 'README.md'), encoding='utf-8') as f:
    long_description = f.read()

setup(
    name='aws-syndicate',
<<<<<<< HEAD
    version='1.6.4',
=======
    version='1.7.2',
>>>>>>> 981a8698
    packages=find_packages(),
    include_package_data=True,
    install_requires=[
        'click==7.1.2',
        'botocore==1.29.80',
        'boto3==1.26.80',
        'configobj==5.0.8',
        'tqdm==4.65.2',
        'colorama==0.4.5',
        'pyyaml==6.0.1',
        'requests-aws-sign==0.1.6',
        'requests==2.31.0',
        'tabulate==0.9.0',
        'troposphere==4.1.0'
    ],
    entry_points='''
        [console_scripts]
        syndicate=syndicate.core.handlers:syndicate
    ''',
    url='https://github.com/epam/aws-syndicate',
    long_description=long_description,
    long_description_content_type='text/markdown',
    description=SYNDICATE_DESCRIPTION,
    author='EPAM Systems',
    author_email='support@syndicate.team',
    keywords=['AWS', 'SERVERLESS', 'CLOUD', 'LAMBDA', 'DEPLOY'],
    classifiers=[
        'Development Status :: 5 - Production/Stable',
        'Intended Audience :: Developers',
        'Topic :: Software Development :: Build Tools',
        'Programming Language :: Python :: 3.10'
    ],
)<|MERGE_RESOLUTION|>--- conflicted
+++ resolved
@@ -27,11 +27,7 @@
 
 setup(
     name='aws-syndicate',
-<<<<<<< HEAD
-    version='1.6.4',
-=======
-    version='1.7.2',
->>>>>>> 981a8698
+    version='1.7.3',
     packages=find_packages(),
     include_package_data=True,
     install_requires=[
