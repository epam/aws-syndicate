--- conflicted
+++ resolved
@@ -27,11 +27,7 @@
 
 setup(
     name='aws-syndicate',
-<<<<<<< HEAD
-    version='1.15.4',
-=======
-    version='1.15.5',
->>>>>>> f0317493
+    version='1.15.6',
     packages=find_packages(),
     include_package_data=True,
     install_requires=[
