--- conflicted
+++ resolved
@@ -38,12 +38,9 @@
         'tqdm==4.19.5',
         'colorama==0.4.1',
         'pyyaml==5.4',
-<<<<<<< HEAD
+        'requests-aws-sign==0.1.6',
+        'requests==2.25.1',
         'tabulate==0.8.9'
-=======
-        'requests-aws-sign==0.1.6',
-        'requests==2.25.1'
->>>>>>> 4e17ad9e
     ],
     entry_points='''
         [console_scripts]
