--- conflicted
+++ resolved
@@ -27,11 +27,7 @@
 
 setup(
     name='aws-syndicate',
-<<<<<<< HEAD
-    version='1.14.5',
-=======
-    version='1.15.0',
->>>>>>> ab7df3dd
+    version='1.15.1',
     packages=find_packages(),
     include_package_data=True,
     install_requires=[
