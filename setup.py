"""
    Copyright 2018 EPAM Systems, Inc.

    Licensed under the Apache License, Version 2.0 (the "License");
    you may not use this file except in compliance with the License.
    You may obtain a copy of the License at

    http://www.apache.org/licenses/LICENSE-2.0

    Unless required by applicable law or agreed to in writing, software
    distributed under the License is distributed on an "AS IS" BASIS,
    WITHOUT WARRANTIES OR CONDITIONS OF ANY KIND, either express or implied.
    See the License for the specific language governing permissions and
    limitations under the License.
"""
from setuptools import find_packages, setup
from os import path

SYNDICATE_DESCRIPTION = ('AWS-syndicate is an Amazon Web Services deployment '
                         'framework written in Python, which allows to '
                         'easily deploy serverless applications using '
                         'resource descriptions.')

this_directory = path.abspath(path.dirname(__file__))
with open(path.join(this_directory, 'README.md'), encoding='utf-8') as f:
    long_description = f.read()

setup(
    name='aws-syndicate',
<<<<<<< HEAD
    version='1.4.0',
=======
    version='1.3.3',
>>>>>>> c49b1eae
    packages=find_packages(),
    include_package_data=True,
    install_requires=[
        'click==7.1.2',
        'botocore==1.29.80',
        'boto3==1.26.80',
        'configobj==5.0.8',
        'tqdm==4.65.2',
        'colorama==0.4.5',
        'pyyaml==6.0.1',
        'requests-aws-sign==0.1.6',
        'requests==2.31.0',
        'tabulate==0.9.0',
        'troposphere==4.1.0'
    ],
    entry_points='''
        [console_scripts]
        syndicate=syndicate.core.handlers:syndicate
    ''',
    url='https://github.com/epam/aws-syndicate',
    long_description=long_description,
    long_description_content_type='text/markdown',
    description=SYNDICATE_DESCRIPTION,
    author='EPAM Systems',
    author_email='support@syndicate.team',
    keywords=['AWS', 'SERVERLESS', 'CLOUD', 'LAMBDA', 'DEPLOY'],
    classifiers=[
        'Development Status :: 5 - Production/Stable',
        'Intended Audience :: Developers',
        'Topic :: Software Development :: Build Tools',
        'Programming Language :: Python :: 3.10'
    ],
)<|MERGE_RESOLUTION|>--- conflicted
+++ resolved
@@ -27,11 +27,8 @@
 
 setup(
     name='aws-syndicate',
-<<<<<<< HEAD
     version='1.4.0',
-=======
     version='1.3.3',
->>>>>>> c49b1eae
     packages=find_packages(),
     include_package_data=True,
     install_requires=[
