"""
    Copyright 2018 EPAM Systems, Inc.

    Licensed under the Apache License, Version 2.0 (the "License");
    you may not use this file except in compliance with the License.
    You may obtain a copy of the License at

    http://www.apache.org/licenses/LICENSE-2.0

    Unless required by applicable law or agreed to in writing, software
    distributed under the License is distributed on an "AS IS" BASIS,
    WITHOUT WARRANTIES OR CONDITIONS OF ANY KIND, either express or implied.
    See the License for the specific language governing permissions and
    limitations under the License.
"""
from setuptools import find_packages, setup
from os import path

SYNDICATE_DESCRIPTION = ('AWS-syndicate is an Amazon Web Services deployment '
                         'framework written in Python, which allows to '
                         'easily deploy serverless applications using '
                         'resource descriptions.')

this_directory = path.abspath(path.dirname(__file__))
with open(path.join(this_directory, 'README.md'), encoding='utf-8') as f:
    long_description = f.read()

setup(
    name='aws-syndicate',
<<<<<<< HEAD
    version='0.9.6.1',
=======
    version='0.9.7',
>>>>>>> e75f9380
    packages=find_packages(),
    include_package_data=True,
    install_requires=[
        'click==8.0.1',
        'botocore==1.15.3',
        'boto3==1.12.3',
        'configobj==5.0.6',
        'tqdm==4.19.5',
        'colorama==0.4.1',
        'pyyaml==5.4',
        'requests-aws-sign==0.1.6',
        'requests==2.25.1',
        'tabulate==0.8.9'
    ],
    entry_points='''
        [console_scripts]
        syndicate=syndicate.core.handlers:syndicate
    ''',
    url='https://github.com/epam/aws-syndicate',
    long_description=long_description,
    long_description_content_type='text/markdown',
    description=SYNDICATE_DESCRIPTION,
    author='EPAM Systems',
    author_email='support@syndicate.team',
    keywords=['AWS', 'SERVERLESS', 'CLOUD', 'LAMBDA', 'DEPLOY'],
    classifiers=[
        'Development Status :: 5 - Production/Stable',
        'Intended Audience :: Developers',
        'Topic :: Software Development :: Build Tools',
        'Programming Language :: Python :: 3.7'
    ],
)<|MERGE_RESOLUTION|>--- conflicted
+++ resolved
@@ -27,11 +27,7 @@
 
 setup(
     name='aws-syndicate',
-<<<<<<< HEAD
-    version='0.9.6.1',
-=======
-    version='0.9.7',
->>>>>>> e75f9380
+    version='1.0.0',
     packages=find_packages(),
     include_package_data=True,
     install_requires=[
