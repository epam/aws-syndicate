--- conflicted
+++ resolved
@@ -27,11 +27,7 @@
 
 setup(
     name='aws-syndicate',
-<<<<<<< HEAD
-    version='1.2.4',
-=======
     version='1.3.4',
->>>>>>> c4bfebb6
     packages=find_packages(),
     include_package_data=True,
     install_requires=[
