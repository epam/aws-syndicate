"""
    Copyright 2018 EPAM Systems, Inc.

    Licensed under the Apache License, Version 2.0 (the "License");
    you may not use this file except in compliance with the License.
    You may obtain a copy of the License at

    http://www.apache.org/licenses/LICENSE-2.0

    Unless required by applicable law or agreed to in writing, software
    distributed under the License is distributed on an "AS IS" BASIS,
    WITHOUT WARRANTIES OR CONDITIONS OF ANY KIND, either express or implied.
    See the License for the specific language governing permissions and
    limitations under the License.
"""
from setuptools import find_packages, setup
from os import path

SYNDICATE_DESCRIPTION = ('AWS-syndicate is an Amazon Web Services deployment '
                         'framework written in Python, which allows to '
                         'easily deploy serverless applications using '
                         'resource descriptions.')


this_directory = path.abspath(path.dirname(__file__))
with open(path.join(this_directory, 'README.md'), encoding='utf-8') as f:
    long_description = f.read()

setup(
    name='aws-syndicate',
<<<<<<< HEAD
    version='0.9.5',
=======
    version='0.9.6',
>>>>>>> 3f95c645
    packages=find_packages(),
    include_package_data=True,
    install_requires=[
        'click==7.1.1',
        'botocore==1.15.3',
        'boto3==1.12.3',
        'configobj==5.0.6',
        'tqdm==4.19.5',
        'colorama==0.4.1',
        'pyyaml==5.4'
    ],
    entry_points='''
        [console_scripts]
        syndicate=syndicate.core.handlers:syndicate
    ''',
    url='https://github.com/epam/aws-syndicate',
    long_description=long_description,
    long_description_content_type='text/markdown',
    description=SYNDICATE_DESCRIPTION,
    author='EPAM Systems',
    author_email='support@syndicate.team',
    keywords=['AWS', 'SERVERLESS', 'CLOUD', 'LAMBDA', 'DEPLOY'],
    classifiers=[
        'Development Status :: 5 - Production/Stable',
        'Intended Audience :: Developers',
        'Topic :: Software Development :: Build Tools',
        'Programming Language :: Python :: 3.7'
    ],
)<|MERGE_RESOLUTION|>--- conflicted
+++ resolved
@@ -28,11 +28,7 @@
 
 setup(
     name='aws-syndicate',
-<<<<<<< HEAD
-    version='0.9.5',
-=======
     version='0.9.6',
->>>>>>> 3f95c645
     packages=find_packages(),
     include_package_data=True,
     install_requires=[
